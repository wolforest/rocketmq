--- conflicted
+++ resolved
@@ -411,7 +411,6 @@
 
                 MessageQueue messageQueue = new MessageQueue(msg.getTopic(), brokerName, responseHeader.getQueueId());
 
-<<<<<<< HEAD
             //原来的ID变为offset id，
 
             SendResult sendResult = new SendResult(sendStatus,
@@ -427,17 +426,6 @@
         }
         default:
             break;
-=======
-                //原来的ID变为offset id，
-                SendResult sendResult = new SendResult(sendStatus,
-                        MessageClientIDSetter.getUniqID(msg),
-                        responseHeader.getMsgId(), messageQueue, responseHeader.getQueueOffset());
-                sendResult.setTransactionId(responseHeader.getTransactionId());
-                return sendResult;
-            }
-            default:
-                break;
->>>>>>> 7473f1b3
         }
 
         throw new MQBrokerException(response.getCode(), response.getRemark());
