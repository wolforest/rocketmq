--- conflicted
+++ resolved
@@ -157,13 +157,8 @@
             result.setConsumeResult(CMResult.CR_THROW_EXCEPTION);
             result.setRemark(IOUtils.exceptionSimpleDesc(e));
 
-<<<<<<< HEAD
-            log.warn(String.format("consumeMessageDirectly exception: %s Group: %s Msgs: %s MQ: %s",
+            log.warn("consumeMessageDirectly exception: {} Group: {} Msgs: {} MQ: {}",
                 IOUtils.exceptionSimpleDesc(e),
-=======
-            log.warn("consumeMessageDirectly exception: {} Group: {} Msgs: {} MQ: {}",
-                UtilAll.exceptionSimpleDesc(e),
->>>>>>> a8779c0d
                 ConsumeMessagePopConcurrentlyService.this.consumerGroup,
                 msgs,
                 mq, e);
