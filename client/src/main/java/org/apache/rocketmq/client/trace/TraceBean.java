/*
 * Licensed to the Apache Software Foundation (ASF) under one or more
 * contributor license agreements.  See the NOTICE file distributed with
 * this work for additional information regarding copyright ownership.
 * The ASF licenses this file to You under the Apache License, Version 2.0
 * (the "License"); you may not use this file except in compliance with
 * the License.  You may obtain a copy of the License at
 *
 *     http://www.apache.org/licenses/LICENSE-2.0
 *
 * Unless required by applicable law or agreed to in writing, software
 * distributed under the License is distributed on an "AS IS" BASIS,
 * WITHOUT WARRANTIES OR CONDITIONS OF ANY KIND, either express or implied.
 * See the License for the specific language governing permissions and
 * limitations under the License.
 */
package org.apache.rocketmq.client.trace;

import org.apache.rocketmq.client.producer.LocalTransactionState;
import org.apache.rocketmq.common.domain.message.MessageType;
import org.apache.rocketmq.common.utils.NetworkUtils;

public class TraceBean {
<<<<<<< HEAD
    private static final String LOCAL_ADDRESS = NetworkUtils.ipToIPv4Str(NetworkUtils.getIP());
=======
    private static final String LOCAL_ADDRESS;
>>>>>>> a8779c0d
    private String topic = "";
    private String msgId = "";
    private String offsetMsgId = "";
    private String tags = "";
    private String keys = "";
    private String storeHost = LOCAL_ADDRESS;
    private String clientHost = LOCAL_ADDRESS;
    private long storeTime;
    private int retryTimes;
    private int bodyLength;
    private MessageType msgType;
    private LocalTransactionState transactionState;
    private String transactionId;
    private boolean fromTransactionCheck;

    static {
        byte[] ip = UtilAll.getIP();
        if (ip.length == 4) {
            LOCAL_ADDRESS = UtilAll.ipToIPv4Str(ip);
        } else {
            LOCAL_ADDRESS = UtilAll.ipToIPv6Str(ip);
        }
    }

    public MessageType getMsgType() {
        return msgType;
    }


    public void setMsgType(final MessageType msgType) {
        this.msgType = msgType;
    }


    public String getOffsetMsgId() {
        return offsetMsgId;
    }


    public void setOffsetMsgId(final String offsetMsgId) {
        this.offsetMsgId = offsetMsgId;
    }

    public String getTopic() {
        return topic;
    }


    public void setTopic(String topic) {
        this.topic = topic;
    }


    public String getMsgId() {
        return msgId;
    }


    public void setMsgId(String msgId) {
        this.msgId = msgId;
    }


    public String getTags() {
        return tags;
    }


    public void setTags(String tags) {
        this.tags = tags;
    }


    public String getKeys() {
        return keys;
    }


    public void setKeys(String keys) {
        this.keys = keys;
    }


    public String getStoreHost() {
        return storeHost;
    }


    public void setStoreHost(String storeHost) {
        this.storeHost = storeHost;
    }


    public String getClientHost() {
        return clientHost;
    }


    public void setClientHost(String clientHost) {
        this.clientHost = clientHost;
    }


    public long getStoreTime() {
        return storeTime;
    }


    public void setStoreTime(long storeTime) {
        this.storeTime = storeTime;
    }


    public int getRetryTimes() {
        return retryTimes;
    }


    public void setRetryTimes(int retryTimes) {
        this.retryTimes = retryTimes;
    }


    public int getBodyLength() {
        return bodyLength;
    }


    public void setBodyLength(int bodyLength) {
        this.bodyLength = bodyLength;
    }

    public LocalTransactionState getTransactionState() {
        return transactionState;
    }

    public void setTransactionState(LocalTransactionState transactionState) {
        this.transactionState = transactionState;
    }

    public String getTransactionId() {
        return transactionId;
    }

    public void setTransactionId(String transactionId) {
        this.transactionId = transactionId;
    }

    public boolean isFromTransactionCheck() {
        return fromTransactionCheck;
    }

    public void setFromTransactionCheck(boolean fromTransactionCheck) {
        this.fromTransactionCheck = fromTransactionCheck;
    }
}<|MERGE_RESOLUTION|>--- conflicted
+++ resolved
@@ -21,11 +21,7 @@
 import org.apache.rocketmq.common.utils.NetworkUtils;
 
 public class TraceBean {
-<<<<<<< HEAD
-    private static final String LOCAL_ADDRESS = NetworkUtils.ipToIPv4Str(NetworkUtils.getIP());
-=======
     private static final String LOCAL_ADDRESS;
->>>>>>> a8779c0d
     private String topic = "";
     private String msgId = "";
     private String offsetMsgId = "";
@@ -42,11 +38,11 @@
     private boolean fromTransactionCheck;
 
     static {
-        byte[] ip = UtilAll.getIP();
+        byte[] ip = NetworkUtils.getIP();
         if (ip.length == 4) {
-            LOCAL_ADDRESS = UtilAll.ipToIPv4Str(ip);
+            LOCAL_ADDRESS = NetworkUtils.ipToIPv4Str(ip);
         } else {
-            LOCAL_ADDRESS = UtilAll.ipToIPv6Str(ip);
+            LOCAL_ADDRESS = NetworkUtils.ipToIPv6Str(ip);
         }
     }
 
