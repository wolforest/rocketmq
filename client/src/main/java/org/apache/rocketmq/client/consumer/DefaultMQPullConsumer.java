--- conflicted
+++ resolved
@@ -89,11 +89,7 @@
     private int maxReconsumeTimes = 16;
 
     public DefaultMQPullConsumer() {
-<<<<<<< HEAD
-        this(null, MQConstants.DEFAULT_CONSUMER_GROUP, null);
-=======
-        this(MixAll.DEFAULT_CONSUMER_GROUP, null);
->>>>>>> 89fdab4d
+        this(MQConstants.DEFAULT_CONSUMER_GROUP, null);
     }
 
     public DefaultMQPullConsumer(final String consumerGroup) {
@@ -101,11 +97,7 @@
     }
 
     public DefaultMQPullConsumer(RPCHook rpcHook) {
-<<<<<<< HEAD
-        this(null, MQConstants.DEFAULT_CONSUMER_GROUP, rpcHook);
-=======
-        this(MixAll.DEFAULT_CONSUMER_GROUP, rpcHook);
->>>>>>> 89fdab4d
+        this(MQConstants.DEFAULT_CONSUMER_GROUP, rpcHook);
     }
 
     public DefaultMQPullConsumer(final String consumerGroup, RPCHook rpcHook) {
