/*
 * Licensed to the Apache Software Foundation (ASF) under one or more
 * contributor license agreements.  See the NOTICE file distributed with
 * this work for additional information regarding copyright ownership.
 * The ASF licenses this file to You under the Apache License, Version 2.0
 * (the "License"); you may not use this file except in compliance with
 * the License.  You may obtain a copy of the License at
 *
 *     http://www.apache.org/licenses/LICENSE-2.0
 *
 * Unless required by applicable law or agreed to in writing, software
 * distributed under the License is distributed on an "AS IS" BASIS,
 * WITHOUT WARRANTIES OR CONDITIONS OF ANY KIND, either express or implied.
 * See the License for the specific language governing permissions and
 * limitations under the License.
 */
package org.apache.rocketmq.client.consumer;

import org.apache.rocketmq.client.ClientConfig;
import org.apache.rocketmq.client.consumer.rebalance.AllocateMessageQueueAveragely;
import org.apache.rocketmq.client.consumer.store.OffsetStore;
import org.apache.rocketmq.client.exception.MQClientException;
import org.apache.rocketmq.client.impl.consumer.DefaultLitePullConsumerImpl;
import org.apache.rocketmq.client.trace.AsyncTraceDispatcher;
import org.apache.rocketmq.client.trace.TraceDispatcher;
import org.apache.rocketmq.client.trace.hook.ConsumeMessageTraceHookImpl;
import org.apache.rocketmq.common.domain.consumer.ConsumeFromWhere;
import org.apache.rocketmq.common.domain.message.MessageExt;
import org.apache.rocketmq.common.domain.message.MessageQueue;
import org.apache.rocketmq.common.domain.constant.MQConstants;
import org.apache.rocketmq.common.utils.TimeUtils;
import org.apache.rocketmq.logging.org.slf4j.Logger;
import org.apache.rocketmq.logging.org.slf4j.LoggerFactory;
import org.apache.rocketmq.remoting.RPCHook;
import org.apache.rocketmq.remoting.protocol.NamespaceUtil;
import org.apache.rocketmq.remoting.protocol.heartbeat.MessageModel;

import java.util.Collection;
import java.util.List;
import java.util.Map;
import java.util.Set;

import static org.apache.rocketmq.remoting.protocol.heartbeat.SubscriptionData.SUB_ALL;

public class DefaultLitePullConsumer extends ClientConfig implements LitePullConsumer {

    private static final Logger log = LoggerFactory.getLogger(DefaultLitePullConsumer.class);

    private final DefaultLitePullConsumerImpl defaultLitePullConsumerImpl;

    /**
     * Consumers belonging to the same consumer group share a group id. The consumers in a group then divides the topic
     * as fairly amongst themselves as possible by establishing that each queue is only consumed by a single consumer
     * from the group. If all consumers are from the same group, it functions as a traditional message queue. Each
     * message would be consumed by one consumer of the group only. When multiple consumer groups exist, the flow of the
     * data consumption model aligns with the traditional publish-subscribe model. The messages are broadcast to all
     * consumer groups.
     */
    private String consumerGroup;

    /**
     * Long polling mode, the Consumer connection max suspend time, it is not recommended to modify
     */
    private long brokerSuspendMaxTimeMillis = 1000 * 20;

    /**
     * Long polling mode, the Consumer connection timeout(must greater than brokerSuspendMaxTimeMillis), it is not
     * recommended to modify
     */
    private long consumerTimeoutMillisWhenSuspend = 1000 * 30;

    /**
     * The socket timeout in milliseconds
     */
    private long consumerPullTimeoutMillis = 1000 * 10;

    /**
     * Consumption pattern,default is clustering
     */
    private MessageModel messageModel = MessageModel.CLUSTERING;
    /**
     * Message queue listener
     */
    private MessageQueueListener messageQueueListener;
    /**
     * Offset Storage
     */
    private OffsetStore offsetStore;

    /**
     * Queue allocation algorithm
     */
    private AllocateMessageQueueStrategy allocateMessageQueueStrategy = new AllocateMessageQueueAveragely();
    /**
     * Whether the unit of subscription group
     */
    private boolean unitMode = false;

    /**
     * The flag for auto commit offset
     */
    private boolean autoCommit = true;

    /**
     * Pull thread number
     */
    private int pullThreadNums = 20;

    /**
     * Minimum commit offset interval time in milliseconds.
     */
    private static final long MIN_AUTOCOMMIT_INTERVAL_MILLIS = 1000;

    /**
     * Maximum commit offset interval time in milliseconds.
     */
    private long autoCommitIntervalMillis = 5 * 1000;

    /**
     * Maximum number of messages pulled each time.
     */
    private int pullBatchSize = 10;

    /**
     * Flow control threshold for consume request, each consumer will cache at most 10000 consume requests by default.
     * Consider the {@code pullBatchSize}, the instantaneous value may exceed the limit
     */
    private long pullThresholdForAll = 10000;

    /**
     * Consume max span offset.
     */
    private int consumeMaxSpan = 2000;

    /**
     * Flow control threshold on queue level, each message queue will cache at most 1000 messages by default, Consider
     * the {@code pullBatchSize}, the instantaneous value may exceed the limit
     */
    private int pullThresholdForQueue = 1000;

    /**
     * Limit the cached message size on queue level, each message queue will cache at most 100 MiB messages by default,
     * Consider the {@code pullBatchSize}, the instantaneous value may exceed the limit
     *
     * <p>
     * The size of a message only measured by message body, so it's not accurate
     */
    private int pullThresholdSizeForQueue = 100;

    /**
     * The poll timeout in milliseconds
     */
    private long pollTimeoutMillis = 1000 * 5;

    /**
     * Interval time in in milliseconds for checking changes in topic metadata.
     */
    private long topicMetadataCheckIntervalMillis = 30 * 1000;

    private ConsumeFromWhere consumeFromWhere = ConsumeFromWhere.CONSUME_FROM_LAST_OFFSET;

    /**
     * Backtracking consumption time with second precision. Time format is 20131223171201<br> Implying Seventeen twelve
     * and 01 seconds on December 23, 2013 year<br> Default backtracking consumption time Half an hour ago.
     */
    private String consumeTimestamp = TimeUtils.timeMillisToHumanString3(System.currentTimeMillis() - (1000 * 60 * 30));

    /**
     * Interface of asynchronous transfer data
     */
    private TraceDispatcher traceDispatcher = null;

    /**
     * The flag for message trace
     */
    private boolean enableMsgTrace = false;

    /**
     * The name value of message trace topic.If you don't config,you can use the default trace topic name.
     */
    private String customizedTraceTopic;

    /**
     * Default constructor.
     */
    public DefaultLitePullConsumer() {
<<<<<<< HEAD
        this(null, MQConstants.DEFAULT_CONSUMER_GROUP, null);
=======
        this(MixAll.DEFAULT_CONSUMER_GROUP, null);
>>>>>>> 89fdab4d
    }

    /**
     * Constructor specifying consumer group.
     *
     * @param consumerGroup Consumer group.
     */
    public DefaultLitePullConsumer(final String consumerGroup) {
        this(consumerGroup, null);
    }

    /**
     * Constructor specifying RPC hook.
     *
     * @param rpcHook RPC hook to execute before each remoting command.
     */
    public DefaultLitePullConsumer(RPCHook rpcHook) {
<<<<<<< HEAD
        this(null, MQConstants.DEFAULT_CONSUMER_GROUP, rpcHook);
=======
        this(MixAll.DEFAULT_CONSUMER_GROUP, rpcHook);
>>>>>>> 89fdab4d
    }

    /**
     * Constructor specifying consumer group, RPC hook
     *
     * @param consumerGroup Consumer group.
     * @param rpcHook RPC hook to execute before each remoting command.
     */
    public DefaultLitePullConsumer(final String consumerGroup, RPCHook rpcHook) {
        this.consumerGroup = consumerGroup;
        this.enableStreamRequestType = true;
        defaultLitePullConsumerImpl = new DefaultLitePullConsumerImpl(this, rpcHook);
    }

    /**
     * Constructor specifying namespace, consumer group and RPC hook.
     *
     * @param consumerGroup Consumer group.
     * @param rpcHook RPC hook to execute before each remoting command.
     */
    @Deprecated
    public DefaultLitePullConsumer(final String namespace, final String consumerGroup, RPCHook rpcHook) {
        this.namespace = namespace;
        this.consumerGroup = consumerGroup;
        this.enableStreamRequestType = true;
        defaultLitePullConsumerImpl = new DefaultLitePullConsumerImpl(this, rpcHook);
    }

    @Override
    public void start() throws MQClientException {
        setTraceDispatcher();
        setConsumerGroup(NamespaceUtil.wrapNamespace(this.getNamespace(), this.consumerGroup));
        this.defaultLitePullConsumerImpl.start();
        if (null != traceDispatcher) {
            try {
                traceDispatcher.start(this.getNamesrvAddr(), this.getAccessChannel());
            } catch (MQClientException e) {
                log.warn("trace dispatcher start failed ", e);
            }
        }
    }

    @Override
    public void shutdown() {
        this.defaultLitePullConsumerImpl.shutdown();
        if (null != traceDispatcher) {
            traceDispatcher.shutdown();
        }
    }

    @Override
    public boolean isRunning() {
        return this.defaultLitePullConsumerImpl.isRunning();
    }

    @Override
    public void subscribe(String topic) throws MQClientException {
        this.subscribe(topic, SUB_ALL);
    }

    @Override
    public void subscribe(String topic, String subExpression) throws MQClientException {
        this.defaultLitePullConsumerImpl.subscribe(withNamespace(topic), subExpression);
    }

    @Override
    public void subscribe(String topic, MessageSelector messageSelector) throws MQClientException {
        this.defaultLitePullConsumerImpl.subscribe(withNamespace(topic), messageSelector);
    }

    @Override
    public void unsubscribe(String topic) {
        this.defaultLitePullConsumerImpl.unsubscribe(withNamespace(topic));
    }
    @Override
    public void assign(Collection<MessageQueue> messageQueues) {
        defaultLitePullConsumerImpl.assign(queuesWithNamespace(messageQueues));
    }

    @Override
    public void setSubExpressionForAssign(final String topic, final String subExpresion) {
        defaultLitePullConsumerImpl.setSubExpressionForAssign(withNamespace(topic), subExpresion);
    }

    @Override
    public List<MessageExt> poll() {
        return defaultLitePullConsumerImpl.poll(this.getPollTimeoutMillis());
    }

    @Override
    public List<MessageExt> poll(long timeout) {
        return defaultLitePullConsumerImpl.poll(timeout);
    }

    @Override
    public void seek(MessageQueue messageQueue, long offset) throws MQClientException {
        this.defaultLitePullConsumerImpl.seek(queueWithNamespace(messageQueue), offset);
    }

    @Override
    public void pause(Collection<MessageQueue> messageQueues) {
        this.defaultLitePullConsumerImpl.pause(queuesWithNamespace(messageQueues));
    }

    @Override
    public void resume(Collection<MessageQueue> messageQueues) {
        this.defaultLitePullConsumerImpl.resume(queuesWithNamespace(messageQueues));
    }

    @Override
    public Collection<MessageQueue> fetchMessageQueues(String topic) throws MQClientException {
        return this.defaultLitePullConsumerImpl.fetchMessageQueues(withNamespace(topic));
    }

    @Override
    public Long offsetForTimestamp(MessageQueue messageQueue, Long timestamp) throws MQClientException {
        return this.defaultLitePullConsumerImpl.searchOffset(queueWithNamespace(messageQueue), timestamp);
    }

    @Override
    public void registerTopicMessageQueueChangeListener(String topic,
        TopicMessageQueueChangeListener topicMessageQueueChangeListener) throws MQClientException {
        this.defaultLitePullConsumerImpl.registerTopicMessageQueueChangeListener(withNamespace(topic), topicMessageQueueChangeListener);
    }

    @Deprecated
    @Override
    public void commitSync() {
        this.defaultLitePullConsumerImpl.commitAll();
    }

    @Deprecated
    @Override
    public void commitSync(Map<MessageQueue, Long> offsetMap, boolean persist) {
        this.defaultLitePullConsumerImpl.commit(offsetMap, persist);
    }

    @Override
    public void commit() {
        this.defaultLitePullConsumerImpl.commitAll();
    }

    @Override public void commit(Map<MessageQueue, Long> offsetMap, boolean persist) {
        this.defaultLitePullConsumerImpl.commit(offsetMap, persist);
    }

    /**
     * Get the MessageQueue assigned in subscribe mode
     *
     * @return
     * @throws MQClientException
     */
    @Override
    public Set<MessageQueue> assignment() throws MQClientException {
        return this.defaultLitePullConsumerImpl.assignment();
    }

    /**
     * Subscribe some topic with subExpression and messageQueueListener
     *
     * @param topic
     * @param subExpression
     * @param messageQueueListener
     */
    @Override
    public void subscribe(String topic, String subExpression, MessageQueueListener messageQueueListener) throws MQClientException {
        this.defaultLitePullConsumerImpl.subscribe(withNamespace(topic), subExpression, messageQueueListener);
    }


    @Override
    public void commit(final Set<MessageQueue> messageQueues, boolean persist) {
        this.defaultLitePullConsumerImpl.commit(messageQueues, persist);
    }

    @Override
    public Long committed(MessageQueue messageQueue) throws MQClientException {
        return this.defaultLitePullConsumerImpl.committed(queueWithNamespace(messageQueue));
    }

    @Override
    public void updateNameServerAddress(String nameServerAddress) {
        this.defaultLitePullConsumerImpl.updateNameServerAddr(nameServerAddress);
    }

    @Override
    public void seekToBegin(MessageQueue messageQueue) throws MQClientException {
        this.defaultLitePullConsumerImpl.seekToBegin(queueWithNamespace(messageQueue));
    }

    @Override
    public void seekToEnd(MessageQueue messageQueue) throws MQClientException {
        this.defaultLitePullConsumerImpl.seekToEnd(queueWithNamespace(messageQueue));
    }

    @Override
    public boolean isAutoCommit() {
        return autoCommit;
    }

    @Override
    public void setAutoCommit(boolean autoCommit) {
        this.autoCommit = autoCommit;
    }

    public boolean isConnectBrokerByUser() {
        return this.defaultLitePullConsumerImpl.getPullAPIWrapper().isConnectBrokerByUser();
    }

    public void setConnectBrokerByUser(boolean connectBrokerByUser) {
        this.defaultLitePullConsumerImpl.getPullAPIWrapper().setConnectBrokerByUser(connectBrokerByUser);
    }

    public long getDefaultBrokerId() {
        return this.defaultLitePullConsumerImpl.getPullAPIWrapper().getDefaultBrokerId();
    }

    public void setDefaultBrokerId(long defaultBrokerId) {
        this.defaultLitePullConsumerImpl.getPullAPIWrapper().setDefaultBrokerId(defaultBrokerId);
    }

    public int getPullThreadNums() {
        return pullThreadNums;
    }

    public void setPullThreadNums(int pullThreadNums) {
        this.pullThreadNums = pullThreadNums;
    }

    public long getAutoCommitIntervalMillis() {
        return autoCommitIntervalMillis;
    }

    public void setAutoCommitIntervalMillis(long autoCommitIntervalMillis) {
        if (autoCommitIntervalMillis >= MIN_AUTOCOMMIT_INTERVAL_MILLIS) {
            this.autoCommitIntervalMillis = autoCommitIntervalMillis;
        }
    }

    public int getPullBatchSize() {
        return pullBatchSize;
    }

    public void setPullBatchSize(int pullBatchSize) {
        this.pullBatchSize = pullBatchSize;
    }

    public long getPullThresholdForAll() {
        return pullThresholdForAll;
    }

    public void setPullThresholdForAll(long pullThresholdForAll) {
        this.pullThresholdForAll = pullThresholdForAll;
    }

    public int getConsumeMaxSpan() {
        return consumeMaxSpan;
    }

    public void setConsumeMaxSpan(int consumeMaxSpan) {
        this.consumeMaxSpan = consumeMaxSpan;
    }

    public int getPullThresholdForQueue() {
        return pullThresholdForQueue;
    }

    public void setPullThresholdForQueue(int pullThresholdForQueue) {
        this.pullThresholdForQueue = pullThresholdForQueue;
    }

    public int getPullThresholdSizeForQueue() {
        return pullThresholdSizeForQueue;
    }

    public void setPullThresholdSizeForQueue(int pullThresholdSizeForQueue) {
        this.pullThresholdSizeForQueue = pullThresholdSizeForQueue;
    }

    public AllocateMessageQueueStrategy getAllocateMessageQueueStrategy() {
        return allocateMessageQueueStrategy;
    }

    public void setAllocateMessageQueueStrategy(AllocateMessageQueueStrategy allocateMessageQueueStrategy) {
        this.allocateMessageQueueStrategy = allocateMessageQueueStrategy;
    }

    public long getBrokerSuspendMaxTimeMillis() {
        return brokerSuspendMaxTimeMillis;
    }

    public long getPollTimeoutMillis() {
        return pollTimeoutMillis;
    }

    public void setPollTimeoutMillis(long pollTimeoutMillis) {
        this.pollTimeoutMillis = pollTimeoutMillis;
    }

    public OffsetStore getOffsetStore() {
        return offsetStore;
    }

    public void setOffsetStore(OffsetStore offsetStore) {
        this.offsetStore = offsetStore;
    }

    @Override
    public boolean isUnitMode() {
        return unitMode;
    }

    @Override
    public void setUnitMode(boolean isUnitMode) {
        this.unitMode = isUnitMode;
    }

    public MessageModel getMessageModel() {
        return messageModel;
    }

    public void setMessageModel(MessageModel messageModel) {
        this.messageModel = messageModel;
    }

    public String getConsumerGroup() {
        return consumerGroup;
    }

    public MessageQueueListener getMessageQueueListener() {
        return messageQueueListener;
    }

    public void setMessageQueueListener(MessageQueueListener messageQueueListener) {
        this.messageQueueListener = messageQueueListener;
    }

    public long getConsumerPullTimeoutMillis() {
        return consumerPullTimeoutMillis;
    }

    public void setConsumerPullTimeoutMillis(long consumerPullTimeoutMillis) {
        this.consumerPullTimeoutMillis = consumerPullTimeoutMillis;
    }

    public long getConsumerTimeoutMillisWhenSuspend() {
        return consumerTimeoutMillisWhenSuspend;
    }

    public void setConsumerTimeoutMillisWhenSuspend(long consumerTimeoutMillisWhenSuspend) {
        this.consumerTimeoutMillisWhenSuspend = consumerTimeoutMillisWhenSuspend;
    }

    public long getTopicMetadataCheckIntervalMillis() {
        return topicMetadataCheckIntervalMillis;
    }

    public void setTopicMetadataCheckIntervalMillis(long topicMetadataCheckIntervalMillis) {
        this.topicMetadataCheckIntervalMillis = topicMetadataCheckIntervalMillis;
    }

    public void setConsumerGroup(String consumerGroup) {
        this.consumerGroup = consumerGroup;
    }

    public ConsumeFromWhere getConsumeFromWhere() {
        return consumeFromWhere;
    }

    public void setConsumeFromWhere(ConsumeFromWhere consumeFromWhere) {
        if (consumeFromWhere != ConsumeFromWhere.CONSUME_FROM_FIRST_OFFSET
            && consumeFromWhere != ConsumeFromWhere.CONSUME_FROM_LAST_OFFSET
            && consumeFromWhere != ConsumeFromWhere.CONSUME_FROM_TIMESTAMP) {
            throw new RuntimeException("Invalid ConsumeFromWhere Value", null);
        }
        this.consumeFromWhere = consumeFromWhere;
    }

    public String getConsumeTimestamp() {
        return consumeTimestamp;
    }

    public void setConsumeTimestamp(String consumeTimestamp) {
        this.consumeTimestamp = consumeTimestamp;
    }

    public TraceDispatcher getTraceDispatcher() {
        return traceDispatcher;
    }

    public void setCustomizedTraceTopic(String customizedTraceTopic) {
        this.customizedTraceTopic = customizedTraceTopic;
    }

    private void setTraceDispatcher() {
        if (isEnableMsgTrace()) {
            try {
                AsyncTraceDispatcher traceDispatcher = new AsyncTraceDispatcher(consumerGroup, TraceDispatcher.Type.CONSUME, customizedTraceTopic, null);
                traceDispatcher.getTraceProducer().setUseTLS(this.isUseTLS());
                this.traceDispatcher = traceDispatcher;
                this.defaultLitePullConsumerImpl.registerConsumeMessageHook(
                    new ConsumeMessageTraceHookImpl(traceDispatcher));
            } catch (Throwable e) {
                log.error("system mqtrace hook init failed ,maybe can't send msg trace data");
            }
        }
    }

    public String getCustomizedTraceTopic() {
        return customizedTraceTopic;
    }

    public boolean isEnableMsgTrace() {
        return enableMsgTrace;
    }

    public void setEnableMsgTrace(boolean enableMsgTrace) {
        this.enableMsgTrace = enableMsgTrace;
    }
}<|MERGE_RESOLUTION|>--- conflicted
+++ resolved
@@ -184,11 +184,7 @@
      * Default constructor.
      */
     public DefaultLitePullConsumer() {
-<<<<<<< HEAD
-        this(null, MQConstants.DEFAULT_CONSUMER_GROUP, null);
-=======
-        this(MixAll.DEFAULT_CONSUMER_GROUP, null);
->>>>>>> 89fdab4d
+        this(MQConstants.DEFAULT_CONSUMER_GROUP, null);
     }
 
     /**
@@ -206,11 +202,7 @@
      * @param rpcHook RPC hook to execute before each remoting command.
      */
     public DefaultLitePullConsumer(RPCHook rpcHook) {
-<<<<<<< HEAD
-        this(null, MQConstants.DEFAULT_CONSUMER_GROUP, rpcHook);
-=======
-        this(MixAll.DEFAULT_CONSUMER_GROUP, rpcHook);
->>>>>>> 89fdab4d
+        this(MQConstants.DEFAULT_CONSUMER_GROUP, rpcHook);
     }
 
     /**
