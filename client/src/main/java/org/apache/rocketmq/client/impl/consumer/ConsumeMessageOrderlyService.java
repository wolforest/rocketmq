/*
 * Licensed to the Apache Software Foundation (ASF) under one or more
 * contributor license agreements.  See the NOTICE file distributed with
 * this work for additional information regarding copyright ownership.
 * The ASF licenses this file to You under the Apache License, Version 2.0
 * (the "License"); you may not use this file except in compliance with
 * the License.  You may obtain a copy of the License at
 *
 *     http://www.apache.org/licenses/LICENSE-2.0
 *
 * Unless required by applicable law or agreed to in writing, software
 * distributed under the License is distributed on an "AS IS" BASIS,
 * WITHOUT WARRANTIES OR CONDITIONS OF ANY KIND, either express or implied.
 * See the License for the specific language governing permissions and
 * limitations under the License.
 */
package org.apache.rocketmq.client.impl.consumer;

import org.apache.commons.lang3.StringUtils;
import org.apache.rocketmq.client.consumer.DefaultMQPushConsumer;
import org.apache.rocketmq.client.consumer.listener.ConsumeOrderlyContext;
import org.apache.rocketmq.client.consumer.listener.ConsumeOrderlyStatus;
import org.apache.rocketmq.client.consumer.listener.ConsumeReturnType;
import org.apache.rocketmq.client.consumer.listener.MessageListenerOrderly;
import org.apache.rocketmq.client.hook.ConsumeMessageContext;
import org.apache.rocketmq.client.stat.ConsumerStatsManager;
import org.apache.rocketmq.common.ThreadFactoryImpl;
import org.apache.rocketmq.common.message.Message;
import org.apache.rocketmq.common.message.MessageAccessor;
import org.apache.rocketmq.common.message.MessageConst;
import org.apache.rocketmq.common.message.MessageExt;
import org.apache.rocketmq.common.message.MessageQueue;
import org.apache.rocketmq.common.utils.IOUtils;
import org.apache.rocketmq.common.constant.MQConstants;
import org.apache.rocketmq.common.utils.ThreadUtils;
import org.apache.rocketmq.logging.org.slf4j.Logger;
import org.apache.rocketmq.logging.org.slf4j.LoggerFactory;
import org.apache.rocketmq.remoting.protocol.NamespaceUtil;
import org.apache.rocketmq.remoting.protocol.body.CMResult;
import org.apache.rocketmq.remoting.protocol.body.ConsumeMessageDirectlyResult;
import org.apache.rocketmq.remoting.protocol.heartbeat.MessageModel;

import java.util.ArrayList;
import java.util.Collections;
import java.util.HashMap;
import java.util.List;
import java.util.concurrent.BlockingQueue;
import java.util.concurrent.Executors;
import java.util.concurrent.LinkedBlockingQueue;
import java.util.concurrent.ScheduledExecutorService;
import java.util.concurrent.ThreadPoolExecutor;
import java.util.concurrent.TimeUnit;

public class ConsumeMessageOrderlyService implements ConsumeMessageService {
    private static final Logger log = LoggerFactory.getLogger(ConsumeMessageOrderlyService.class);
    private final static long MAX_TIME_CONSUME_CONTINUOUSLY =
        Long.parseLong(System.getProperty("rocketmq.client.maxTimeConsumeContinuously", "60000"));
    private final DefaultMQPushConsumerImpl defaultMQPushConsumerImpl;
    private final DefaultMQPushConsumer defaultMQPushConsumer;
    private final MessageListenerOrderly messageListener;
    private final BlockingQueue<Runnable> consumeRequestQueue;
    private ThreadPoolExecutor consumeExecutor;
    private final String consumerGroup;
    private final MessageQueueLock messageQueueLock = new MessageQueueLock();
    private final ScheduledExecutorService scheduledExecutorService;
    private volatile boolean stopped = false;

    public ConsumeMessageOrderlyService(DefaultMQPushConsumerImpl defaultMQPushConsumerImpl,
        MessageListenerOrderly messageListener) {
        this.defaultMQPushConsumerImpl = defaultMQPushConsumerImpl;
        this.messageListener = messageListener;

        this.defaultMQPushConsumer = this.defaultMQPushConsumerImpl.getDefaultMQPushConsumer();
        this.consumerGroup = this.defaultMQPushConsumer.getConsumerGroup();
        this.consumeRequestQueue = new LinkedBlockingQueue<>();

        String consumerGroupTag = (consumerGroup.length() > 100 ? consumerGroup.substring(0, 100) : consumerGroup) + "_";
        initConsumeExecutor(consumerGroupTag);

        this.scheduledExecutorService = Executors.newSingleThreadScheduledExecutor(new ThreadFactoryImpl("ConsumeMessageScheduledThread_" + consumerGroupTag));
    }

    private void initConsumeExecutor(String consumerGroupTag) {
        this.consumeExecutor = new ThreadPoolExecutor(
            this.defaultMQPushConsumer.getConsumeThreadMin(),
            this.defaultMQPushConsumer.getConsumeThreadMax(),
            1000 * 60,
            TimeUnit.MILLISECONDS,
            this.consumeRequestQueue,
            new ThreadFactoryImpl("ConsumeMessageThread_" + consumerGroupTag));
    }

    public void start() {
        startLockMQService();
    }

    private void startLockMQService() {
        if (!MessageModel.CLUSTERING.equals(ConsumeMessageOrderlyService.this.defaultMQPushConsumerImpl.messageModel())) {
            return;
        }

        this.scheduledExecutorService.scheduleAtFixedRate(new Runnable() {
            @Override
            public void run() {
                try {
                    ConsumeMessageOrderlyService.this.lockMQPeriodically();
                } catch (Throwable e) {
                    log.error("scheduleAtFixedRate lockMQPeriodically exception", e);
                }
            }
        }, 1000 * 1, ProcessQueue.REBALANCE_LOCK_INTERVAL, TimeUnit.MILLISECONDS);
    }

    public void shutdown(long awaitTerminateMillis) {
        this.stopped = true;
        this.scheduledExecutorService.shutdown();
        ThreadUtils.shutdownGracefully(this.consumeExecutor, awaitTerminateMillis, TimeUnit.MILLISECONDS);
        if (MessageModel.CLUSTERING.equals(this.defaultMQPushConsumerImpl.messageModel())) {
            this.unlockAllMQ();
        }
    }

    public synchronized void unlockAllMQ() {
        this.defaultMQPushConsumerImpl.getRebalanceImpl().unlockAll(false);
    }

    @Override
    public void updateCorePoolSize(int corePoolSize) {
        if (corePoolSize > 0
            && corePoolSize <= Short.MAX_VALUE
            && corePoolSize < this.defaultMQPushConsumer.getConsumeThreadMax()) {
            this.consumeExecutor.setCorePoolSize(corePoolSize);
        }
    }

    @Override
    public void incCorePoolSize() {
    }

    @Override
    public void decCorePoolSize() {
    }

    @Override
    public int getCorePoolSize() {
        return this.consumeExecutor.getCorePoolSize();
    }

    @Override
    public ConsumeMessageDirectlyResult consumeMessageDirectly(MessageExt msg, String brokerName) {
        log.info("consumeMessageDirectly receive new message: {}", msg);

        ConsumeMessageDirectlyResult result = initConsumeMessageDirectlyResult();
        List<MessageExt> msgs = initMsgs(msg);
        MessageQueue mq = initMessageQueue(msg, brokerName);
        ConsumeOrderlyContext context = new ConsumeOrderlyContext(mq);

        this.defaultMQPushConsumerImpl.resetRetryAndNamespace(msgs, this.consumerGroup);
        consumeMessageDirectly(result, msgs, mq, context);

        log.info("consumeMessageDirectly Result: {}", result);
        return result;
    }

    private ConsumeMessageDirectlyResult initConsumeMessageDirectlyResult() {
        ConsumeMessageDirectlyResult result = new ConsumeMessageDirectlyResult();
        result.setOrder(true);

        return result;
    }

    private List<MessageExt> initMsgs(MessageExt msg) {
        List<MessageExt> msgs = new ArrayList<>();
        msgs.add(msg);

        return msgs;
    }

    private MessageQueue initMessageQueue(MessageExt msg, String brokerName) {
        MessageQueue mq = new MessageQueue();
        mq.setBrokerName(brokerName);
        mq.setTopic(msg.getTopic());
        mq.setQueueId(msg.getQueueId());

        return mq;
    }

    private void consumeMessageDirectly(ConsumeMessageDirectlyResult result, List<MessageExt> msgs, MessageQueue mq, ConsumeOrderlyContext context) {
        final long beginTime = System.currentTimeMillis();

        try {
            ConsumeOrderlyStatus status = this.messageListener.consumeMessage(msgs, context);
            if (status != null) {
                statusToConsumeMessageDirectlyResult(result, status);
            } else {
                result.setConsumeResult(CMResult.CR_RETURN_NULL);
            }
        } catch (Throwable e) {
            handleConsumeMessageDirectlyException(result, msgs, mq, e);
        }

        result.setAutoCommit(context.isAutoCommit());
        result.setSpentTimeMills(System.currentTimeMillis() - beginTime);
    }

    private void statusToConsumeMessageDirectlyResult(ConsumeMessageDirectlyResult result, ConsumeOrderlyStatus status) {
        switch (status) {
            case COMMIT:
                result.setConsumeResult(CMResult.CR_COMMIT);
                break;
            case ROLLBACK:
                result.setConsumeResult(CMResult.CR_ROLLBACK);
                break;
            case SUCCESS:
                result.setConsumeResult(CMResult.CR_SUCCESS);
                break;
            case SUSPEND_CURRENT_QUEUE_A_MOMENT:
                result.setConsumeResult(CMResult.CR_LATER);
                break;
            default:
                break;
        }
    }

    private void handleConsumeMessageDirectlyException(ConsumeMessageDirectlyResult result, List<MessageExt> msgs, MessageQueue mq, Throwable e) {
        result.setConsumeResult(CMResult.CR_THROW_EXCEPTION);
        result.setRemark(IOUtils.exceptionSimpleDesc(e));

        log.warn(String.format("consumeMessageDirectly exception: %s Group: %s Msgs: %s MQ: %s",
            IOUtils.exceptionSimpleDesc(e),
            ConsumeMessageOrderlyService.this.consumerGroup,
            msgs,
            mq), e);
    }

    @Override
    public void submitConsumeRequest(List<MessageExt> msgs, ProcessQueue processQueue, MessageQueue messageQueue, boolean dispatchToConsume) {
        if (!dispatchToConsume) {
            return;
        }

        ConsumeRequest consumeRequest = new ConsumeRequest(processQueue, messageQueue);
        this.consumeExecutor.submit(consumeRequest);
    }

    @Override
    public void submitPopConsumeRequest(final List<MessageExt> msgs,
                                        final PopProcessQueue processQueue,
                                        final MessageQueue messageQueue) {
        throw new UnsupportedOperationException();
    }

    public synchronized void lockMQPeriodically() {
        if (this.stopped) {
            return;
        }

        this.defaultMQPushConsumerImpl.getRebalanceImpl().lockAll();
    }

    public void tryLockLaterAndReconsume(final MessageQueue mq, final ProcessQueue processQueue,
        final long delayMills) {
        this.scheduledExecutorService.schedule(new Runnable() {
            @Override
            public void run() {
                boolean lockOK = ConsumeMessageOrderlyService.this.lockOneMQ(mq);
                if (lockOK) {
                    ConsumeMessageOrderlyService.this.submitConsumeRequestLater(processQueue, mq, 10);
                } else {
                    ConsumeMessageOrderlyService.this.submitConsumeRequestLater(processQueue, mq, 3000);
                }
            }
        }, delayMills, TimeUnit.MILLISECONDS);
    }

    public synchronized boolean lockOneMQ(final MessageQueue mq) {
        if (!this.stopped) {
            return this.defaultMQPushConsumerImpl.getRebalanceImpl().lock(mq);
        }

        return false;
    }

    private void submitConsumeRequestLater(
        final ProcessQueue processQueue,
        final MessageQueue messageQueue,
        final long suspendTimeMillis
    ) {
        long timeMillis = getSuspendTimeMillis(suspendTimeMillis);

        this.scheduledExecutorService.schedule(new Runnable() {
            @Override
            public void run() {
                ConsumeMessageOrderlyService.this.submitConsumeRequest(null, processQueue, messageQueue, true);
            }
        }, timeMillis, TimeUnit.MILLISECONDS);
    }

    private long getSuspendTimeMillis(final long suspendTimeMillis) {
        long timeMillis = suspendTimeMillis;
        if (timeMillis == -1) {
            timeMillis = this.defaultMQPushConsumer.getSuspendCurrentQueueTimeMillis();
        }

        if (timeMillis < 10) {
            timeMillis = 10;
        } else if (timeMillis > 30000) {
            timeMillis = 30000;
        }

        return timeMillis;
    }

    public boolean processConsumeResult(final List<MessageExt> msgs, final ConsumeOrderlyStatus status, final ConsumeOrderlyContext context, final ConsumeRequest consumeRequest) {
        context.setContinuable(true);
        context.setCommitOffset(-1L);
        if (context.isAutoCommit()) {
            processAutoCommitResult(msgs, status, context, consumeRequest);
        } else {
            processManuallyCommitResult(msgs, status, context, consumeRequest);
        }

        if (context.getCommitOffset() >= 0 && !consumeRequest.getProcessQueue().isDropped()) {
            this.defaultMQPushConsumerImpl.getOffsetStore().updateOffset(consumeRequest.getMessageQueue(), context.getCommitOffset(), false);
        }

        return context.isContinuable();
    }

    private void processAutoCommitResult(final List<MessageExt> msgs, final ConsumeOrderlyStatus status, final ConsumeOrderlyContext context, final ConsumeRequest consumeRequest) {
        switch (status) {
            case COMMIT:
            case ROLLBACK:
                log.warn("the message queue consume result is illegal, we think you want to ack these message {}",
                    consumeRequest.getMessageQueue());
            case SUCCESS:
                context.setCommitOffset(consumeRequest.getProcessQueue().commit());
                this.getConsumerStatsManager().incConsumeOKTPS(consumerGroup, consumeRequest.getMessageQueue().getTopic(), msgs.size());
                break;
            case SUSPEND_CURRENT_QUEUE_A_MOMENT:
                suspendAutoCommitResult(msgs, context, consumeRequest);
                break;
            default:
                break;
        }
    }

    private void suspendAutoCommitResult(final List<MessageExt> msgs, final ConsumeOrderlyContext context, final ConsumeRequest consumeRequest) {
        this.getConsumerStatsManager().incConsumeFailedTPS(consumerGroup, consumeRequest.getMessageQueue().getTopic(), msgs.size());
        if (!checkReconsumeTimes(msgs)) {
            context.setCommitOffset(consumeRequest.getProcessQueue().commit());
            return;
        }

        consumeRequest.getProcessQueue().makeMessageToConsumeAgain(msgs);
        this.submitConsumeRequestLater(
            consumeRequest.getProcessQueue(),
            consumeRequest.getMessageQueue(),
            context.getSuspendCurrentQueueTimeMillis());
        context.setContinuable(false);
    }

    private void processManuallyCommitResult(final List<MessageExt> msgs, final ConsumeOrderlyStatus status, final ConsumeOrderlyContext context, final ConsumeRequest consumeRequest) {
        switch (status) {
            case SUCCESS:
                this.getConsumerStatsManager().incConsumeOKTPS(consumerGroup, consumeRequest.getMessageQueue().getTopic(), msgs.size());
                break;
            case COMMIT:
                context.setCommitOffset(consumeRequest.getProcessQueue().commit());
                break;
            case ROLLBACK:
                rollbackManuallyCommitResult(context, consumeRequest);
                break;
            case SUSPEND_CURRENT_QUEUE_A_MOMENT:
                suspendManuallyCommitResult(msgs, context, consumeRequest);
                break;
            default:
                break;
        }
    }

    private void rollbackManuallyCommitResult(final ConsumeOrderlyContext context, final ConsumeRequest consumeRequest) {
        consumeRequest.getProcessQueue().rollback();
        this.submitConsumeRequestLater(
            consumeRequest.getProcessQueue(),
            consumeRequest.getMessageQueue(),
            context.getSuspendCurrentQueueTimeMillis());
        context.setContinuable(false);
    }

    private void suspendManuallyCommitResult(final List<MessageExt> msgs, final ConsumeOrderlyContext context, final ConsumeRequest consumeRequest) {
        this.getConsumerStatsManager().incConsumeFailedTPS(consumerGroup, consumeRequest.getMessageQueue().getTopic(), msgs.size());
        if (!checkReconsumeTimes(msgs)) {
            return;
        }

        consumeRequest.getProcessQueue().makeMessageToConsumeAgain(msgs);
        this.submitConsumeRequestLater(
            consumeRequest.getProcessQueue(),
            consumeRequest.getMessageQueue(),
            context.getSuspendCurrentQueueTimeMillis());
        context.setContinuable(false);
    }

    public ConsumerStatsManager getConsumerStatsManager() {
        return this.defaultMQPushConsumerImpl.getConsumerStatsManager();
    }

    private int getMaxReconsumeTimes() {
        // default reconsume times: Integer.MAX_VALUE
        if (this.defaultMQPushConsumer.getMaxReconsumeTimes() == -1) {
            return Integer.MAX_VALUE;
        } else {
            return this.defaultMQPushConsumer.getMaxReconsumeTimes();
        }
    }

    private boolean checkReconsumeTimes(List<MessageExt> msgs) {
        boolean suspend = false;
        if (msgs == null || msgs.isEmpty()) {
            return false;
        }

        for (MessageExt msg : msgs) {
            if (msg.getReconsumeTimes() < getMaxReconsumeTimes()) {
                suspend = true;
                msg.setReconsumeTimes(msg.getReconsumeTimes() + 1);
                continue;
            }

            MessageAccessor.setReconsumeTime(msg, String.valueOf(msg.getReconsumeTimes()));
            if (sendMessageBack(msg)) {
                continue;
            }

            suspend = true;
            msg.setReconsumeTimes(msg.getReconsumeTimes() + 1);

        }
        return suspend;
    }

    public boolean sendMessageBack(final MessageExt msg) {
        try {
            // max reconsume times exceeded then send to dead letter queue.
            Message newMsg = new Message(MQConstants.getRetryTopic(this.defaultMQPushConsumer.getConsumerGroup()), msg.getBody());
            MessageAccessor.setProperties(newMsg, msg.getProperties());
            String originMsgId = MessageAccessor.getOriginMessageId(msg);
            MessageAccessor.setOriginMessageId(newMsg, org.apache.rocketmq.common.utils.StringUtils.isBlank(originMsgId) ? msg.getMsgId() : originMsgId);
            newMsg.setFlag(msg.getFlag());
            MessageAccessor.putProperty(newMsg, MessageConst.PROPERTY_RETRY_TOPIC, msg.getTopic());
            MessageAccessor.setReconsumeTime(newMsg, String.valueOf(msg.getReconsumeTimes() + 1));
            MessageAccessor.setMaxReconsumeTimes(newMsg, String.valueOf(getMaxReconsumeTimes()));
            MessageAccessor.clearProperty(newMsg, MessageConst.PROPERTY_TRANSACTION_PREPARED);
            newMsg.setDelayTimeLevel(3 + msg.getReconsumeTimes());

            this.defaultMQPushConsumerImpl.getmQClientFactory().getDefaultMQProducer().send(newMsg);
            return true;
        } catch (Exception e) {
            log.error("sendMessageBack exception, group: " + this.consumerGroup + " msg: " + msg.toString(), e);
        }

        return false;
    }

    public void resetNamespace(final List<MessageExt> msgs) {
        for (MessageExt msg : msgs) {
            if (StringUtils.isNotEmpty(this.defaultMQPushConsumer.getNamespace())) {
                msg.setTopic(NamespaceUtil.withoutNamespace(msg.getTopic(), this.defaultMQPushConsumer.getNamespace()));
            }
        }
    }

    class ConsumeRequest implements Runnable {
        private final ProcessQueue processQueue;
        private final MessageQueue messageQueue;

        public ConsumeRequest(ProcessQueue processQueue, MessageQueue messageQueue) {
            this.processQueue = processQueue;
            this.messageQueue = messageQueue;
        }

        public ProcessQueue getProcessQueue() {
            return processQueue;
        }

        public MessageQueue getMessageQueue() {
            return messageQueue;
        }

        @Override
        public void run() {
            if (isDropped()) {
                return;
            }

            final Object objLock = messageQueueLock.fetchLockObject(this.messageQueue);
            synchronized (objLock) {
<<<<<<< HEAD
                MessageModel model = ConsumeMessageOrderlyService.this.defaultMQPushConsumerImpl.messageModel();
                if (MessageModel.BROADCASTING.equals(model) || this.processQueue.isLocked() && !this.processQueue.isLockExpired()) {
                    runWithLock();
=======
                if (MessageModel.BROADCASTING.equals(ConsumeMessageOrderlyService.this.defaultMQPushConsumerImpl.messageModel())
                    || this.processQueue.isLocked() && !this.processQueue.isLockExpired()) {
                    final long beginTime = System.currentTimeMillis();
                    for (boolean continueConsume = true; continueConsume; ) {
                        if (this.processQueue.isDropped()) {
                            log.warn("the message queue not be able to consume, because it's dropped. {}", this.messageQueue);
                            break;
                        }

                        if (MessageModel.CLUSTERING.equals(ConsumeMessageOrderlyService.this.defaultMQPushConsumerImpl.messageModel())
                            && !this.processQueue.isLocked()) {
                            log.warn("the message queue not locked, so consume later, {}", this.messageQueue);
                            ConsumeMessageOrderlyService.this.tryLockLaterAndReconsume(this.messageQueue, this.processQueue, 10);
                            break;
                        }

                        if (MessageModel.CLUSTERING.equals(ConsumeMessageOrderlyService.this.defaultMQPushConsumerImpl.messageModel())
                            && this.processQueue.isLockExpired()) {
                            log.warn("the message queue lock expired, so consume later, {}", this.messageQueue);
                            ConsumeMessageOrderlyService.this.tryLockLaterAndReconsume(this.messageQueue, this.processQueue, 10);
                            break;
                        }

                        long interval = System.currentTimeMillis() - beginTime;
                        if (interval > MAX_TIME_CONSUME_CONTINUOUSLY) {
                            ConsumeMessageOrderlyService.this.submitConsumeRequestLater(processQueue, messageQueue, 10);
                            break;
                        }

                        final int consumeBatchSize =
                            ConsumeMessageOrderlyService.this.defaultMQPushConsumer.getConsumeMessageBatchMaxSize();

                        List<MessageExt> msgs = this.processQueue.takeMessages(consumeBatchSize);
                        defaultMQPushConsumerImpl.resetRetryAndNamespace(msgs, defaultMQPushConsumer.getConsumerGroup());
                        if (!msgs.isEmpty()) {
                            final ConsumeOrderlyContext context = new ConsumeOrderlyContext(this.messageQueue);

                            ConsumeOrderlyStatus status = null;

                            ConsumeMessageContext consumeMessageContext = null;
                            if (ConsumeMessageOrderlyService.this.defaultMQPushConsumerImpl.hasHook()) {
                                consumeMessageContext = new ConsumeMessageContext();
                                consumeMessageContext
                                    .setConsumerGroup(ConsumeMessageOrderlyService.this.defaultMQPushConsumer.getConsumerGroup());
                                consumeMessageContext.setNamespace(defaultMQPushConsumer.getNamespace());
                                consumeMessageContext.setMq(messageQueue);
                                consumeMessageContext.setMsgList(msgs);
                                consumeMessageContext.setSuccess(false);
                                // init the consume context type
                                consumeMessageContext.setProps(new HashMap<>());
                                ConsumeMessageOrderlyService.this.defaultMQPushConsumerImpl.executeHookBefore(consumeMessageContext);
                            }

                            long beginTimestamp = System.currentTimeMillis();
                            ConsumeReturnType returnType = ConsumeReturnType.SUCCESS;
                            boolean hasException = false;
                            try {
                                this.processQueue.getConsumeLock().readLock().lock();
                                if (this.processQueue.isDropped()) {
                                    log.warn("consumeMessage, the message queue not be able to consume, because it's dropped. {}",
                                        this.messageQueue);
                                    break;
                                }

                                status = messageListener.consumeMessage(Collections.unmodifiableList(msgs), context);
                            } catch (Throwable e) {
                                log.warn(String.format("consumeMessage exception: %s Group: %s Msgs: %s MQ: %s",
                                    UtilAll.exceptionSimpleDesc(e),
                                    ConsumeMessageOrderlyService.this.consumerGroup,
                                    msgs,
                                    messageQueue), e);
                                hasException = true;
                            } finally {
                                this.processQueue.getConsumeLock().readLock().unlock();
                            }

                            if (null == status
                                || ConsumeOrderlyStatus.ROLLBACK == status
                                || ConsumeOrderlyStatus.SUSPEND_CURRENT_QUEUE_A_MOMENT == status) {
                                log.warn("consumeMessage Orderly return not OK, Group: {} Msgs: {} MQ: {}",
                                    ConsumeMessageOrderlyService.this.consumerGroup,
                                    msgs,
                                    messageQueue);
                            }

                            long consumeRT = System.currentTimeMillis() - beginTimestamp;
                            if (null == status) {
                                if (hasException) {
                                    returnType = ConsumeReturnType.EXCEPTION;
                                } else {
                                    returnType = ConsumeReturnType.RETURNNULL;
                                }
                            } else if (consumeRT >= defaultMQPushConsumer.getConsumeTimeout() * 60 * 1000) {
                                returnType = ConsumeReturnType.TIME_OUT;
                            } else if (ConsumeOrderlyStatus.SUSPEND_CURRENT_QUEUE_A_MOMENT == status) {
                                returnType = ConsumeReturnType.FAILED;
                            } else if (ConsumeOrderlyStatus.SUCCESS == status) {
                                returnType = ConsumeReturnType.SUCCESS;
                            }

                            if (ConsumeMessageOrderlyService.this.defaultMQPushConsumerImpl.hasHook()) {
                                consumeMessageContext.getProps().put(MixAll.CONSUME_CONTEXT_TYPE, returnType.name());
                            }

                            if (null == status) {
                                status = ConsumeOrderlyStatus.SUSPEND_CURRENT_QUEUE_A_MOMENT;
                            }

                            if (ConsumeMessageOrderlyService.this.defaultMQPushConsumerImpl.hasHook()) {
                                consumeMessageContext.setStatus(status.toString());
                                consumeMessageContext
                                    .setSuccess(ConsumeOrderlyStatus.SUCCESS == status || ConsumeOrderlyStatus.COMMIT == status);
                                consumeMessageContext.setAccessChannel(defaultMQPushConsumer.getAccessChannel());
                                ConsumeMessageOrderlyService.this.defaultMQPushConsumerImpl.executeHookAfter(consumeMessageContext);
                            }

                            ConsumeMessageOrderlyService.this.getConsumerStatsManager()
                                .incConsumeRT(ConsumeMessageOrderlyService.this.consumerGroup, messageQueue.getTopic(), consumeRT);

                            continueConsume = ConsumeMessageOrderlyService.this.processConsumeResult(msgs, status, context, this);
                        } else {
                            continueConsume = false;
                        }
                    }
>>>>>>> 9e4fd0e6
                } else {
                    tryLockLater();
                }
            }
        }

        private void tryLockLater() {
            if (isDropped()) {
                return;
            }

            ConsumeMessageOrderlyService.this.tryLockLaterAndReconsume(this.messageQueue, this.processQueue, 100);
        }

        private void runWithLock() {
            final long beginTime = System.currentTimeMillis();
            for (boolean continueConsume = true; continueConsume; ) {
                if (!isRunnable(beginTime)) break;

                List<MessageExt> msgs = takeMessages();
                if (msgs.isEmpty()) {
                    continueConsume = false;
                    continue;
                }

                final ConsumeOrderlyContext context = new ConsumeOrderlyContext(this.messageQueue);
                ConsumeOrderlyStatus status = null;
                boolean hasException = false;
                long beginTimestamp = System.currentTimeMillis();

                try {
                    this.processQueue.getConsumeLock().lock();
                    if (isDropped()) break;

                    status = messageListener.consumeMessage(Collections.unmodifiableList(msgs), context);
                } catch (Throwable e) {
                    logConsumeException(e, msgs);
                    hasException = true;
                } finally {
                    this.processQueue.getConsumeLock().unlock();
                }

                ConsumeMessageContext consumeMessageContext = executeHookBefore(msgs);
                status = runAfterConsume(consumeMessageContext, status, msgs, hasException, beginTimestamp);
                continueConsume = ConsumeMessageOrderlyService.this.processConsumeResult(msgs, status, context, this);
            }

        }

        private boolean isRunnable(long beginTime) {
            if (isDropped()) return false;
            if (isLocked()) return false;
            if (isLockExpired()) return false;
            if (isTimeout(beginTime)) return false;

            return true;
        }

        private boolean isDropped() {
            if (this.processQueue.isDropped()) {
                log.warn("the message queue not be able to consume, because it's dropped. {}", this.messageQueue);
                return true;
            }

            return false;
        }

        private boolean isLocked() {
            if (MessageModel.CLUSTERING.equals(ConsumeMessageOrderlyService.this.defaultMQPushConsumerImpl.messageModel())
                && !this.processQueue.isLocked()) {
                log.warn("the message queue not locked, so consume later, {}", this.messageQueue);
                ConsumeMessageOrderlyService.this.tryLockLaterAndReconsume(this.messageQueue, this.processQueue, 10);
                return true;
            }
            return false;
        }

        private boolean isLockExpired() {
            if (MessageModel.CLUSTERING.equals(ConsumeMessageOrderlyService.this.defaultMQPushConsumerImpl.messageModel())
                && this.processQueue.isLockExpired()) {
                log.warn("the message queue lock expired, so consume later, {}", this.messageQueue);
                ConsumeMessageOrderlyService.this.tryLockLaterAndReconsume(this.messageQueue, this.processQueue, 10);
                return true;
            }
            return false;
        }

        private boolean isTimeout(long beginTime) {
            long interval = System.currentTimeMillis() - beginTime;
            if (interval > MAX_TIME_CONSUME_CONTINUOUSLY) {
                ConsumeMessageOrderlyService.this.submitConsumeRequestLater(processQueue, messageQueue, 10);
                return true;
            }

            return false;
        }

        private ConsumeMessageContext executeHookBefore(List<MessageExt> msgs) {
            ConsumeMessageContext consumeMessageContext = null;
            if (!ConsumeMessageOrderlyService.this.defaultMQPushConsumerImpl.hasHook()) {
                return null;
            }

            consumeMessageContext = new ConsumeMessageContext();
            consumeMessageContext.setConsumerGroup(ConsumeMessageOrderlyService.this.defaultMQPushConsumer.getConsumerGroup());
            consumeMessageContext.setNamespace(defaultMQPushConsumer.getNamespace());
            consumeMessageContext.setMq(messageQueue);
            consumeMessageContext.setMsgList(msgs);
            consumeMessageContext.setSuccess(false);
            // init consume context type
            consumeMessageContext.setProps(new HashMap<>());
            ConsumeMessageOrderlyService.this.defaultMQPushConsumerImpl.executeHookBefore(consumeMessageContext);

            return consumeMessageContext;
        }

        private List<MessageExt> takeMessages() {
            final int consumeBatchSize = ConsumeMessageOrderlyService.this.defaultMQPushConsumer.getConsumeMessageBatchMaxSize();
            List<MessageExt> msgs = this.processQueue.takeMessages(consumeBatchSize);
            defaultMQPushConsumerImpl.resetRetryAndNamespace(msgs, defaultMQPushConsumer.getConsumerGroup());

            return msgs;
        }

        private void logConsumeException(Throwable e, List<MessageExt> msgs) {
            log.warn(String.format("consumeMessage exception: %s Group: %s Msgs: %s MQ: %s",
                IOUtils.exceptionSimpleDesc(e),
                ConsumeMessageOrderlyService.this.consumerGroup,
                msgs,
                messageQueue), e);
        }

        private ConsumeOrderlyStatus runAfterConsume(ConsumeMessageContext consumeMessageContext, ConsumeOrderlyStatus status, List<MessageExt> msgs, boolean hasException, long beginTimestamp) {

            logErrorStatus(status, msgs);

            long consumeRT = System.currentTimeMillis() - beginTimestamp;
            ConsumeReturnType returnType = getConsumeReturnType(consumeRT, hasException, status);
            if (null == status) {
                status = ConsumeOrderlyStatus.SUSPEND_CURRENT_QUEUE_A_MOMENT;
            }

            executeHookAfter(consumeMessageContext, status, returnType);
            ConsumeMessageOrderlyService.this.getConsumerStatsManager().incConsumeRT(ConsumeMessageOrderlyService.this.consumerGroup, messageQueue.getTopic(), consumeRT);

            return status;
        }

        private void logErrorStatus(ConsumeOrderlyStatus status, List<MessageExt> msgs) {
            if (null == status
                || ConsumeOrderlyStatus.ROLLBACK == status
                || ConsumeOrderlyStatus.SUSPEND_CURRENT_QUEUE_A_MOMENT == status) {
                log.warn("consumeMessage Orderly return not OK, Group: {} Msgs: {} MQ: {}",
                    ConsumeMessageOrderlyService.this.consumerGroup,
                    msgs,
                    messageQueue);
            }
        }

        private ConsumeReturnType getConsumeReturnType(long consumeRT, boolean hasException, ConsumeOrderlyStatus status) {
            ConsumeReturnType returnType = ConsumeReturnType.SUCCESS;
            if (null == status) {
                if (hasException) {
                    returnType = ConsumeReturnType.EXCEPTION;
                } else {
                    returnType = ConsumeReturnType.RETURNNULL;
                }
            } else if (consumeRT >= defaultMQPushConsumer.getConsumeTimeout() * 60 * 1000) {
                returnType = ConsumeReturnType.TIME_OUT;
            } else if (ConsumeOrderlyStatus.SUSPEND_CURRENT_QUEUE_A_MOMENT == status) {
                returnType = ConsumeReturnType.FAILED;
            } else if (ConsumeOrderlyStatus.SUCCESS == status) {
                returnType = ConsumeReturnType.SUCCESS;
            }

            return returnType;
        }

        private void executeHookAfter(ConsumeMessageContext consumeMessageContext, ConsumeOrderlyStatus status, ConsumeReturnType returnType) {
            if (!ConsumeMessageOrderlyService.this.defaultMQPushConsumerImpl.hasHook()) {
                return;
            }

            consumeMessageContext.getProps().put(MQConstants.CONSUME_CONTEXT_TYPE, returnType.name());

            consumeMessageContext.setStatus(status.toString());
            consumeMessageContext.setSuccess(ConsumeOrderlyStatus.SUCCESS == status || ConsumeOrderlyStatus.COMMIT == status);
            consumeMessageContext.setAccessChannel(defaultMQPushConsumer.getAccessChannel());
            ConsumeMessageOrderlyService.this.defaultMQPushConsumerImpl.executeHookAfter(consumeMessageContext);
        }


    }

}<|MERGE_RESOLUTION|>--- conflicted
+++ resolved
@@ -16,30 +16,6 @@
  */
 package org.apache.rocketmq.client.impl.consumer;
 
-import org.apache.commons.lang3.StringUtils;
-import org.apache.rocketmq.client.consumer.DefaultMQPushConsumer;
-import org.apache.rocketmq.client.consumer.listener.ConsumeOrderlyContext;
-import org.apache.rocketmq.client.consumer.listener.ConsumeOrderlyStatus;
-import org.apache.rocketmq.client.consumer.listener.ConsumeReturnType;
-import org.apache.rocketmq.client.consumer.listener.MessageListenerOrderly;
-import org.apache.rocketmq.client.hook.ConsumeMessageContext;
-import org.apache.rocketmq.client.stat.ConsumerStatsManager;
-import org.apache.rocketmq.common.ThreadFactoryImpl;
-import org.apache.rocketmq.common.message.Message;
-import org.apache.rocketmq.common.message.MessageAccessor;
-import org.apache.rocketmq.common.message.MessageConst;
-import org.apache.rocketmq.common.message.MessageExt;
-import org.apache.rocketmq.common.message.MessageQueue;
-import org.apache.rocketmq.common.utils.IOUtils;
-import org.apache.rocketmq.common.constant.MQConstants;
-import org.apache.rocketmq.common.utils.ThreadUtils;
-import org.apache.rocketmq.logging.org.slf4j.Logger;
-import org.apache.rocketmq.logging.org.slf4j.LoggerFactory;
-import org.apache.rocketmq.remoting.protocol.NamespaceUtil;
-import org.apache.rocketmq.remoting.protocol.body.CMResult;
-import org.apache.rocketmq.remoting.protocol.body.ConsumeMessageDirectlyResult;
-import org.apache.rocketmq.remoting.protocol.heartbeat.MessageModel;
-
 import java.util.ArrayList;
 import java.util.Collections;
 import java.util.HashMap;
@@ -50,6 +26,29 @@
 import java.util.concurrent.ScheduledExecutorService;
 import java.util.concurrent.ThreadPoolExecutor;
 import java.util.concurrent.TimeUnit;
+import org.apache.commons.lang3.StringUtils;
+import org.apache.rocketmq.client.consumer.DefaultMQPushConsumer;
+import org.apache.rocketmq.client.consumer.listener.ConsumeOrderlyContext;
+import org.apache.rocketmq.client.consumer.listener.ConsumeOrderlyStatus;
+import org.apache.rocketmq.client.consumer.listener.ConsumeReturnType;
+import org.apache.rocketmq.client.consumer.listener.MessageListenerOrderly;
+import org.apache.rocketmq.client.hook.ConsumeMessageContext;
+import org.apache.rocketmq.client.stat.ConsumerStatsManager;
+import org.apache.rocketmq.common.ThreadFactoryImpl;
+import org.apache.rocketmq.common.constant.MQConstants;
+import org.apache.rocketmq.common.message.Message;
+import org.apache.rocketmq.common.message.MessageAccessor;
+import org.apache.rocketmq.common.message.MessageConst;
+import org.apache.rocketmq.common.message.MessageExt;
+import org.apache.rocketmq.common.message.MessageQueue;
+import org.apache.rocketmq.common.utils.IOUtils;
+import org.apache.rocketmq.common.utils.ThreadUtils;
+import org.apache.rocketmq.remoting.protocol.NamespaceUtil;
+import org.apache.rocketmq.remoting.protocol.body.CMResult;
+import org.apache.rocketmq.remoting.protocol.body.ConsumeMessageDirectlyResult;
+import org.apache.rocketmq.remoting.protocol.heartbeat.MessageModel;
+import org.apache.rocketmq.logging.org.slf4j.Logger;
+import org.apache.rocketmq.logging.org.slf4j.LoggerFactory;
 
 public class ConsumeMessageOrderlyService implements ConsumeMessageService {
     private static final Logger log = LoggerFactory.getLogger(ConsumeMessageOrderlyService.class);
@@ -59,7 +58,7 @@
     private final DefaultMQPushConsumer defaultMQPushConsumer;
     private final MessageListenerOrderly messageListener;
     private final BlockingQueue<Runnable> consumeRequestQueue;
-    private ThreadPoolExecutor consumeExecutor;
+    private final ThreadPoolExecutor consumeExecutor;
     private final String consumerGroup;
     private final MessageQueueLock messageQueueLock = new MessageQueueLock();
     private final ScheduledExecutorService scheduledExecutorService;
@@ -75,12 +74,6 @@
         this.consumeRequestQueue = new LinkedBlockingQueue<>();
 
         String consumerGroupTag = (consumerGroup.length() > 100 ? consumerGroup.substring(0, 100) : consumerGroup) + "_";
-        initConsumeExecutor(consumerGroupTag);
-
-        this.scheduledExecutorService = Executors.newSingleThreadScheduledExecutor(new ThreadFactoryImpl("ConsumeMessageScheduledThread_" + consumerGroupTag));
-    }
-
-    private void initConsumeExecutor(String consumerGroupTag) {
         this.consumeExecutor = new ThreadPoolExecutor(
             this.defaultMQPushConsumer.getConsumeThreadMin(),
             this.defaultMQPushConsumer.getConsumeThreadMax(),
@@ -88,27 +81,23 @@
             TimeUnit.MILLISECONDS,
             this.consumeRequestQueue,
             new ThreadFactoryImpl("ConsumeMessageThread_" + consumerGroupTag));
+
+        this.scheduledExecutorService = Executors.newSingleThreadScheduledExecutor(new ThreadFactoryImpl("ConsumeMessageScheduledThread_" + consumerGroupTag));
     }
 
     public void start() {
-        startLockMQService();
-    }
-
-    private void startLockMQService() {
-        if (!MessageModel.CLUSTERING.equals(ConsumeMessageOrderlyService.this.defaultMQPushConsumerImpl.messageModel())) {
-            return;
-        }
-
-        this.scheduledExecutorService.scheduleAtFixedRate(new Runnable() {
-            @Override
-            public void run() {
-                try {
-                    ConsumeMessageOrderlyService.this.lockMQPeriodically();
-                } catch (Throwable e) {
-                    log.error("scheduleAtFixedRate lockMQPeriodically exception", e);
+        if (MessageModel.CLUSTERING.equals(ConsumeMessageOrderlyService.this.defaultMQPushConsumerImpl.messageModel())) {
+            this.scheduledExecutorService.scheduleAtFixedRate(new Runnable() {
+                @Override
+                public void run() {
+                    try {
+                        ConsumeMessageOrderlyService.this.lockMQPeriodically();
+                    } catch (Throwable e) {
+                        log.error("scheduleAtFixedRate lockMQPeriodically exception", e);
+                    }
                 }
-            }
-        }, 1000 * 1, ProcessQueue.REBALANCE_LOCK_INTERVAL, TimeUnit.MILLISECONDS);
+            }, 1000 * 1, ProcessQueue.REBALANCE_LOCK_INTERVAL, TimeUnit.MILLISECONDS);
+        }
     }
 
     public void shutdown(long awaitTerminateMillis) {
@@ -148,99 +137,75 @@
 
     @Override
     public ConsumeMessageDirectlyResult consumeMessageDirectly(MessageExt msg, String brokerName) {
-        log.info("consumeMessageDirectly receive new message: {}", msg);
-
-        ConsumeMessageDirectlyResult result = initConsumeMessageDirectlyResult();
-        List<MessageExt> msgs = initMsgs(msg);
-        MessageQueue mq = initMessageQueue(msg, brokerName);
-        ConsumeOrderlyContext context = new ConsumeOrderlyContext(mq);
-
-        this.defaultMQPushConsumerImpl.resetRetryAndNamespace(msgs, this.consumerGroup);
-        consumeMessageDirectly(result, msgs, mq, context);
-
-        log.info("consumeMessageDirectly Result: {}", result);
-        return result;
-    }
-
-    private ConsumeMessageDirectlyResult initConsumeMessageDirectlyResult() {
         ConsumeMessageDirectlyResult result = new ConsumeMessageDirectlyResult();
         result.setOrder(true);
 
-        return result;
-    }
-
-    private List<MessageExt> initMsgs(MessageExt msg) {
         List<MessageExt> msgs = new ArrayList<>();
         msgs.add(msg);
-
-        return msgs;
-    }
-
-    private MessageQueue initMessageQueue(MessageExt msg, String brokerName) {
         MessageQueue mq = new MessageQueue();
         mq.setBrokerName(brokerName);
         mq.setTopic(msg.getTopic());
         mq.setQueueId(msg.getQueueId());
 
-        return mq;
-    }
-
-    private void consumeMessageDirectly(ConsumeMessageDirectlyResult result, List<MessageExt> msgs, MessageQueue mq, ConsumeOrderlyContext context) {
+        ConsumeOrderlyContext context = new ConsumeOrderlyContext(mq);
+
+        this.defaultMQPushConsumerImpl.resetRetryAndNamespace(msgs, this.consumerGroup);
+
         final long beginTime = System.currentTimeMillis();
+
+        log.info("consumeMessageDirectly receive new message: {}", msg);
 
         try {
             ConsumeOrderlyStatus status = this.messageListener.consumeMessage(msgs, context);
             if (status != null) {
-                statusToConsumeMessageDirectlyResult(result, status);
+                switch (status) {
+                    case COMMIT:
+                        result.setConsumeResult(CMResult.CR_COMMIT);
+                        break;
+                    case ROLLBACK:
+                        result.setConsumeResult(CMResult.CR_ROLLBACK);
+                        break;
+                    case SUCCESS:
+                        result.setConsumeResult(CMResult.CR_SUCCESS);
+                        break;
+                    case SUSPEND_CURRENT_QUEUE_A_MOMENT:
+                        result.setConsumeResult(CMResult.CR_LATER);
+                        break;
+                    default:
+                        break;
+                }
             } else {
                 result.setConsumeResult(CMResult.CR_RETURN_NULL);
             }
         } catch (Throwable e) {
-            handleConsumeMessageDirectlyException(result, msgs, mq, e);
+            result.setConsumeResult(CMResult.CR_THROW_EXCEPTION);
+            result.setRemark(IOUtils.exceptionSimpleDesc(e));
+
+            log.warn(String.format("consumeMessageDirectly exception: %s Group: %s Msgs: %s MQ: %s",
+                IOUtils.exceptionSimpleDesc(e),
+                ConsumeMessageOrderlyService.this.consumerGroup,
+                msgs,
+                mq), e);
         }
 
         result.setAutoCommit(context.isAutoCommit());
         result.setSpentTimeMills(System.currentTimeMillis() - beginTime);
-    }
-
-    private void statusToConsumeMessageDirectlyResult(ConsumeMessageDirectlyResult result, ConsumeOrderlyStatus status) {
-        switch (status) {
-            case COMMIT:
-                result.setConsumeResult(CMResult.CR_COMMIT);
-                break;
-            case ROLLBACK:
-                result.setConsumeResult(CMResult.CR_ROLLBACK);
-                break;
-            case SUCCESS:
-                result.setConsumeResult(CMResult.CR_SUCCESS);
-                break;
-            case SUSPEND_CURRENT_QUEUE_A_MOMENT:
-                result.setConsumeResult(CMResult.CR_LATER);
-                break;
-            default:
-                break;
-        }
-    }
-
-    private void handleConsumeMessageDirectlyException(ConsumeMessageDirectlyResult result, List<MessageExt> msgs, MessageQueue mq, Throwable e) {
-        result.setConsumeResult(CMResult.CR_THROW_EXCEPTION);
-        result.setRemark(IOUtils.exceptionSimpleDesc(e));
-
-        log.warn(String.format("consumeMessageDirectly exception: %s Group: %s Msgs: %s MQ: %s",
-            IOUtils.exceptionSimpleDesc(e),
-            ConsumeMessageOrderlyService.this.consumerGroup,
-            msgs,
-            mq), e);
-    }
-
-    @Override
-    public void submitConsumeRequest(List<MessageExt> msgs, ProcessQueue processQueue, MessageQueue messageQueue, boolean dispatchToConsume) {
-        if (!dispatchToConsume) {
-            return;
-        }
-
-        ConsumeRequest consumeRequest = new ConsumeRequest(processQueue, messageQueue);
-        this.consumeExecutor.submit(consumeRequest);
+
+        log.info("consumeMessageDirectly Result: {}", result);
+
+        return result;
+    }
+
+    @Override
+    public void submitConsumeRequest(
+        final List<MessageExt> msgs,
+        final ProcessQueue processQueue,
+        final MessageQueue messageQueue,
+        final boolean dispathToConsume) {
+        if (dispathToConsume) {
+            ConsumeRequest consumeRequest = new ConsumeRequest(processQueue, messageQueue);
+            this.consumeExecutor.submit(consumeRequest);
+        }
     }
 
     @Override
@@ -251,11 +216,9 @@
     }
 
     public synchronized void lockMQPeriodically() {
-        if (this.stopped) {
-            return;
-        }
-
-        this.defaultMQPushConsumerImpl.getRebalanceImpl().lockAll();
+        if (!this.stopped) {
+            this.defaultMQPushConsumerImpl.getRebalanceImpl().lockAll();
+        }
     }
 
     public void tryLockLaterAndReconsume(final MessageQueue mq, final ProcessQueue processQueue,
@@ -286,17 +249,6 @@
         final MessageQueue messageQueue,
         final long suspendTimeMillis
     ) {
-        long timeMillis = getSuspendTimeMillis(suspendTimeMillis);
-
-        this.scheduledExecutorService.schedule(new Runnable() {
-            @Override
-            public void run() {
-                ConsumeMessageOrderlyService.this.submitConsumeRequest(null, processQueue, messageQueue, true);
-            }
-        }, timeMillis, TimeUnit.MILLISECONDS);
-    }
-
-    private long getSuspendTimeMillis(final long suspendTimeMillis) {
         long timeMillis = suspendTimeMillis;
         if (timeMillis == -1) {
             timeMillis = this.defaultMQPushConsumer.getSuspendCurrentQueueTimeMillis();
@@ -308,98 +260,86 @@
             timeMillis = 30000;
         }
 
-        return timeMillis;
-    }
-
-    public boolean processConsumeResult(final List<MessageExt> msgs, final ConsumeOrderlyStatus status, final ConsumeOrderlyContext context, final ConsumeRequest consumeRequest) {
-        context.setContinuable(true);
-        context.setCommitOffset(-1L);
+        this.scheduledExecutorService.schedule(new Runnable() {
+
+            @Override
+            public void run() {
+                ConsumeMessageOrderlyService.this.submitConsumeRequest(null, processQueue, messageQueue, true);
+            }
+        }, timeMillis, TimeUnit.MILLISECONDS);
+    }
+
+    public boolean processConsumeResult(
+        final List<MessageExt> msgs,
+        final ConsumeOrderlyStatus status,
+        final ConsumeOrderlyContext context,
+        final ConsumeRequest consumeRequest
+    ) {
+        boolean continueConsume = true;
+        long commitOffset = -1L;
         if (context.isAutoCommit()) {
-            processAutoCommitResult(msgs, status, context, consumeRequest);
+            switch (status) {
+                case COMMIT:
+                case ROLLBACK:
+                    log.warn("the message queue consume result is illegal, we think you want to ack these message {}",
+                        consumeRequest.getMessageQueue());
+                case SUCCESS:
+                    commitOffset = consumeRequest.getProcessQueue().commit();
+                    this.getConsumerStatsManager().incConsumeOKTPS(consumerGroup, consumeRequest.getMessageQueue().getTopic(), msgs.size());
+                    break;
+                case SUSPEND_CURRENT_QUEUE_A_MOMENT:
+                    this.getConsumerStatsManager().incConsumeFailedTPS(consumerGroup, consumeRequest.getMessageQueue().getTopic(), msgs.size());
+                    if (checkReconsumeTimes(msgs)) {
+                        consumeRequest.getProcessQueue().makeMessageToConsumeAgain(msgs);
+                        this.submitConsumeRequestLater(
+                            consumeRequest.getProcessQueue(),
+                            consumeRequest.getMessageQueue(),
+                            context.getSuspendCurrentQueueTimeMillis());
+                        continueConsume = false;
+                    } else {
+                        commitOffset = consumeRequest.getProcessQueue().commit();
+                    }
+                    break;
+                default:
+                    break;
+            }
         } else {
-            processManuallyCommitResult(msgs, status, context, consumeRequest);
-        }
-
-        if (context.getCommitOffset() >= 0 && !consumeRequest.getProcessQueue().isDropped()) {
-            this.defaultMQPushConsumerImpl.getOffsetStore().updateOffset(consumeRequest.getMessageQueue(), context.getCommitOffset(), false);
-        }
-
-        return context.isContinuable();
-    }
-
-    private void processAutoCommitResult(final List<MessageExt> msgs, final ConsumeOrderlyStatus status, final ConsumeOrderlyContext context, final ConsumeRequest consumeRequest) {
-        switch (status) {
-            case COMMIT:
-            case ROLLBACK:
-                log.warn("the message queue consume result is illegal, we think you want to ack these message {}",
-                    consumeRequest.getMessageQueue());
-            case SUCCESS:
-                context.setCommitOffset(consumeRequest.getProcessQueue().commit());
-                this.getConsumerStatsManager().incConsumeOKTPS(consumerGroup, consumeRequest.getMessageQueue().getTopic(), msgs.size());
-                break;
-            case SUSPEND_CURRENT_QUEUE_A_MOMENT:
-                suspendAutoCommitResult(msgs, context, consumeRequest);
-                break;
-            default:
-                break;
-        }
-    }
-
-    private void suspendAutoCommitResult(final List<MessageExt> msgs, final ConsumeOrderlyContext context, final ConsumeRequest consumeRequest) {
-        this.getConsumerStatsManager().incConsumeFailedTPS(consumerGroup, consumeRequest.getMessageQueue().getTopic(), msgs.size());
-        if (!checkReconsumeTimes(msgs)) {
-            context.setCommitOffset(consumeRequest.getProcessQueue().commit());
-            return;
-        }
-
-        consumeRequest.getProcessQueue().makeMessageToConsumeAgain(msgs);
-        this.submitConsumeRequestLater(
-            consumeRequest.getProcessQueue(),
-            consumeRequest.getMessageQueue(),
-            context.getSuspendCurrentQueueTimeMillis());
-        context.setContinuable(false);
-    }
-
-    private void processManuallyCommitResult(final List<MessageExt> msgs, final ConsumeOrderlyStatus status, final ConsumeOrderlyContext context, final ConsumeRequest consumeRequest) {
-        switch (status) {
-            case SUCCESS:
-                this.getConsumerStatsManager().incConsumeOKTPS(consumerGroup, consumeRequest.getMessageQueue().getTopic(), msgs.size());
-                break;
-            case COMMIT:
-                context.setCommitOffset(consumeRequest.getProcessQueue().commit());
-                break;
-            case ROLLBACK:
-                rollbackManuallyCommitResult(context, consumeRequest);
-                break;
-            case SUSPEND_CURRENT_QUEUE_A_MOMENT:
-                suspendManuallyCommitResult(msgs, context, consumeRequest);
-                break;
-            default:
-                break;
-        }
-    }
-
-    private void rollbackManuallyCommitResult(final ConsumeOrderlyContext context, final ConsumeRequest consumeRequest) {
-        consumeRequest.getProcessQueue().rollback();
-        this.submitConsumeRequestLater(
-            consumeRequest.getProcessQueue(),
-            consumeRequest.getMessageQueue(),
-            context.getSuspendCurrentQueueTimeMillis());
-        context.setContinuable(false);
-    }
-
-    private void suspendManuallyCommitResult(final List<MessageExt> msgs, final ConsumeOrderlyContext context, final ConsumeRequest consumeRequest) {
-        this.getConsumerStatsManager().incConsumeFailedTPS(consumerGroup, consumeRequest.getMessageQueue().getTopic(), msgs.size());
-        if (!checkReconsumeTimes(msgs)) {
-            return;
-        }
-
-        consumeRequest.getProcessQueue().makeMessageToConsumeAgain(msgs);
-        this.submitConsumeRequestLater(
-            consumeRequest.getProcessQueue(),
-            consumeRequest.getMessageQueue(),
-            context.getSuspendCurrentQueueTimeMillis());
-        context.setContinuable(false);
+            switch (status) {
+                case SUCCESS:
+                    this.getConsumerStatsManager().incConsumeOKTPS(consumerGroup, consumeRequest.getMessageQueue().getTopic(), msgs.size());
+                    break;
+                case COMMIT:
+                    commitOffset = consumeRequest.getProcessQueue().commit();
+                    break;
+                case ROLLBACK:
+                    consumeRequest.getProcessQueue().rollback();
+                    this.submitConsumeRequestLater(
+                        consumeRequest.getProcessQueue(),
+                        consumeRequest.getMessageQueue(),
+                        context.getSuspendCurrentQueueTimeMillis());
+                    continueConsume = false;
+                    break;
+                case SUSPEND_CURRENT_QUEUE_A_MOMENT:
+                    this.getConsumerStatsManager().incConsumeFailedTPS(consumerGroup, consumeRequest.getMessageQueue().getTopic(), msgs.size());
+                    if (checkReconsumeTimes(msgs)) {
+                        consumeRequest.getProcessQueue().makeMessageToConsumeAgain(msgs);
+                        this.submitConsumeRequestLater(
+                            consumeRequest.getProcessQueue(),
+                            consumeRequest.getMessageQueue(),
+                            context.getSuspendCurrentQueueTimeMillis());
+                        continueConsume = false;
+                    }
+                    break;
+                default:
+                    break;
+            }
+        }
+
+        if (commitOffset >= 0 && !consumeRequest.getProcessQueue().isDropped()) {
+            this.defaultMQPushConsumerImpl.getOffsetStore().updateOffset(consumeRequest.getMessageQueue(), commitOffset, false);
+        }
+
+        return continueConsume;
     }
 
     public ConsumerStatsManager getConsumerStatsManager() {
@@ -417,25 +357,19 @@
 
     private boolean checkReconsumeTimes(List<MessageExt> msgs) {
         boolean suspend = false;
-        if (msgs == null || msgs.isEmpty()) {
-            return false;
-        }
-
-        for (MessageExt msg : msgs) {
-            if (msg.getReconsumeTimes() < getMaxReconsumeTimes()) {
-                suspend = true;
-                msg.setReconsumeTimes(msg.getReconsumeTimes() + 1);
-                continue;
-            }
-
-            MessageAccessor.setReconsumeTime(msg, String.valueOf(msg.getReconsumeTimes()));
-            if (sendMessageBack(msg)) {
-                continue;
-            }
-
-            suspend = true;
-            msg.setReconsumeTimes(msg.getReconsumeTimes() + 1);
-
+        if (msgs != null && !msgs.isEmpty()) {
+            for (MessageExt msg : msgs) {
+                if (msg.getReconsumeTimes() >= getMaxReconsumeTimes()) {
+                    MessageAccessor.setReconsumeTime(msg, String.valueOf(msg.getReconsumeTimes()));
+                    if (!sendMessageBack(msg)) {
+                        suspend = true;
+                        msg.setReconsumeTimes(msg.getReconsumeTimes() + 1);
+                    }
+                } else {
+                    suspend = true;
+                    msg.setReconsumeTimes(msg.getReconsumeTimes() + 1);
+                }
+            }
         }
         return suspend;
     }
@@ -446,7 +380,7 @@
             Message newMsg = new Message(MQConstants.getRetryTopic(this.defaultMQPushConsumer.getConsumerGroup()), msg.getBody());
             MessageAccessor.setProperties(newMsg, msg.getProperties());
             String originMsgId = MessageAccessor.getOriginMessageId(msg);
-            MessageAccessor.setOriginMessageId(newMsg, org.apache.rocketmq.common.utils.StringUtils.isBlank(originMsgId) ? msg.getMsgId() : originMsgId);
+            MessageAccessor.setOriginMessageId(newMsg, StringUtils.isBlank(originMsgId) ? msg.getMsgId() : originMsgId);
             newMsg.setFlag(msg.getFlag());
             MessageAccessor.putProperty(newMsg, MessageConst.PROPERTY_RETRY_TOPIC, msg.getTopic());
             MessageAccessor.setReconsumeTime(newMsg, String.valueOf(msg.getReconsumeTimes() + 1));
@@ -490,17 +424,13 @@
 
         @Override
         public void run() {
-            if (isDropped()) {
+            if (this.processQueue.isDropped()) {
+                log.warn("run, the message queue not be able to consume, because it's dropped. {}", this.messageQueue);
                 return;
             }
 
             final Object objLock = messageQueueLock.fetchLockObject(this.messageQueue);
             synchronized (objLock) {
-<<<<<<< HEAD
-                MessageModel model = ConsumeMessageOrderlyService.this.defaultMQPushConsumerImpl.messageModel();
-                if (MessageModel.BROADCASTING.equals(model) || this.processQueue.isLocked() && !this.processQueue.isLockExpired()) {
-                    runWithLock();
-=======
                 if (MessageModel.BROADCASTING.equals(ConsumeMessageOrderlyService.this.defaultMQPushConsumerImpl.messageModel())
                     || this.processQueue.isLocked() && !this.processQueue.isLockExpired()) {
                     final long beginTime = System.currentTimeMillis();
@@ -568,7 +498,7 @@
                                 status = messageListener.consumeMessage(Collections.unmodifiableList(msgs), context);
                             } catch (Throwable e) {
                                 log.warn(String.format("consumeMessage exception: %s Group: %s Msgs: %s MQ: %s",
-                                    UtilAll.exceptionSimpleDesc(e),
+                                    IOUtils.exceptionSimpleDesc(e),
                                     ConsumeMessageOrderlyService.this.consumerGroup,
                                     msgs,
                                     messageQueue), e);
@@ -602,7 +532,7 @@
                             }
 
                             if (ConsumeMessageOrderlyService.this.defaultMQPushConsumerImpl.hasHook()) {
-                                consumeMessageContext.getProps().put(MixAll.CONSUME_CONTEXT_TYPE, returnType.name());
+                                consumeMessageContext.getProps().put(MQConstants.CONSUME_CONTEXT_TYPE, returnType.name());
                             }
 
                             if (null == status) {
@@ -625,199 +555,17 @@
                             continueConsume = false;
                         }
                     }
->>>>>>> 9e4fd0e6
                 } else {
-                    tryLockLater();
+                    if (this.processQueue.isDropped()) {
+                        log.warn("the message queue not be able to consume, because it's dropped. {}", this.messageQueue);
+                        return;
+                    }
+
+                    ConsumeMessageOrderlyService.this.tryLockLaterAndReconsume(this.messageQueue, this.processQueue, 100);
                 }
             }
         }
 
-        private void tryLockLater() {
-            if (isDropped()) {
-                return;
-            }
-
-            ConsumeMessageOrderlyService.this.tryLockLaterAndReconsume(this.messageQueue, this.processQueue, 100);
-        }
-
-        private void runWithLock() {
-            final long beginTime = System.currentTimeMillis();
-            for (boolean continueConsume = true; continueConsume; ) {
-                if (!isRunnable(beginTime)) break;
-
-                List<MessageExt> msgs = takeMessages();
-                if (msgs.isEmpty()) {
-                    continueConsume = false;
-                    continue;
-                }
-
-                final ConsumeOrderlyContext context = new ConsumeOrderlyContext(this.messageQueue);
-                ConsumeOrderlyStatus status = null;
-                boolean hasException = false;
-                long beginTimestamp = System.currentTimeMillis();
-
-                try {
-                    this.processQueue.getConsumeLock().lock();
-                    if (isDropped()) break;
-
-                    status = messageListener.consumeMessage(Collections.unmodifiableList(msgs), context);
-                } catch (Throwable e) {
-                    logConsumeException(e, msgs);
-                    hasException = true;
-                } finally {
-                    this.processQueue.getConsumeLock().unlock();
-                }
-
-                ConsumeMessageContext consumeMessageContext = executeHookBefore(msgs);
-                status = runAfterConsume(consumeMessageContext, status, msgs, hasException, beginTimestamp);
-                continueConsume = ConsumeMessageOrderlyService.this.processConsumeResult(msgs, status, context, this);
-            }
-
-        }
-
-        private boolean isRunnable(long beginTime) {
-            if (isDropped()) return false;
-            if (isLocked()) return false;
-            if (isLockExpired()) return false;
-            if (isTimeout(beginTime)) return false;
-
-            return true;
-        }
-
-        private boolean isDropped() {
-            if (this.processQueue.isDropped()) {
-                log.warn("the message queue not be able to consume, because it's dropped. {}", this.messageQueue);
-                return true;
-            }
-
-            return false;
-        }
-
-        private boolean isLocked() {
-            if (MessageModel.CLUSTERING.equals(ConsumeMessageOrderlyService.this.defaultMQPushConsumerImpl.messageModel())
-                && !this.processQueue.isLocked()) {
-                log.warn("the message queue not locked, so consume later, {}", this.messageQueue);
-                ConsumeMessageOrderlyService.this.tryLockLaterAndReconsume(this.messageQueue, this.processQueue, 10);
-                return true;
-            }
-            return false;
-        }
-
-        private boolean isLockExpired() {
-            if (MessageModel.CLUSTERING.equals(ConsumeMessageOrderlyService.this.defaultMQPushConsumerImpl.messageModel())
-                && this.processQueue.isLockExpired()) {
-                log.warn("the message queue lock expired, so consume later, {}", this.messageQueue);
-                ConsumeMessageOrderlyService.this.tryLockLaterAndReconsume(this.messageQueue, this.processQueue, 10);
-                return true;
-            }
-            return false;
-        }
-
-        private boolean isTimeout(long beginTime) {
-            long interval = System.currentTimeMillis() - beginTime;
-            if (interval > MAX_TIME_CONSUME_CONTINUOUSLY) {
-                ConsumeMessageOrderlyService.this.submitConsumeRequestLater(processQueue, messageQueue, 10);
-                return true;
-            }
-
-            return false;
-        }
-
-        private ConsumeMessageContext executeHookBefore(List<MessageExt> msgs) {
-            ConsumeMessageContext consumeMessageContext = null;
-            if (!ConsumeMessageOrderlyService.this.defaultMQPushConsumerImpl.hasHook()) {
-                return null;
-            }
-
-            consumeMessageContext = new ConsumeMessageContext();
-            consumeMessageContext.setConsumerGroup(ConsumeMessageOrderlyService.this.defaultMQPushConsumer.getConsumerGroup());
-            consumeMessageContext.setNamespace(defaultMQPushConsumer.getNamespace());
-            consumeMessageContext.setMq(messageQueue);
-            consumeMessageContext.setMsgList(msgs);
-            consumeMessageContext.setSuccess(false);
-            // init consume context type
-            consumeMessageContext.setProps(new HashMap<>());
-            ConsumeMessageOrderlyService.this.defaultMQPushConsumerImpl.executeHookBefore(consumeMessageContext);
-
-            return consumeMessageContext;
-        }
-
-        private List<MessageExt> takeMessages() {
-            final int consumeBatchSize = ConsumeMessageOrderlyService.this.defaultMQPushConsumer.getConsumeMessageBatchMaxSize();
-            List<MessageExt> msgs = this.processQueue.takeMessages(consumeBatchSize);
-            defaultMQPushConsumerImpl.resetRetryAndNamespace(msgs, defaultMQPushConsumer.getConsumerGroup());
-
-            return msgs;
-        }
-
-        private void logConsumeException(Throwable e, List<MessageExt> msgs) {
-            log.warn(String.format("consumeMessage exception: %s Group: %s Msgs: %s MQ: %s",
-                IOUtils.exceptionSimpleDesc(e),
-                ConsumeMessageOrderlyService.this.consumerGroup,
-                msgs,
-                messageQueue), e);
-        }
-
-        private ConsumeOrderlyStatus runAfterConsume(ConsumeMessageContext consumeMessageContext, ConsumeOrderlyStatus status, List<MessageExt> msgs, boolean hasException, long beginTimestamp) {
-
-            logErrorStatus(status, msgs);
-
-            long consumeRT = System.currentTimeMillis() - beginTimestamp;
-            ConsumeReturnType returnType = getConsumeReturnType(consumeRT, hasException, status);
-            if (null == status) {
-                status = ConsumeOrderlyStatus.SUSPEND_CURRENT_QUEUE_A_MOMENT;
-            }
-
-            executeHookAfter(consumeMessageContext, status, returnType);
-            ConsumeMessageOrderlyService.this.getConsumerStatsManager().incConsumeRT(ConsumeMessageOrderlyService.this.consumerGroup, messageQueue.getTopic(), consumeRT);
-
-            return status;
-        }
-
-        private void logErrorStatus(ConsumeOrderlyStatus status, List<MessageExt> msgs) {
-            if (null == status
-                || ConsumeOrderlyStatus.ROLLBACK == status
-                || ConsumeOrderlyStatus.SUSPEND_CURRENT_QUEUE_A_MOMENT == status) {
-                log.warn("consumeMessage Orderly return not OK, Group: {} Msgs: {} MQ: {}",
-                    ConsumeMessageOrderlyService.this.consumerGroup,
-                    msgs,
-                    messageQueue);
-            }
-        }
-
-        private ConsumeReturnType getConsumeReturnType(long consumeRT, boolean hasException, ConsumeOrderlyStatus status) {
-            ConsumeReturnType returnType = ConsumeReturnType.SUCCESS;
-            if (null == status) {
-                if (hasException) {
-                    returnType = ConsumeReturnType.EXCEPTION;
-                } else {
-                    returnType = ConsumeReturnType.RETURNNULL;
-                }
-            } else if (consumeRT >= defaultMQPushConsumer.getConsumeTimeout() * 60 * 1000) {
-                returnType = ConsumeReturnType.TIME_OUT;
-            } else if (ConsumeOrderlyStatus.SUSPEND_CURRENT_QUEUE_A_MOMENT == status) {
-                returnType = ConsumeReturnType.FAILED;
-            } else if (ConsumeOrderlyStatus.SUCCESS == status) {
-                returnType = ConsumeReturnType.SUCCESS;
-            }
-
-            return returnType;
-        }
-
-        private void executeHookAfter(ConsumeMessageContext consumeMessageContext, ConsumeOrderlyStatus status, ConsumeReturnType returnType) {
-            if (!ConsumeMessageOrderlyService.this.defaultMQPushConsumerImpl.hasHook()) {
-                return;
-            }
-
-            consumeMessageContext.getProps().put(MQConstants.CONSUME_CONTEXT_TYPE, returnType.name());
-
-            consumeMessageContext.setStatus(status.toString());
-            consumeMessageContext.setSuccess(ConsumeOrderlyStatus.SUCCESS == status || ConsumeOrderlyStatus.COMMIT == status);
-            consumeMessageContext.setAccessChannel(defaultMQPushConsumer.getAccessChannel());
-            ConsumeMessageOrderlyService.this.defaultMQPushConsumerImpl.executeHookAfter(consumeMessageContext);
-        }
-
-
     }
 
 }