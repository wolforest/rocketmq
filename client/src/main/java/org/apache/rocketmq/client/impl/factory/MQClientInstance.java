--- conflicted
+++ resolved
@@ -148,23 +148,7 @@
     }
 
     public MQClientInstance(ClientConfig clientConfig, int instanceIndex, String clientId, RPCHook rpcHook) {
-<<<<<<< HEAD
         initConfig(clientConfig);
-=======
-        this.clientConfig = clientConfig;
-        this.nettyClientConfig = new NettyClientConfig();
-        this.nettyClientConfig.setClientCallbackExecutorThreads(clientConfig.getClientCallbackExecutorThreads());
-        this.nettyClientConfig.setUseTLS(clientConfig.isUseTLS());
-        this.nettyClientConfig.setSocksProxyConfig(clientConfig.getSocksProxyConfig());
-        ClientRemotingProcessor clientRemotingProcessor = new ClientRemotingProcessor(this);
-        ChannelEventListener channelEventListener;
-        if (clientConfig.isEnableHeartbeatChannelEventListener()) {
-            channelEventListener = new ChannelEventListener() {
-                private final ConcurrentMap<String, HashMap<Long, String>> brokerAddrTable = MQClientInstance.this.brokerAddrTable;
-                @Override
-                public void onChannelConnect(String remoteAddr, Channel channel) {
-                }
->>>>>>> 38d26767
 
         initMQClientAPIImpl(rpcHook);
         updateNameServerAddressList();
@@ -186,28 +170,6 @@
 
         ChannelEventListener channelEventListener = initChannelEventListener();
 
-<<<<<<< HEAD
-=======
-                @Override
-                public void onChannelIdle(String remoteAddr, Channel channel) {
-                }
-
-                @Override
-                public void onChannelActive(String remoteAddr, Channel channel) {
-                    for (Map.Entry<String, HashMap<Long, String>> addressEntry : brokerAddrTable.entrySet()) {
-                        for (String address : addressEntry.getValue().values()) {
-                            if (address.equals(remoteAddr)) {
-                                sendHeartbeatToAllBrokerWithLockV2(false);
-                                break;
-                            }
-                        }
-                    }
-                }
-            };
-        } else {
-            channelEventListener = null;
-        }
->>>>>>> 38d26767
         this.mQClientAPIImpl = new MQClientAPIImpl(this.nettyClientConfig, clientRemotingProcessor, rpcHook, clientConfig, channelEventListener);
     }
 
@@ -220,9 +182,6 @@
             private final ConcurrentMap<String, HashMap<Long, String>> brokerAddrTable = MQClientInstance.this.brokerAddrTable;
             @Override
             public void onChannelConnect(String remoteAddr, Channel channel) {
-                for (Map.Entry<String, HashMap<Long, String>> addressEntry : brokerAddrTable.entrySet()) {
-                    onChannelConnect(addressEntry.getValue(), remoteAddr);
-                }
             }
 
             @Override
@@ -237,16 +196,18 @@
             public void onChannelIdle(String remoteAddr, Channel channel) {
             }
 
-            private void onChannelConnect(HashMap<Long, String> addressValue, String remoteAddr) {
-                for (String address : addressValue.values()) {
-                    if (!address.equals(remoteAddr)) {
-                        continue;
-                    }
-
-                    sendHeartbeatToAllBrokerWithLockV2(false);
-                    break;
+            @Override
+            public void onChannelActive(String remoteAddr, Channel channel) {
+                for (Map.Entry<String, HashMap<Long, String>> addressEntry : brokerAddrTable.entrySet()) {
+                    for (String address : addressEntry.getValue().values()) {
+                        if (address.equals(remoteAddr)) {
+                            sendHeartbeatToAllBrokerWithLockV2(false);
+                            break;
+                        }
+                    }
                 }
             }
+
         };
     }
 
