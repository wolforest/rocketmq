/*
 * Licensed to the Apache Software Foundation (ASF) under one or more
 * contributor license agreements.  See the NOTICE file distributed with
 * this work for additional information regarding copyright ownership.
 * The ASF licenses this file to You under the Apache License, Version 2.0
 * (the "License"); you may not use this file except in compliance with
 * the License.  You may obtain a copy of the License at
 *
 *     http://www.apache.org/licenses/LICENSE-2.0
 *
 * Unless required by applicable law or agreed to in writing, software
 * distributed under the License is distributed on an "AS IS" BASIS,
 * WITHOUT WARRANTIES OR CONDITIONS OF ANY KIND, either express or implied.
 * See the License for the specific language governing permissions and
 * limitations under the License.
 */
package org.apache.rocketmq.client.impl.factory;

import io.netty.channel.Channel;
import java.util.Collections;
import java.util.HashMap;
import java.util.HashSet;
import java.util.Iterator;
import java.util.List;
import java.util.Map;
import java.util.Map.Entry;
import java.util.Random;
import java.util.Set;
import java.util.concurrent.ConcurrentHashMap;
import java.util.concurrent.ConcurrentMap;
import java.util.concurrent.Executors;
import java.util.concurrent.ScheduledExecutorService;
import java.util.concurrent.ThreadFactory;
import java.util.concurrent.TimeUnit;
import java.util.concurrent.atomic.AtomicLong;
import java.util.concurrent.locks.Lock;
import java.util.concurrent.locks.ReentrantLock;
import com.alibaba.fastjson.JSON;
import org.apache.commons.lang3.StringUtils;
import org.apache.rocketmq.client.ClientConfig;
import org.apache.rocketmq.client.admin.MQAdminExtInner;
import org.apache.rocketmq.client.exception.MQBrokerException;
import org.apache.rocketmq.client.exception.MQClientException;
import org.apache.rocketmq.client.impl.ClientRemotingProcessor;
import org.apache.rocketmq.client.impl.FindBrokerResult;
import org.apache.rocketmq.client.impl.MQAdminImpl;
import org.apache.rocketmq.client.impl.MQClientAPIImpl;
import org.apache.rocketmq.client.impl.MQClientManager;
import org.apache.rocketmq.client.impl.consumer.DefaultMQPullConsumerImpl;
import org.apache.rocketmq.client.impl.consumer.DefaultMQPushConsumerImpl;
import org.apache.rocketmq.client.impl.consumer.MQConsumerInner;
import org.apache.rocketmq.client.impl.consumer.ProcessQueue;
import org.apache.rocketmq.client.impl.consumer.PullMessageService;
import org.apache.rocketmq.client.impl.consumer.RebalanceService;
import org.apache.rocketmq.client.impl.producer.DefaultMQProducerImpl;
import org.apache.rocketmq.client.impl.producer.MQProducerInner;
import org.apache.rocketmq.client.impl.producer.TopicPublishInfo;
import org.apache.rocketmq.client.producer.DefaultMQProducer;
import org.apache.rocketmq.client.stat.ConsumerStatsManager;
import org.apache.rocketmq.common.MQVersion;
import org.apache.rocketmq.common.MixAll;
import org.apache.rocketmq.common.ServiceState;
import org.apache.rocketmq.common.constant.PermName;
import org.apache.rocketmq.common.filter.ExpressionType;
import org.apache.rocketmq.common.message.MessageExt;
import org.apache.rocketmq.common.message.MessageQueue;
import org.apache.rocketmq.common.message.MessageQueueAssignment;
import org.apache.rocketmq.common.topic.TopicValidator;
<<<<<<< HEAD
import org.apache.rocketmq.common.utils.ThreadUtils;
=======
import org.apache.rocketmq.remoting.ChannelEventListener;
>>>>>>> b9ffe0f9
import org.apache.rocketmq.remoting.RPCHook;
import org.apache.rocketmq.remoting.common.HeartbeatV2Result;
import org.apache.rocketmq.remoting.exception.RemotingException;
import org.apache.rocketmq.remoting.netty.NettyClientConfig;
import org.apache.rocketmq.remoting.protocol.NamespaceUtil;
import org.apache.rocketmq.remoting.protocol.RemotingCommand;
import org.apache.rocketmq.remoting.protocol.body.ConsumeMessageDirectlyResult;
import org.apache.rocketmq.remoting.protocol.body.ConsumerRunningInfo;
import org.apache.rocketmq.remoting.protocol.heartbeat.ConsumerData;
import org.apache.rocketmq.remoting.protocol.heartbeat.HeartbeatData;
import org.apache.rocketmq.remoting.protocol.heartbeat.MessageModel;
import org.apache.rocketmq.remoting.protocol.heartbeat.ProducerData;
import org.apache.rocketmq.remoting.protocol.heartbeat.SubscriptionData;
import org.apache.rocketmq.remoting.protocol.route.BrokerData;
import org.apache.rocketmq.remoting.protocol.route.QueueData;
import org.apache.rocketmq.remoting.protocol.route.TopicRouteData;
import org.apache.rocketmq.logging.org.slf4j.Logger;
import org.apache.rocketmq.logging.org.slf4j.LoggerFactory;

import static org.apache.rocketmq.remoting.rpc.ClientMetadata.topicRouteData2EndpointsForStaticTopic;

public class MQClientInstance {
    private final static long LOCK_TIMEOUT_MILLIS = 3000;
    private final static Logger log = LoggerFactory.getLogger(MQClientInstance.class);
    private ClientConfig clientConfig;
    private final String clientId;
    private final long bootTimestamp = System.currentTimeMillis();

    /**
     * The container of the producer in the current client. The key is the name of producerGroup.
     */
    private final ConcurrentMap<String, MQProducerInner> producerTable = new ConcurrentHashMap<>();

    /**
     * The container of the consumer in the current client. The key is the name of consumerGroup.
     */
    private final ConcurrentMap<String, MQConsumerInner> consumerTable = new ConcurrentHashMap<>();

    /**
     * The container of the adminExt in the current client. The key is the name of adminExtGroup.
     */
    private final ConcurrentMap<String, MQAdminExtInner> adminExtTable = new ConcurrentHashMap<>();
    private NettyClientConfig nettyClientConfig;
    private final MQClientAPIImpl mQClientAPIImpl;
    private final MQAdminImpl mQAdminImpl;
    private final ConcurrentMap<String/* Topic */, TopicRouteData> topicRouteTable = new ConcurrentHashMap<>();
    private final ConcurrentMap<String/* Topic */, ConcurrentMap<MessageQueue, String/*brokerName*/>> topicEndPointsTable = new ConcurrentHashMap<>();
    private final Lock lockNamesrv = new ReentrantLock();
    private final Lock lockHeartbeat = new ReentrantLock();

    /**
     * The container which stores the brokerClusterInfo. The key of the map is the brokerCluster name.
     * And the value is the broker instance list that belongs to the broker cluster.
     * For the sub map, the key is the id of single broker instance, and the value is the address.
     */
    private final ConcurrentMap<String, HashMap<Long, String>> brokerAddrTable = new ConcurrentHashMap<>();

    private final ConcurrentMap<String/* Broker Name */, HashMap<String/* address */, Integer>> brokerVersionTable = new ConcurrentHashMap<>();
    private final Set<String/* Broker address */> brokerSupportV2HeartbeatSet = new HashSet();
    private final ConcurrentMap<String, Integer> brokerAddrHeartbeatFingerprintTable = new ConcurrentHashMap();
    private final ScheduledExecutorService scheduledExecutorService = Executors.newSingleThreadScheduledExecutor(r -> new Thread(r, "MQClientFactoryScheduledThread"));
    private final ScheduledExecutorService fetchRemoteConfigExecutorService = Executors.newSingleThreadScheduledExecutor(new ThreadFactory() {
        @Override
        public Thread newThread(Runnable r) {
            return new Thread(r, "MQClientFactoryFetchRemoteConfigScheduledThread");
        }
    });
    private final PullMessageService pullMessageService;
    private final RebalanceService rebalanceService;
    private final DefaultMQProducer defaultMQProducer;
    private final ConsumerStatsManager consumerStatsManager;
    private final AtomicLong sendHeartbeatTimesTotal = new AtomicLong(0);
    private ServiceState serviceState = ServiceState.CREATE_JUST;
    private final Random random = new Random();

    public MQClientInstance(ClientConfig clientConfig, int instanceIndex, String clientId) {
        this(clientConfig, instanceIndex, clientId, null);
    }

    public MQClientInstance(ClientConfig clientConfig, int instanceIndex, String clientId, RPCHook rpcHook) {
        initConfig(clientConfig);

        ClientRemotingProcessor clientRemotingProcessor = new ClientRemotingProcessor(this);
        ChannelEventListener channelEventListener;
        if (clientConfig.isEnableHeartbeatChannelEventListener()) {
            channelEventListener = new ChannelEventListener() {
                private final ConcurrentMap<String, HashMap<Long, String>> brokerAddrTable = MQClientInstance.this.brokerAddrTable;
                @Override
                public void onChannelConnect(String remoteAddr, Channel channel) {
                    for (Map.Entry<String, HashMap<Long, String>> addressEntry : brokerAddrTable.entrySet()) {
                        for (String address : addressEntry.getValue().values()) {
                            if (address.equals(remoteAddr)) {
                                sendHeartbeatToAllBrokerWithLockV2(false);
                                break;
                            }
                        }
                    }
                }

                @Override
                public void onChannelClose(String remoteAddr, Channel channel) {
                }

                @Override
                public void onChannelException(String remoteAddr, Channel channel) {
                }

                @Override
                public void onChannelIdle(String remoteAddr, Channel channel) {
                }
            };
        } else {
            channelEventListener = null;
        }
        this.mQClientAPIImpl = new MQClientAPIImpl(this.nettyClientConfig, clientRemotingProcessor, rpcHook, clientConfig, channelEventListener);

        updateNameServerAddressList();

        this.clientId = clientId;
        this.mQAdminImpl = new MQAdminImpl(this);
        this.pullMessageService = new PullMessageService(this);
        this.rebalanceService = new RebalanceService(this);

        this.defaultMQProducer = new DefaultMQProducer(MixAll.CLIENT_INNER_PRODUCER_GROUP);
        this.defaultMQProducer.resetClientConfig(clientConfig);
        this.consumerStatsManager = new ConsumerStatsManager(this.scheduledExecutorService);

        logInitInfo(instanceIndex);
    }

    private void initConfig(ClientConfig clientConfig) {
        this.clientConfig = clientConfig;
        this.nettyClientConfig = new NettyClientConfig();
        this.nettyClientConfig.setClientCallbackExecutorThreads(clientConfig.getClientCallbackExecutorThreads());
        this.nettyClientConfig.setUseTLS(clientConfig.isUseTLS());
        this.nettyClientConfig.setSocksProxyConfig(clientConfig.getSocksProxyConfig());
    }

    private void updateNameServerAddressList() {
        if (this.clientConfig.getNamesrvAddr() == null) {
            return;
        }

        this.mQClientAPIImpl.updateNameServerAddressList(this.clientConfig.getNamesrvAddr());
        log.info("user specified name server address: {}", this.clientConfig.getNamesrvAddr());
    }

    private void logInitInfo(int instanceIndex) {
        log.info("Created a new client Instance, InstanceIndex:{}, ClientID:{}, ClientConfig:{}, ClientVersion:{}, SerializerType:{}",
            instanceIndex,
            this.clientId,
            this.clientConfig,
            MQVersion.getVersionDesc(MQVersion.CURRENT_VERSION), RemotingCommand.getSerializeTypeConfigInThisServer());
    }

    public static TopicPublishInfo topicRouteData2TopicPublishInfo(final String topic, final TopicRouteData route) {
        TopicPublishInfo info = new TopicPublishInfo();
        // TO DO should check the usage of raw route, it is better to remove such field
        info.setTopicRouteData(route);
        if (route.getOrderTopicConf() != null && route.getOrderTopicConf().length() > 0) {
            String[] brokers = route.getOrderTopicConf().split(";");
            for (String broker : brokers) {
                String[] item = broker.split(":");
                int nums = Integer.parseInt(item[1]);
                for (int i = 0; i < nums; i++) {
                    MessageQueue mq = new MessageQueue(topic, item[0], i);
                    info.getMessageQueueList().add(mq);
                }
            }

            info.setOrderTopic(true);
        } else if (route.getOrderTopicConf() == null
            && route.getTopicQueueMappingByBroker() != null
            && !route.getTopicQueueMappingByBroker().isEmpty()) {
            info.setOrderTopic(false);
            ConcurrentMap<MessageQueue, String> mqEndPoints = topicRouteData2EndpointsForStaticTopic(topic, route);
            info.getMessageQueueList().addAll(mqEndPoints.keySet());
            info.getMessageQueueList().sort((mq1, mq2) -> MixAll.compareInteger(mq1.getQueueId(), mq2.getQueueId()));
        } else {
            List<QueueData> qds = route.getQueueDatas();
            Collections.sort(qds);
            for (QueueData qd : qds) {
                if (PermName.isWriteable(qd.getPerm())) {
                    BrokerData brokerData = null;
                    for (BrokerData bd : route.getBrokerDatas()) {
                        if (bd.getBrokerName().equals(qd.getBrokerName())) {
                            brokerData = bd;
                            break;
                        }
                    }

                    if (null == brokerData) {
                        continue;
                    }

                    if (!brokerData.getBrokerAddrs().containsKey(MixAll.MASTER_ID)) {
                        continue;
                    }

                    for (int i = 0; i < qd.getWriteQueueNums(); i++) {
                        MessageQueue mq = new MessageQueue(topic, qd.getBrokerName(), i);
                        info.getMessageQueueList().add(mq);
                    }
                }
            }

            info.setOrderTopic(false);
        }

        return info;
    }

    public static Set<MessageQueue> topicRouteData2TopicSubscribeInfo(final String topic, final TopicRouteData route) {
        Set<MessageQueue> mqList = new HashSet<>();
        if (route.getTopicQueueMappingByBroker() != null
            && !route.getTopicQueueMappingByBroker().isEmpty()) {
            ConcurrentMap<MessageQueue, String> mqEndPoints = topicRouteData2EndpointsForStaticTopic(topic, route);
            return mqEndPoints.keySet();
        }
        List<QueueData> qds = route.getQueueDatas();
        for (QueueData qd : qds) {
            if (PermName.isReadable(qd.getPerm())) {
                for (int i = 0; i < qd.getReadQueueNums(); i++) {
                    MessageQueue mq = new MessageQueue(topic, qd.getBrokerName(), i);
                    mqList.add(mq);
                }
            }
        }

        return mqList;
    }

    public void start() throws MQClientException {
        synchronized (this) {
            switch (this.serviceState) {
                case CREATE_JUST:
                    startAfterCreation();
                    break;
                case START_FAILED:
                    throw new MQClientException("The Factory object[" + this.getClientId() + "] has been created before, and failed.", null);
                default:
                    break;
            }
        }
    }

    private void startAfterCreation() throws MQClientException {
        this.serviceState = ServiceState.START_FAILED;
        // If not specified,looking address from name server
        if (null == this.clientConfig.getNamesrvAddr()) {
            this.mQClientAPIImpl.fetchNameServerAddr();
        }
        // Start request-response channel
        this.mQClientAPIImpl.start();
        // Start various schedule tasks
        this.startScheduledTask();
        // Start pull service
        this.pullMessageService.start();
        // Start rebalance service
        this.rebalanceService.start();
        // Start push service
        this.defaultMQProducer.getDefaultMQProducerImpl().start(false);
        log.info("the client factory [{}] start OK", this.clientId);
        this.serviceState = ServiceState.RUNNING;
    }

    private void startScheduledTask() {
        if (null == this.clientConfig.getNamesrvAddr()) {
            this.scheduledExecutorService.scheduleAtFixedRate(() -> {
                try {
                    MQClientInstance.this.mQClientAPIImpl.fetchNameServerAddr();
                } catch (Exception e) {
                    log.error("ScheduledTask fetchNameServerAddr exception", e);
                }
            }, 1000 * 10, 1000 * 60 * 2, TimeUnit.MILLISECONDS);
        }

        this.scheduledExecutorService.scheduleAtFixedRate(() -> {
            try {
                MQClientInstance.this.updateTopicRouteInfoFromNameServer();
            } catch (Exception e) {
                log.error("ScheduledTask updateTopicRouteInfoFromNameServer exception", e);
            }
        }, 10, this.clientConfig.getPollNameServerInterval(), TimeUnit.MILLISECONDS);

        this.scheduledExecutorService.scheduleAtFixedRate(() -> {
            try {
                MQClientInstance.this.cleanOfflineBroker();
                MQClientInstance.this.sendHeartbeatToAllBrokerWithLock();
            } catch (Exception e) {
                log.error("ScheduledTask sendHeartbeatToAllBroker exception", e);
            }
        }, 1000, this.clientConfig.getHeartbeatBrokerInterval(), TimeUnit.MILLISECONDS);

        this.scheduledExecutorService.scheduleAtFixedRate(() -> {
            try {
                MQClientInstance.this.persistAllConsumerOffset();
            } catch (Exception e) {
                log.error("ScheduledTask persistAllConsumerOffset exception", e);
            }
        }, 1000 * 10, this.clientConfig.getPersistConsumerOffsetInterval(), TimeUnit.MILLISECONDS);

        this.scheduledExecutorService.scheduleAtFixedRate(() -> {
            try {
                MQClientInstance.this.adjustThreadPool();
            } catch (Exception e) {
                log.error("ScheduledTask adjustThreadPool exception", e);
            }
        }, 1, 1, TimeUnit.MINUTES);
    }

    public String getClientId() {
        return clientId;
    }

    private void getConsumerTopicRouterInfo(Set<String> topicList) {
        for (Entry<String, MQConsumerInner> entry : this.consumerTable.entrySet()) {
            MQConsumerInner impl = entry.getValue();
            if (impl == null) {
                continue;
            }

            Set<SubscriptionData> subList = impl.subscriptions();
            if (subList == null) {
                continue;
            }

            for (SubscriptionData subData : subList) {
                topicList.add(subData.getTopic());
            }
        }
    }

    private void getProducerTopicRouterInfo(Set<String> topicList) {
        for (Entry<String, MQProducerInner> entry : this.producerTable.entrySet()) {
            MQProducerInner impl = entry.getValue();
            if (impl == null) {
                continue;
            }

            Set<String> lst = impl.getPublishTopicList();
            topicList.addAll(lst);
        }
    }

    public void updateTopicRouteInfoFromNameServer() {
        Set<String> topicList = new HashSet<>();

        // Consumer
        getConsumerTopicRouterInfo(topicList);

        // Producer
        getProducerTopicRouterInfo(topicList);

        for (String topic : topicList) {
            this.updateTopicRouteInfoFromNameServer(topic);
        }
    }

    public Map<MessageQueue, Long> parseOffsetTableFromBroker(Map<MessageQueue, Long> offsetTable, String namespace) {
        HashMap<MessageQueue, Long> newOffsetTable = new HashMap<>(offsetTable.size(), 1);
        if (StringUtils.isNotEmpty(namespace)) {
            for (Entry<MessageQueue, Long> entry : offsetTable.entrySet()) {
                MessageQueue queue = entry.getKey();
                queue.setTopic(NamespaceUtil.withoutNamespace(queue.getTopic(), namespace));
                newOffsetTable.put(queue, entry.getValue());
            }
        } else {
            newOffsetTable.putAll(offsetTable);
        }

        return newOffsetTable;
    }

    /**
     * Remove offline broker
     */
    private void cleanOfflineBroker() {
        try {
            if (this.lockNamesrv.tryLock(LOCK_TIMEOUT_MILLIS, TimeUnit.MILLISECONDS))
                try {
                    ConcurrentHashMap<String, HashMap<Long, String>> updatedTable = new ConcurrentHashMap<>(this.brokerAddrTable.size(), 1);

                    Iterator<Entry<String, HashMap<Long, String>>> itBrokerTable = this.brokerAddrTable.entrySet().iterator();
                    while (itBrokerTable.hasNext()) {
                        Entry<String, HashMap<Long, String>> entry = itBrokerTable.next();
                        String brokerName = entry.getKey();
                        HashMap<Long, String> oneTable = entry.getValue();

                        HashMap<Long, String> cloneAddrTable = new HashMap<>(oneTable.size(), 1);
                        cloneAddrTable.putAll(oneTable);

                        Iterator<Entry<Long, String>> it = cloneAddrTable.entrySet().iterator();
                        while (it.hasNext()) {
                            Entry<Long, String> ee = it.next();
                            String addr = ee.getValue();
                            if (!this.isBrokerAddrExistInTopicRouteTable(addr)) {
                                it.remove();
                                log.info("the broker addr[{} {}] is offline, remove it", brokerName, addr);
                            }
                        }

                        if (cloneAddrTable.isEmpty()) {
                            itBrokerTable.remove();
                            log.info("the broker[{}] name's host is offline, remove it", brokerName);
                        } else {
                            updatedTable.put(brokerName, cloneAddrTable);
                        }
                    }

                    if (!updatedTable.isEmpty()) {
                        this.brokerAddrTable.putAll(updatedTable);
                    }
                } finally {
                    this.lockNamesrv.unlock();
                }
        } catch (InterruptedException e) {
            log.warn("cleanOfflineBroker Exception", e);
        }
    }

    public void checkClientInBroker() throws MQClientException {
        for (Entry<String, MQConsumerInner> entry : this.consumerTable.entrySet()) {
            checkClientInBroker(entry);
        }
    }

    private void checkClientInBroker(Entry<String, MQConsumerInner> entry) throws MQClientException {
        Set<SubscriptionData> subscriptionInner = entry.getValue().subscriptions();
        if (subscriptionInner == null || subscriptionInner.isEmpty()) {
            return;
        }

        for (SubscriptionData subscriptionData : subscriptionInner) {
            checkClientInBroker(entry, subscriptionData);
        }
    }

    private void checkClientInBroker(Entry<String, MQConsumerInner> entry, SubscriptionData subscriptionData) throws MQClientException {
        if (ExpressionType.isTagType(subscriptionData.getExpressionType())) {
            return;
        }
        // may need to check one broker every cluster...
        // assume that the configs of every broker in cluster are the same.
        String addr = findBrokerAddrByTopic(subscriptionData.getTopic());
        if (addr == null) {
            return;
        }

        try {
            this.getMQClientAPIImpl().checkClientInBroker(
                addr, entry.getKey(), this.clientId, subscriptionData, clientConfig.getMqClientApiTimeout()
            );
        } catch (Exception e) {
            handleCheckClientInBrokerException(e, subscriptionData);
        }
    }

    private void handleCheckClientInBrokerException(Exception e, SubscriptionData subscriptionData) throws MQClientException {
        if (e instanceof MQClientException) {
            throw (MQClientException) e;
        } else {
            throw new MQClientException("Check client in broker error, maybe because you use "
                + subscriptionData.getExpressionType() + " to filter message, but server has not been upgraded to support!"
                + "This error would not affect the launch of consumer, but may has impact on message receiving if you " +
                "have use the new features which are not supported by server, please check the log!", e);
        }
    }

    public void sendHeartbeatToAllBrokerWithLockV2(boolean isRebalance) {
        if (!this.lockHeartbeat.tryLock()) {
            log.warn("sendHeartbeatToAllBrokerWithLockV2 lock heartBeat, but failed.");
            return;
        }

        try {
            if (clientConfig.isUseHeartbeatV2()) {
                this.sendHeartbeatToAllBrokerV2(isRebalance);
            } else {
                this.sendHeartbeatToAllBroker();
            }
        } catch (final Exception e) {
            log.error("sendHeartbeatToAllBrokerWithLockV2 exception", e);
        } finally {
            this.lockHeartbeat.unlock();
        }
    }

    public void sendHeartbeatToAllBrokerWithLock() {
        if (!this.lockHeartbeat.tryLock()) {
            log.warn("lock heartBeat, but failed. [{}]", this.clientId);
            return;
        }

        try {
            if (clientConfig.isUseHeartbeatV2()) {
                this.sendHeartbeatToAllBrokerV2(false);
            } else {
                this.sendHeartbeatToAllBroker();
            }
        } catch (final Exception e) {
            log.error("sendHeartbeatToAllBroker exception", e);
        } finally {
            this.lockHeartbeat.unlock();
        }
    }

    private void persistAllConsumerOffset() {
        for (Entry<String, MQConsumerInner> entry : this.consumerTable.entrySet()) {
            MQConsumerInner impl = entry.getValue();
            impl.persistConsumerOffset();
        }
    }

    public void adjustThreadPool() {
        for (Entry<String, MQConsumerInner> entry : this.consumerTable.entrySet()) {
            MQConsumerInner impl = entry.getValue();
            adjustThreadPool(impl);
        }
    }

    private void adjustThreadPool(MQConsumerInner impl) {
        if (impl == null) {
            return;
        }

        try {
            if (!(impl instanceof DefaultMQPushConsumerImpl)) {
                return;
            }

            DefaultMQPushConsumerImpl dmq = (DefaultMQPushConsumerImpl) impl;
            dmq.adjustThreadPool();
        } catch (Exception ignored) {
        }
    }

    public boolean updateTopicRouteInfoFromNameServer(final String topic) {
        return updateTopicRouteInfoFromNameServer(topic, false, null);
    }

    private boolean isBrokerAddrExistInTopicRouteTable(final String addr, List<BrokerData> bds) {
        for (BrokerData bd : bds) {
            if (bd.getBrokerAddrs() == null) {
                continue;
            }

            if (bd.getBrokerAddrs().containsValue(addr)) {
                return true;
            }
        }

        return false;
    }

    private boolean isBrokerAddrExistInTopicRouteTable(final String addr) {
        for (Entry<String, TopicRouteData> entry : this.topicRouteTable.entrySet()) {
            TopicRouteData topicRouteData = entry.getValue();
            List<BrokerData> bds = topicRouteData.getBrokerDatas();

            if (isBrokerAddrExistInTopicRouteTable(addr, bds)) {
                return true;
            }
        }

        return false;
    }

    private void sendHeartbeatToAllBroker() {
        final HeartbeatData heartbeatData = this.prepareHeartbeatData(false);
        final boolean producerEmpty = heartbeatData.getProducerDataSet().isEmpty();
        final boolean consumerEmpty = heartbeatData.getConsumerDataSet().isEmpty();
        if (producerEmpty && consumerEmpty) {
            log.warn("sending heartbeat, but no consumer and no producer. [{}]", this.clientId);
            return;
        }

        if (this.brokerAddrTable.isEmpty()) {
            return;
        }
        long times = this.sendHeartbeatTimesTotal.getAndIncrement();
        for (Entry<String, HashMap<Long, String>> brokerClusterInfo : this.brokerAddrTable.entrySet()) {
            sendHeartbeatToAllBroker(brokerClusterInfo, heartbeatData, consumerEmpty, times);
        }
    }

    private void sendHeartbeatToAllBroker(Entry<String, HashMap<Long, String>> brokerClusterInfo, HeartbeatData heartbeatData, boolean consumerEmpty, long times) {
        String brokerName = brokerClusterInfo.getKey();
        HashMap<Long, String> oneTable = brokerClusterInfo.getValue();
        if (oneTable == null) {
            return;
        }

        for (Entry<Long, String> singleBrokerInstance : oneTable.entrySet()) {
            sendHeartbeatToAllBroker(singleBrokerInstance, brokerName, heartbeatData, consumerEmpty, times);
        }
    }

    private void sendHeartbeatToAllBroker(Entry<Long, String> singleBrokerInstance, String brokerName, HeartbeatData heartbeatData, boolean consumerEmpty, long times) {
        Long id = singleBrokerInstance.getKey();
        String addr = singleBrokerInstance.getValue();
        if (addr == null) {
            return;
        }
        if (consumerEmpty && MixAll.MASTER_ID != id) {
            return;
        }

        try {
            int version = this.mQClientAPIImpl.sendHeartbeat(addr, heartbeatData, clientConfig.getMqClientApiTimeout());
            if (!this.brokerVersionTable.containsKey(brokerName)) {
                this.brokerVersionTable.put(brokerName, new HashMap<>(4));
            }
            this.brokerVersionTable.get(brokerName).put(addr, version);
            if (times % 20 == 0) {
                log.info("send heart beat to broker[{} {} {}] success", brokerName, id, addr);
                log.info(heartbeatData.toString());
            }
        } catch (Exception e) {
            if (this.isBrokerInNameServer(addr)) {
                log.warn("send heart beat to broker[{} {} {}] failed", brokerName, id, addr, e);
            } else {
                log.warn("send heart beat to broker[{} {} {}] exception, because the broker not up, forget it", brokerName,
                    id, addr, e);
            }
        }
    }

    private void sendHeartbeatToAllBrokerV2(boolean isRebalance) {
        final HeartbeatData heartbeatDataWithSub = this.prepareHeartbeatData(false);
        final boolean producerEmpty = heartbeatDataWithSub.getProducerDataSet().isEmpty();
        final boolean consumerEmpty = heartbeatDataWithSub.getConsumerDataSet().isEmpty();
        if (producerEmpty && consumerEmpty) {
            log.warn("sendHeartbeatToAllBrokerV2 sending heartbeat, but no consumer and no producer. [{}]", this.clientId);
            return;
        }
        if (this.brokerAddrTable.isEmpty()) {
            return;
        }
        if (isRebalance) {
            resetBrokerAddrHeartbeatFingerprintMap();
        }
        long times = this.sendHeartbeatTimesTotal.getAndIncrement();
        int currentHeartbeatFingerprint = heartbeatDataWithSub.computeHeartbeatFingerprint();
        heartbeatDataWithSub.setHeartbeatFingerprint(currentHeartbeatFingerprint);
        HeartbeatData heartbeatDataWithoutSub = this.prepareHeartbeatData(true);
        heartbeatDataWithoutSub.setHeartbeatFingerprint(currentHeartbeatFingerprint);

        for (Entry<String, HashMap<Long, String>> brokerClusterInfo : this.brokerAddrTable.entrySet()) {
            String brokerName = brokerClusterInfo.getKey();
            HashMap<Long, String> oneTable = brokerClusterInfo.getValue();
            if (oneTable == null) {
                continue;
            }
            for (Entry<Long, String> singleBrokerInstance : oneTable.entrySet()) {
                Long id = singleBrokerInstance.getKey();
                String addr = singleBrokerInstance.getValue();
                if (addr == null) {
                    continue;
                }
                if (consumerEmpty && MixAll.MASTER_ID != id) {
                    continue;
                }
                try {
                    int version = 0;
                    boolean isBrokerSupportV2 = brokerSupportV2HeartbeatSet.contains(addr);
                    HeartbeatV2Result heartbeatV2Result = null;
                    if (isBrokerSupportV2 && null != brokerAddrHeartbeatFingerprintTable.get(addr) && brokerAddrHeartbeatFingerprintTable.get(addr) == currentHeartbeatFingerprint) {
                        heartbeatV2Result = this.mQClientAPIImpl.sendHeartbeatV2(addr, heartbeatDataWithoutSub, clientConfig.getMqClientApiTimeout());
                        if (heartbeatV2Result.isSubChange()) {
                            brokerAddrHeartbeatFingerprintTable.remove(addr);
                        }
                        log.info("sendHeartbeatToAllBrokerV2 simple brokerName: {} subChange: {} brokerAddrHeartbeatFingerprintTable: {}", brokerName, heartbeatV2Result.isSubChange(), JSON.toJSONString(brokerAddrHeartbeatFingerprintTable));
                    } else {
                        heartbeatV2Result = this.mQClientAPIImpl.sendHeartbeatV2(addr, heartbeatDataWithSub, clientConfig.getMqClientApiTimeout());
                        if (heartbeatV2Result.isSupportV2()) {
                            brokerSupportV2HeartbeatSet.add(addr);
                            if (heartbeatV2Result.isSubChange()) {
                                brokerAddrHeartbeatFingerprintTable.remove(addr);
                            } else if (!brokerAddrHeartbeatFingerprintTable.containsKey(addr) || brokerAddrHeartbeatFingerprintTable.get(addr) != currentHeartbeatFingerprint) {
                                brokerAddrHeartbeatFingerprintTable.put(addr, currentHeartbeatFingerprint);
                            }
                        }
                        log.info("sendHeartbeatToAllBrokerV2 normal brokerName: {} subChange: {} brokerAddrHeartbeatFingerprintTable: {}", brokerName, heartbeatV2Result.isSubChange(), JSON.toJSONString(brokerAddrHeartbeatFingerprintTable));
                    }
                    version = heartbeatV2Result.getVersion();
                    if (!this.brokerVersionTable.containsKey(brokerName)) {
                        this.brokerVersionTable.put(brokerName, new HashMap<>(4));
                    }
                    this.brokerVersionTable.get(brokerName).put(addr, version);
                    if (times % 20 == 0) {
                        log.info("send heart beat to broker[{} {} {}] success", brokerName, id, addr);
                        log.info(heartbeatDataWithSub.toString());
                    }
                } catch (Exception e) {
                    if (this.isBrokerInNameServer(addr)) {
                        log.warn("sendHeartbeatToAllBrokerV2 send heart beat to broker[{} {} {}] failed", brokerName, id, addr, e);
                    } else {
                        log.warn("sendHeartbeatToAllBrokerV2 send heart beat to broker[{} {} {}] exception, because the broker not up, forget it", brokerName, id, addr, e);
                    }
                }
            }
        }
    }

    public boolean updateTopicRouteInfoFromNameServer(final String topic, boolean isDefault,
        DefaultMQProducer defaultMQProducer) {
        try {
            if (this.lockNamesrv.tryLock(LOCK_TIMEOUT_MILLIS, TimeUnit.MILLISECONDS)) {
                try {
                    TopicRouteData topicRouteData;
                    if (isDefault && defaultMQProducer != null) {
                        topicRouteData = this.mQClientAPIImpl.getDefaultTopicRouteInfoFromNameServer(clientConfig.getMqClientApiTimeout());
                        if (topicRouteData != null) {
                            for (QueueData data : topicRouteData.getQueueDatas()) {
                                int queueNums = Math.min(defaultMQProducer.getDefaultTopicQueueNums(), data.getReadQueueNums());
                                data.setReadQueueNums(queueNums);
                                data.setWriteQueueNums(queueNums);
                            }
                        }
                    } else {
                        topicRouteData = this.mQClientAPIImpl.getTopicRouteInfoFromNameServer(topic, clientConfig.getMqClientApiTimeout());
                    }
                    if (topicRouteData != null) {
                        TopicRouteData old = this.topicRouteTable.get(topic);
                        boolean changed = topicRouteData.topicRouteDataChanged(old);
                        if (!changed) {
                            changed = this.isNeedUpdateTopicRouteInfo(topic);
                        } else {
                            log.info("the topic[{}] route info changed, old[{}] ,new[{}]", topic, old, topicRouteData);
                        }

                        if (changed) {

                            for (BrokerData bd : topicRouteData.getBrokerDatas()) {
                                this.brokerAddrTable.put(bd.getBrokerName(), bd.getBrokerAddrs());
                            }

                            // Update endpoint map
                            {
                                ConcurrentMap<MessageQueue, String> mqEndPoints = topicRouteData2EndpointsForStaticTopic(topic, topicRouteData);
                                if (!mqEndPoints.isEmpty()) {
                                    topicEndPointsTable.put(topic, mqEndPoints);
                                }
                            }

                            // Update Pub info
                            {
                                TopicPublishInfo publishInfo = topicRouteData2TopicPublishInfo(topic, topicRouteData);
                                publishInfo.setHaveTopicRouterInfo(true);
                                for (Entry<String, MQProducerInner> entry : this.producerTable.entrySet()) {
                                    MQProducerInner impl = entry.getValue();
                                    if (impl != null) {
                                        impl.updateTopicPublishInfo(topic, publishInfo);
                                    }
                                }
                            }

                            // Update sub info
                            if (!consumerTable.isEmpty()) {
                                Set<MessageQueue> subscribeInfo = topicRouteData2TopicSubscribeInfo(topic, topicRouteData);
                                for (Entry<String, MQConsumerInner> entry : this.consumerTable.entrySet()) {
                                    MQConsumerInner impl = entry.getValue();
                                    if (impl != null) {
                                        impl.updateTopicSubscribeInfo(topic, subscribeInfo);
                                    }
                                }
                            }
                            TopicRouteData cloneTopicRouteData = new TopicRouteData(topicRouteData);
                            log.info("topicRouteTable.put. Topic = {}, TopicRouteData[{}]", topic, cloneTopicRouteData);
                            this.topicRouteTable.put(topic, cloneTopicRouteData);
                            return true;
                        }
                    } else {
                        log.warn("updateTopicRouteInfoFromNameServer, getTopicRouteInfoFromNameServer return null, Topic: {}. [{}]", topic, this.clientId);
                    }
                } catch (MQClientException e) {
                    if (!topic.startsWith(MixAll.RETRY_GROUP_TOPIC_PREFIX) && !topic.equals(TopicValidator.AUTO_CREATE_TOPIC_KEY_TOPIC)) {
                        log.warn("updateTopicRouteInfoFromNameServer Exception", e);
                    }
                } catch (RemotingException e) {
                    log.error("updateTopicRouteInfoFromNameServer Exception", e);
                    throw new IllegalStateException(e);
                } finally {
                    this.lockNamesrv.unlock();
                }
            } else {
                log.warn("updateTopicRouteInfoFromNameServer tryLock timeout {}ms. [{}]", LOCK_TIMEOUT_MILLIS, this.clientId);
            }
        } catch (InterruptedException e) {
            log.warn("updateTopicRouteInfoFromNameServer Exception", e);
        }

        return false;
    }

    private HeartbeatData prepareHeartbeatData(boolean isWithoutSub) {
        HeartbeatData heartbeatData = new HeartbeatData();

        // clientID
        heartbeatData.setClientID(this.clientId);

        // Consumer
        for (Map.Entry<String, MQConsumerInner> entry : this.consumerTable.entrySet()) {
            MQConsumerInner impl = entry.getValue();
            if (impl != null) {
                ConsumerData consumerData = new ConsumerData();
                consumerData.setGroupName(impl.groupName());
                consumerData.setConsumeType(impl.consumeType());
                consumerData.setMessageModel(impl.messageModel());
                consumerData.setConsumeFromWhere(impl.consumeFromWhere());
                consumerData.getSubscriptionDataSet().addAll(impl.subscriptions());
                consumerData.setUnitMode(impl.isUnitMode());
                if (!isWithoutSub) {
                    consumerData.getSubscriptionDataSet().addAll(impl.subscriptions());
                }
                heartbeatData.getConsumerDataSet().add(consumerData);
            }
        }

        // Producer
        for (Map.Entry<String/* group */, MQProducerInner> entry : this.producerTable.entrySet()) {
            MQProducerInner impl = entry.getValue();
            if (impl != null) {
                ProducerData producerData = new ProducerData();
                producerData.setGroupName(entry.getKey());

                heartbeatData.getProducerDataSet().add(producerData);
            }
        }
        heartbeatData.setWithoutSub(isWithoutSub);
        return heartbeatData;
    }

    private boolean isBrokerInNameServer(final String brokerAddr) {
        for (Entry<String, TopicRouteData> itNext : this.topicRouteTable.entrySet()) {
            List<BrokerData> brokerDatas = itNext.getValue().getBrokerDatas();
            for (BrokerData bd : brokerDatas) {
                boolean contain = bd.getBrokerAddrs().containsValue(brokerAddr);
                if (contain)
                    return true;
            }
        }

        return false;
    }

    private boolean isNeedUpdateTopicRouteInfo(final String topic) {
        boolean result = false;
        Iterator<Entry<String, MQProducerInner>> producerIterator = this.producerTable.entrySet().iterator();
        while (producerIterator.hasNext() && !result) {
            Entry<String, MQProducerInner> entry = producerIterator.next();
            MQProducerInner impl = entry.getValue();
            if (impl != null) {
                result = impl.isPublishTopicNeedUpdate(topic);
            }
        }

        if (result) {
            return true;
        }

        Iterator<Entry<String, MQConsumerInner>> consumerIterator = this.consumerTable.entrySet().iterator();
        while (consumerIterator.hasNext() && !result) {
            Entry<String, MQConsumerInner> entry = consumerIterator.next();
            MQConsumerInner impl = entry.getValue();
            if (impl != null) {
                result = impl.isSubscribeTopicNeedUpdate(topic);
            }
        }

        return result;
    }

    public void shutdown() {
        // Consumer
        if (!this.consumerTable.isEmpty())
            return;

        // AdminExt
        if (!this.adminExtTable.isEmpty())
            return;

        // Producer
        if (this.producerTable.size() > 1)
            return;

        synchronized (this) {
            switch (this.serviceState) {
                case RUNNING:
                    this.defaultMQProducer.getDefaultMQProducerImpl().shutdown(false);

                    this.serviceState = ServiceState.SHUTDOWN_ALREADY;
                    this.pullMessageService.shutdown(true);
                    this.scheduledExecutorService.shutdown();
                    this.mQClientAPIImpl.shutdown();
                    this.rebalanceService.shutdown();

                    MQClientManager.getInstance().removeClientFactory(this.clientId);
                    log.info("the client factory [{}] shutdown OK", this.clientId);
                    break;
                case CREATE_JUST:
                case SHUTDOWN_ALREADY:
                default:
                    break;
            }
        }
    }

    public synchronized boolean registerConsumer(final String group, final MQConsumerInner consumer) {
        if (null == group || null == consumer) {
            return false;
        }

        MQConsumerInner prev = this.consumerTable.putIfAbsent(group, consumer);
        if (prev != null) {
            log.warn("the consumer group[" + group + "] exist already.");
            return false;
        }

        return true;
    }

    public synchronized void unregisterConsumer(final String group) {
        this.consumerTable.remove(group);
        this.unregisterClient(null, group);
    }

    private void unregisterClient(final String producerGroup, final String consumerGroup) {
        for (Entry<String, HashMap<Long, String>> brokerClusterInfo : this.brokerAddrTable.entrySet()) {
            String brokerName = brokerClusterInfo.getKey();
            HashMap<Long, String> oneTable = brokerClusterInfo.getValue();

            if (oneTable == null) {
                continue;
            }
            for (Entry<Long, String> singleBrokerInstance : oneTable.entrySet()) {
                String addr = singleBrokerInstance.getValue();
                if (addr != null) {
                    try {
                        this.mQClientAPIImpl.unregisterClient(addr, this.clientId, producerGroup, consumerGroup, clientConfig.getMqClientApiTimeout());
                        log.info("unregister client[Producer: {} Consumer: {}] from broker[{} {} {}] success", producerGroup, consumerGroup, brokerName, singleBrokerInstance.getKey(), addr);
                    } catch (RemotingException e) {
                        log.warn("unregister client RemotingException from broker: {}, {}", addr, e.getMessage());
                    } catch (InterruptedException e) {
                        log.warn("unregister client InterruptedException from broker: {}, {}", addr, e.getMessage());
                    } catch (MQBrokerException e) {
                        log.warn("unregister client MQBrokerException from broker: {}, {}", addr, e.getMessage());
                    }
                }
            }
        }
    }

    public synchronized boolean registerProducer(final String group, final DefaultMQProducerImpl producer) {
        if (null == group || null == producer) {
            return false;
        }

        MQProducerInner prev = this.producerTable.putIfAbsent(group, producer);
        if (prev != null) {
            log.warn("the producer group[{}] exist already.", group);
            return false;
        }

        return true;
    }

    public synchronized void unregisterProducer(final String group) {
        this.producerTable.remove(group);
        this.unregisterClient(group, null);
    }

    public boolean registerAdminExt(final String group, final MQAdminExtInner admin) {
        if (null == group || null == admin) {
            return false;
        }

        MQAdminExtInner prev = this.adminExtTable.putIfAbsent(group, admin);
        if (prev != null) {
            log.warn("the admin group[{}] exist already.", group);
            return false;
        }

        return true;
    }

    public void unregisterAdminExt(final String group) {
        this.adminExtTable.remove(group);
    }

    public void rebalanceLater(long delayMillis) {
        if (delayMillis <= 0) {
            this.rebalanceService.wakeup();
        } else {
            this.scheduledExecutorService.schedule(MQClientInstance.this.rebalanceService::wakeup, delayMillis, TimeUnit.MILLISECONDS);
        }
    }

    public void rebalanceImmediately() {
        this.rebalanceService.wakeup();
    }



    public void doRebalance() {
        for (Map.Entry<String, MQConsumerInner> entry : this.consumerTable.entrySet()) {
            MQConsumerInner impl = entry.getValue();
            if (impl == null) {
                continue;
            }

            doRebalance(impl);
        }
    }

    private void doRebalance(MQConsumerInner impl) {
        try {
            impl.doRebalance();
        } catch (Throwable e) {
            log.error("doRebalance exception", e);
        }
    }

    public MQProducerInner selectProducer(final String group) {
        return this.producerTable.get(group);
    }

    public MQConsumerInner selectConsumer(final String group) {
        return this.consumerTable.get(group);
    }

    public String getBrokerNameFromMessageQueue(final MessageQueue mq) {
        if (topicEndPointsTable.get(mq.getTopic()) != null && !topicEndPointsTable.get(mq.getTopic()).isEmpty()) {
            return topicEndPointsTable.get(mq.getTopic()).get(mq);
        }
        return mq.getBrokerName();
    }

    public FindBrokerResult findBrokerAddressInAdmin(final String brokerName) {
        if (brokerName == null) {
            return null;
        }
        String brokerAddr = null;
        boolean slave = false;
        boolean found = false;

        HashMap<Long/* brokerId */, String/* address */> map = this.brokerAddrTable.get(brokerName);
        if (map != null && !map.isEmpty()) {
            for (Map.Entry<Long, String> entry : map.entrySet()) {
                Long id = entry.getKey();
                brokerAddr = entry.getValue();
                if (brokerAddr != null) {
                    found = true;
                    slave = MixAll.MASTER_ID != id;
                    break;

                }
            } // end of for
        }

        if (found) {
            return new FindBrokerResult(brokerAddr, slave, findBrokerVersion(brokerName, brokerAddr));
        }

        return null;
    }

    public String findBrokerAddressInPublish(final String brokerName) {
        if (brokerName == null) {
            return null;
        }
        HashMap<Long/* brokerId */, String/* address */> map = this.brokerAddrTable.get(brokerName);
        if (map != null && !map.isEmpty()) {
            return map.get(MixAll.MASTER_ID);
        }

        return null;
    }

    public FindBrokerResult findBrokerAddressInSubscribe(
        final String brokerName,
        final long brokerId,
        final boolean onlyThisBroker
    ) {
        if (brokerName == null) {
            return null;
        }
        String brokerAddr = null;
        boolean slave = false;
        boolean found = false;

        HashMap<Long/* brokerId */, String/* address */> map = this.brokerAddrTable.get(brokerName);
        if (map != null && !map.isEmpty()) {
            brokerAddr = map.get(brokerId);
            slave = brokerId != MixAll.MASTER_ID;
            found = brokerAddr != null;

            if (!found && slave) {
                brokerAddr = map.get(brokerId + 1);
                found = brokerAddr != null;
            }

            if (!found && !onlyThisBroker) {
                Entry<Long, String> entry = map.entrySet().iterator().next();
                brokerAddr = entry.getValue();
                slave = entry.getKey() != MixAll.MASTER_ID;
                found = true;
            }
        }

        if (found) {
            return new FindBrokerResult(brokerAddr, slave, findBrokerVersion(brokerName, brokerAddr));
        }

        return null;
    }

    private int findBrokerVersion(String brokerName, String brokerAddr) {
        if (this.brokerVersionTable.containsKey(brokerName)) {
            if (this.brokerVersionTable.get(brokerName).containsKey(brokerAddr)) {
                return this.brokerVersionTable.get(brokerName).get(brokerAddr);
            }
        }
        //To do need to fresh the version
        return 0;
    }

    public List<String> findConsumerIdList(final String topic, final String group) {
        String brokerAddr = this.findBrokerAddrByTopic(topic);
        if (null == brokerAddr) {
            this.updateTopicRouteInfoFromNameServer(topic);
            brokerAddr = this.findBrokerAddrByTopic(topic);
        }

        if (null != brokerAddr) {
            try {
                return this.mQClientAPIImpl.getConsumerIdListByGroup(brokerAddr, group, clientConfig.getMqClientApiTimeout());
            } catch (Exception e) {
                log.warn("getConsumerIdListByGroup exception, " + brokerAddr + " " + group, e);
            }
        }

        return null;
    }

    public Set<MessageQueueAssignment> queryAssignment(final String topic, final String consumerGroup,
        final String strategyName, final MessageModel messageModel, int timeout)
        throws RemotingException, InterruptedException, MQBrokerException {
        String brokerAddr = this.findBrokerAddrByTopic(topic);
        if (null == brokerAddr) {
            this.updateTopicRouteInfoFromNameServer(topic);
            brokerAddr = this.findBrokerAddrByTopic(topic);
        }

        if (null != brokerAddr) {
            return this.mQClientAPIImpl.queryAssignment(brokerAddr, topic, consumerGroup, clientId, strategyName,
                messageModel, timeout);
        }

        return null;
    }

    public String findBrokerAddrByTopic(final String topic) {
        TopicRouteData topicRouteData = this.topicRouteTable.get(topic);
        if (topicRouteData != null) {
            List<BrokerData> brokers = topicRouteData.getBrokerDatas();
            if (!brokers.isEmpty()) {
                int index = random.nextInt(brokers.size());
                BrokerData bd = brokers.get(index % brokers.size());
                return bd.selectBrokerAddr();
            }
        }

        return null;
    }

    public synchronized void resetOffset(String topic, String group, Map<MessageQueue, Long> offsetTable) {
        DefaultMQPushConsumerImpl consumer = null;
        try {
            MQConsumerInner impl = this.consumerTable.get(group);
            if (impl instanceof DefaultMQPushConsumerImpl) {
                consumer = (DefaultMQPushConsumerImpl) impl;
            } else {
                log.info("[reset-offset] consumer dose not exist. group={}", group);
                return;
            }
            consumer.suspend();

            ConcurrentMap<MessageQueue, ProcessQueue> processQueueTable = consumer.getRebalanceImpl().getProcessQueueTable();
            for (Map.Entry<MessageQueue, ProcessQueue> entry : processQueueTable.entrySet()) {
                MessageQueue mq = entry.getKey();
                if (topic.equals(mq.getTopic()) && offsetTable.containsKey(mq)) {
                    ProcessQueue pq = entry.getValue();
                    pq.setDropped(true);
                    pq.clear();
                }
            }

            ThreadUtils.sleep(10);

            Iterator<MessageQueue> iterator = processQueueTable.keySet().iterator();
            while (iterator.hasNext()) {
                MessageQueue mq = iterator.next();
                Long offset = offsetTable.get(mq);
                if (topic.equals(mq.getTopic()) && offset != null) {
                    try {
                        consumer.updateConsumeOffset(mq, offset);
                        consumer.getRebalanceImpl().removeUnnecessaryMessageQueue(mq, processQueueTable.get(mq));
                        iterator.remove();
                    } catch (Exception e) {
                        log.warn("reset offset failed. group={}, {}", group, mq, e);
                    }
                }
            }
        } finally {
            if (consumer != null) {
                consumer.resume();
            }
        }
    }

    @SuppressWarnings("unchecked")
    public Map<MessageQueue, Long> getConsumerStatus(String topic, String group) {
        MQConsumerInner impl = this.consumerTable.get(group);
        if (impl instanceof DefaultMQPushConsumerImpl) {
            DefaultMQPushConsumerImpl consumer = (DefaultMQPushConsumerImpl) impl;
            return consumer.getOffsetStore().cloneOffsetTable(topic);
        } else if (impl instanceof DefaultMQPullConsumerImpl) {
            DefaultMQPullConsumerImpl consumer = (DefaultMQPullConsumerImpl) impl;
            return consumer.getOffsetStore().cloneOffsetTable(topic);
        } else {
            return Collections.EMPTY_MAP;
        }
    }

    public TopicRouteData getAnExistTopicRouteData(final String topic) {
        return this.topicRouteTable.get(topic);
    }

    public MQClientAPIImpl getMQClientAPIImpl() {
        return mQClientAPIImpl;
    }

    public MQAdminImpl getMQAdminImpl() {
        return mQAdminImpl;
    }

    public long getBootTimestamp() {
        return bootTimestamp;
    }

    public ScheduledExecutorService getScheduledExecutorService() {
        return scheduledExecutorService;
    }

    public PullMessageService getPullMessageService() {
        return pullMessageService;
    }

    public DefaultMQProducer getDefaultMQProducer() {
        return defaultMQProducer;
    }

    public ConcurrentMap<String, TopicRouteData> getTopicRouteTable() {
        return topicRouteTable;
    }

    public ConsumeMessageDirectlyResult consumeMessageDirectly(final MessageExt msg,
        final String consumerGroup,
        final String brokerName) {
        MQConsumerInner mqConsumerInner = this.consumerTable.get(consumerGroup);
        if (mqConsumerInner instanceof DefaultMQPushConsumerImpl) {
            DefaultMQPushConsumerImpl consumer = (DefaultMQPushConsumerImpl) mqConsumerInner;

            return consumer.getConsumeMessageService().consumeMessageDirectly(msg, brokerName);
        }

        return null;
    }

    public ConsumerRunningInfo consumerRunningInfo(final String consumerGroup) {
        MQConsumerInner mqConsumerInner = this.consumerTable.get(consumerGroup);
        if (mqConsumerInner == null) {
            return null;
        }

        ConsumerRunningInfo consumerRunningInfo = mqConsumerInner.consumerRunningInfo();

        List<String> nsList = this.mQClientAPIImpl.getRemotingClient().getNameServerAddressList();

        StringBuilder strBuilder = new StringBuilder();
        if (nsList != null) {
            for (String addr : nsList) {
                strBuilder.append(addr).append(";");
            }
        }

        String nsAddr = strBuilder.toString();
        consumerRunningInfo.getProperties().put(ConsumerRunningInfo.PROP_NAMESERVER_ADDR, nsAddr);
        consumerRunningInfo.getProperties().put(ConsumerRunningInfo.PROP_CONSUME_TYPE, mqConsumerInner.consumeType().name());
        consumerRunningInfo.getProperties().put(ConsumerRunningInfo.PROP_CLIENT_VERSION,
            MQVersion.getVersionDesc(MQVersion.CURRENT_VERSION));

        return consumerRunningInfo;
    }

    private void resetBrokerAddrHeartbeatFingerprintMap() {
        brokerAddrHeartbeatFingerprintTable.clear();
    }

    public ConsumerStatsManager getConsumerStatsManager() {
        return consumerStatsManager;
    }

    public NettyClientConfig getNettyClientConfig() {
        return nettyClientConfig;
    }

    public ClientConfig getClientConfig() {
        return clientConfig;
    }

    public TopicRouteData queryTopicRouteData(String topic) {
        TopicRouteData data = this.getAnExistTopicRouteData(topic);
        if (data == null) {
            this.updateTopicRouteInfoFromNameServer(topic);
            data = this.getAnExistTopicRouteData(topic);
        }
        return data;
    }
}<|MERGE_RESOLUTION|>--- conflicted
+++ resolved
@@ -66,11 +66,8 @@
 import org.apache.rocketmq.common.message.MessageQueue;
 import org.apache.rocketmq.common.message.MessageQueueAssignment;
 import org.apache.rocketmq.common.topic.TopicValidator;
-<<<<<<< HEAD
 import org.apache.rocketmq.common.utils.ThreadUtils;
-=======
 import org.apache.rocketmq.remoting.ChannelEventListener;
->>>>>>> b9ffe0f9
 import org.apache.rocketmq.remoting.RPCHook;
 import org.apache.rocketmq.remoting.common.HeartbeatV2Result;
 import org.apache.rocketmq.remoting.exception.RemotingException;
@@ -114,7 +111,7 @@
      */
     private final ConcurrentMap<String, MQAdminExtInner> adminExtTable = new ConcurrentHashMap<>();
     private NettyClientConfig nettyClientConfig;
-    private final MQClientAPIImpl mQClientAPIImpl;
+    private MQClientAPIImpl mQClientAPIImpl;
     private final MQAdminImpl mQAdminImpl;
     private final ConcurrentMap<String/* Topic */, TopicRouteData> topicRouteTable = new ConcurrentHashMap<>();
     private final ConcurrentMap<String/* Topic */, ConcurrentMap<MessageQueue, String/*brokerName*/>> topicEndPointsTable = new ConcurrentHashMap<>();
@@ -153,40 +150,7 @@
     public MQClientInstance(ClientConfig clientConfig, int instanceIndex, String clientId, RPCHook rpcHook) {
         initConfig(clientConfig);
 
-        ClientRemotingProcessor clientRemotingProcessor = new ClientRemotingProcessor(this);
-        ChannelEventListener channelEventListener;
-        if (clientConfig.isEnableHeartbeatChannelEventListener()) {
-            channelEventListener = new ChannelEventListener() {
-                private final ConcurrentMap<String, HashMap<Long, String>> brokerAddrTable = MQClientInstance.this.brokerAddrTable;
-                @Override
-                public void onChannelConnect(String remoteAddr, Channel channel) {
-                    for (Map.Entry<String, HashMap<Long, String>> addressEntry : brokerAddrTable.entrySet()) {
-                        for (String address : addressEntry.getValue().values()) {
-                            if (address.equals(remoteAddr)) {
-                                sendHeartbeatToAllBrokerWithLockV2(false);
-                                break;
-                            }
-                        }
-                    }
-                }
-
-                @Override
-                public void onChannelClose(String remoteAddr, Channel channel) {
-                }
-
-                @Override
-                public void onChannelException(String remoteAddr, Channel channel) {
-                }
-
-                @Override
-                public void onChannelIdle(String remoteAddr, Channel channel) {
-                }
-            };
-        } else {
-            channelEventListener = null;
-        }
-        this.mQClientAPIImpl = new MQClientAPIImpl(this.nettyClientConfig, clientRemotingProcessor, rpcHook, clientConfig, channelEventListener);
-
+        initMQClientAPIImpl(rpcHook);
         updateNameServerAddressList();
 
         this.clientId = clientId;
@@ -199,6 +163,53 @@
         this.consumerStatsManager = new ConsumerStatsManager(this.scheduledExecutorService);
 
         logInitInfo(instanceIndex);
+    }
+
+    private void initMQClientAPIImpl(RPCHook rpcHook) {
+        ClientRemotingProcessor clientRemotingProcessor = new ClientRemotingProcessor(this);
+
+        ChannelEventListener channelEventListener = initChannelEventListener();
+
+        this.mQClientAPIImpl = new MQClientAPIImpl(this.nettyClientConfig, clientRemotingProcessor, rpcHook, clientConfig, channelEventListener);
+    }
+
+    private ChannelEventListener initChannelEventListener() {
+        if (!clientConfig.isEnableHeartbeatChannelEventListener()) {
+            return null;
+        }
+
+        return new ChannelEventListener() {
+            private final ConcurrentMap<String, HashMap<Long, String>> brokerAddrTable = MQClientInstance.this.brokerAddrTable;
+            @Override
+            public void onChannelConnect(String remoteAddr, Channel channel) {
+                for (Map.Entry<String, HashMap<Long, String>> addressEntry : brokerAddrTable.entrySet()) {
+                    onChannelConnect(addressEntry.getValue(), remoteAddr);
+                }
+            }
+
+            @Override
+            public void onChannelClose(String remoteAddr, Channel channel) {
+            }
+
+            @Override
+            public void onChannelException(String remoteAddr, Channel channel) {
+            }
+
+            @Override
+            public void onChannelIdle(String remoteAddr, Channel channel) {
+            }
+
+            private void onChannelConnect(HashMap<Long, String> addressValue, String remoteAddr) {
+                for (String address : addressValue.values()) {
+                    if (!address.equals(remoteAddr)) {
+                        continue;
+                    }
+
+                    sendHeartbeatToAllBrokerWithLockV2(false);
+                    break;
+                }
+            }
+        };
     }
 
     private void initConfig(ClientConfig clientConfig) {
