/*
 * Licensed to the Apache Software Foundation (ASF) under one or more
 * contributor license agreements.  See the NOTICE file distributed with
 * this work for additional information regarding copyright ownership.
 * The ASF licenses this file to You under the Apache License, Version 2.0
 * (the "License"); you may not use this file except in compliance with
 * the License.  You may obtain a copy of the License at
 *
 *     http://www.apache.org/licenses/LICENSE-2.0
 *
 * Unless required by applicable law or agreed to in writing, software
 * distributed under the License is distributed on an "AS IS" BASIS,
 * WITHOUT WARRANTIES OR CONDITIONS OF ANY KIND, either express or implied.
 * See the License for the specific language governing permissions and
 * limitations under the License.
 */
package org.apache.rocketmq.client.consumer.store;

<<<<<<< HEAD
=======
import java.util.HashMap;
import java.util.HashSet;
import java.util.Map;
import java.util.Set;
import java.util.concurrent.ConcurrentHashMap;
import java.util.concurrent.ConcurrentMap;
>>>>>>> 50a92a24
import org.apache.rocketmq.client.exception.MQBrokerException;
import org.apache.rocketmq.client.exception.MQClientException;
import org.apache.rocketmq.client.exception.OffsetNotFoundException;
import org.apache.rocketmq.client.impl.FindBrokerResult;
import org.apache.rocketmq.client.impl.factory.MQClientInstance;
import org.apache.rocketmq.common.message.MessageQueue;
<<<<<<< HEAD
import org.apache.rocketmq.common.constant.MQConstants;
import org.apache.rocketmq.common.utils.NumberUtils;
import org.apache.rocketmq.common.utils.StringUtils;
=======
>>>>>>> 50a92a24
import org.apache.rocketmq.logging.org.slf4j.Logger;
import org.apache.rocketmq.logging.org.slf4j.LoggerFactory;
import org.apache.rocketmq.remoting.exception.RemotingException;
import org.apache.rocketmq.remoting.protocol.header.QueryConsumerOffsetRequestHeader;
import org.apache.rocketmq.remoting.protocol.header.UpdateConsumerOffsetRequestHeader;
<<<<<<< HEAD

import java.util.HashMap;
import java.util.HashSet;
import java.util.Map;
import java.util.Set;
import java.util.concurrent.ConcurrentHashMap;
import java.util.concurrent.ConcurrentMap;
import java.util.concurrent.atomic.AtomicLong;
=======
>>>>>>> 50a92a24

/**
 * Remote storage implementation
 */
public class RemoteBrokerOffsetStore implements OffsetStore {
    private final static Logger log = LoggerFactory.getLogger(RemoteBrokerOffsetStore.class);
    private final MQClientInstance mQClientFactory;
    private final String groupName;
    private ConcurrentMap<MessageQueue, ControllableOffset> offsetTable =
        new ConcurrentHashMap<>();

    public RemoteBrokerOffsetStore(MQClientInstance mQClientFactory, String groupName) {
        this.mQClientFactory = mQClientFactory;
        this.groupName = groupName;
    }

    @Override
    public void load() {
    }

    @Override
    public void updateOffset(MessageQueue mq, long offset, boolean increaseOnly) {
<<<<<<< HEAD
        if (mq == null) {
            return;
        }

        AtomicLong offsetOld = this.offsetTable.get(mq);
        if (null == offsetOld) {
            offsetOld = this.offsetTable.putIfAbsent(mq, new AtomicLong(offset));
        }

        if (null == offsetOld) {
            return;
        }

        if (increaseOnly) {
            NumberUtils.compareAndIncreaseOnly(offsetOld, offset);
        } else {
            offsetOld.set(offset);
=======
        if (mq != null) {
            ControllableOffset offsetOld = this.offsetTable.get(mq);
            if (null == offsetOld) {
                offsetOld = this.offsetTable.putIfAbsent(mq, new ControllableOffset(offset));
            }

            if (null != offsetOld) {
                if (increaseOnly) {
                    offsetOld.update(offset, true);
                } else {
                    offsetOld.update(offset);
                }
            }
>>>>>>> 50a92a24
        }
    }

    @Override
    public void updateAndFreezeOffset(MessageQueue mq, long offset) {
        if (mq != null) {
            this.offsetTable.computeIfAbsent(mq, k -> new ControllableOffset(offset))
                .updateAndFreeze(offset);
        }
    }

    @Override
    public long readOffset(final MessageQueue mq, final ReadOffsetType type) {
<<<<<<< HEAD
        if (mq == null) {
            return -3;
        }

        switch (type) {
            case MEMORY_FIRST_THEN_STORE:
            case READ_FROM_MEMORY: {
                AtomicLong offset = this.offsetTable.get(mq);
                if (offset != null) {
                    return offset.get();
                } else if (ReadOffsetType.READ_FROM_MEMORY == type) {
                    return -1;
                }
            }
            case READ_FROM_STORE: {
                try {
                    long brokerOffset = this.fetchConsumeOffsetFromBroker(mq);
                    this.updateOffset(mq, brokerOffset, false);
                    return brokerOffset;
                }
                // No offset in broker
                catch (OffsetNotFoundException e) {
                    return -1;
=======
        if (mq != null) {
            switch (type) {
                case MEMORY_FIRST_THEN_STORE:
                case READ_FROM_MEMORY: {
                    ControllableOffset offset = this.offsetTable.get(mq);
                    if (offset != null) {
                        return offset.getOffset();
                    } else if (ReadOffsetType.READ_FROM_MEMORY == type) {
                        return -1;
                    }
>>>>>>> 50a92a24
                }
                //Other exceptions
                catch (Exception e) {
                    log.warn("fetchConsumeOffsetFromBroker exception, " + mq, e);
                    return -2;
                }
            }
            default:
                break;
        }

        return -3;
    }

    @Override
    public void persistAll(Set<MessageQueue> mqs) {
        if (null == mqs || mqs.isEmpty())
            return;

        final HashSet<MessageQueue> unusedMQ = new HashSet<>();

        for (Map.Entry<MessageQueue, ControllableOffset> entry : this.offsetTable.entrySet()) {
            MessageQueue mq = entry.getKey();
<<<<<<< HEAD
            AtomicLong offset = entry.getValue();
            if (offset == null) {
                continue;
            }

            if (!mqs.contains(mq)) {
                unusedMQ.add(mq);
                continue;
            }

            try {
                this.updateConsumeOffsetToBroker(mq, offset.get());
                log.info("[persistAll] Group: {} ClientId: {} updateConsumeOffsetToBroker {} {}",
                    this.groupName,
                    this.mQClientFactory.getClientId(),
                    mq,
                    offset.get());
            } catch (Exception e) {
                log.error("updateConsumeOffsetToBroker exception, " + mq.toString(), e);
=======
            ControllableOffset offset = entry.getValue();
            if (offset != null) {
                if (mqs.contains(mq)) {
                    try {
                        this.updateConsumeOffsetToBroker(mq, offset.getOffset());
                        log.info("[persistAll] Group: {} ClientId: {} updateConsumeOffsetToBroker {} {}",
                            this.groupName,
                            this.mQClientFactory.getClientId(),
                            mq,
                            offset.getOffset());
                    } catch (Exception e) {
                        log.error("updateConsumeOffsetToBroker exception, " + mq.toString(), e);
                    }
                } else {
                    unusedMQ.add(mq);
                }
>>>>>>> 50a92a24
            }
        }

        if (!unusedMQ.isEmpty()) {
            for (MessageQueue mq : unusedMQ) {
                this.offsetTable.remove(mq);
                log.info("remove unused mq, {}, {}", mq, this.groupName);
            }
        }
    }

    @Override
    public void persist(MessageQueue mq) {
<<<<<<< HEAD
        AtomicLong offset = this.offsetTable.get(mq);
        if (offset == null) {
            return;
        }

        try {
            this.updateConsumeOffsetToBroker(mq, offset.get());
            log.info("[persist] Group: {} ClientId: {} updateConsumeOffsetToBroker {} {}",
                this.groupName,
                this.mQClientFactory.getClientId(),
                mq,
                offset.get());
        } catch (Exception e) {
            log.error("updateConsumeOffsetToBroker exception, " + mq.toString(), e);
=======
        ControllableOffset offset = this.offsetTable.get(mq);
        if (offset != null) {
            try {
                this.updateConsumeOffsetToBroker(mq, offset.getOffset());
                log.info("[persist] Group: {} ClientId: {} updateConsumeOffsetToBroker {} {}",
                    this.groupName,
                    this.mQClientFactory.getClientId(),
                    mq,
                    offset.getOffset());
            } catch (Exception e) {
                log.error("updateConsumeOffsetToBroker exception, " + mq.toString(), e);
            }
>>>>>>> 50a92a24
        }
    }

    public void removeOffset(MessageQueue mq) {
        if (mq == null) {
            return;
        }

        this.offsetTable.remove(mq);
        log.info("remove unnecessary messageQueue offset. group={}, mq={}, offsetTableSize={}", this.groupName, mq,
            offsetTable.size());
    }

    @Override
    public Map<MessageQueue, Long> cloneOffsetTable(String topic) {
        Map<MessageQueue, Long> cloneOffsetTable = new HashMap<>(this.offsetTable.size(), 1);
        for (Map.Entry<MessageQueue, ControllableOffset> entry : this.offsetTable.entrySet()) {
            MessageQueue mq = entry.getKey();
            if (!StringUtils.isBlank(topic) && !topic.equals(mq.getTopic())) {
                continue;
            }
            cloneOffsetTable.put(mq, entry.getValue().getOffset());
        }
        return cloneOffsetTable;
    }

    /**
     * Update the Consumer Offset in one way, once the Master is off, updated to Slave, here need to be optimized.
     */
    private void updateConsumeOffsetToBroker(MessageQueue mq, long offset) throws RemotingException,
        MQBrokerException, InterruptedException, MQClientException {
        updateConsumeOffsetToBroker(mq, offset, true);
    }

    /**
     * Update the Consumer Offset synchronously, once the Master is off, updated to Slave, here need to be optimized.
     */
    @Override
    public void updateConsumeOffsetToBroker(MessageQueue mq, long offset, boolean isOneway) throws RemotingException,
        MQBrokerException, InterruptedException, MQClientException {
        FindBrokerResult findBrokerResult = this.mQClientFactory.findBrokerAddressInSubscribe(this.mQClientFactory.getBrokerNameFromMessageQueue(mq), MQConstants.MASTER_ID, false);
        if (null == findBrokerResult) {
            this.mQClientFactory.updateTopicRouteInfoFromNameServer(mq.getTopic());
            findBrokerResult = this.mQClientFactory.findBrokerAddressInSubscribe(this.mQClientFactory.getBrokerNameFromMessageQueue(mq), MQConstants.MASTER_ID, false);
        }

        if (findBrokerResult == null) {
            throw new MQClientException("The broker[" + mq.getBrokerName() + "] not exist", null);
        }

        UpdateConsumerOffsetRequestHeader requestHeader = new UpdateConsumerOffsetRequestHeader();
        requestHeader.setTopic(mq.getTopic());
        requestHeader.setConsumerGroup(this.groupName);
        requestHeader.setQueueId(mq.getQueueId());
        requestHeader.setCommitOffset(offset);
        requestHeader.setBname(mq.getBrokerName());

        if (isOneway) {
            this.mQClientFactory.getMQClientAPIImpl().updateConsumerOffsetOneway(
                findBrokerResult.getBrokerAddr(), requestHeader, 1000 * 5);
        } else {
            this.mQClientFactory.getMQClientAPIImpl().updateConsumerOffset(
                findBrokerResult.getBrokerAddr(), requestHeader, 1000 * 5);
        }
    }

    private long fetchConsumeOffsetFromBroker(MessageQueue mq) throws RemotingException, MQBrokerException,
        InterruptedException, MQClientException {
        FindBrokerResult findBrokerResult = this.mQClientFactory.findBrokerAddressInSubscribe(this.mQClientFactory.getBrokerNameFromMessageQueue(mq), MQConstants.MASTER_ID, true);
        if (null == findBrokerResult) {
            this.mQClientFactory.updateTopicRouteInfoFromNameServer(mq.getTopic());
            findBrokerResult = this.mQClientFactory.findBrokerAddressInSubscribe(this.mQClientFactory.getBrokerNameFromMessageQueue(mq), MQConstants.MASTER_ID, false);
        }

        if (findBrokerResult == null) {
            throw new MQClientException("The broker[" + mq.getBrokerName() + "] not exist", null);
        }

        QueryConsumerOffsetRequestHeader requestHeader = new QueryConsumerOffsetRequestHeader();
        requestHeader.setTopic(mq.getTopic());
        requestHeader.setConsumerGroup(this.groupName);
        requestHeader.setQueueId(mq.getQueueId());
        requestHeader.setBname(mq.getBrokerName());

        return this.mQClientFactory.getMQClientAPIImpl().queryConsumerOffset(
            findBrokerResult.getBrokerAddr(), requestHeader, 1000 * 5);
    }
}<|MERGE_RESOLUTION|>--- conflicted
+++ resolved
@@ -16,43 +16,25 @@
  */
 package org.apache.rocketmq.client.consumer.store;
 
-<<<<<<< HEAD
-=======
 import java.util.HashMap;
 import java.util.HashSet;
 import java.util.Map;
 import java.util.Set;
 import java.util.concurrent.ConcurrentHashMap;
 import java.util.concurrent.ConcurrentMap;
->>>>>>> 50a92a24
 import org.apache.rocketmq.client.exception.MQBrokerException;
 import org.apache.rocketmq.client.exception.MQClientException;
 import org.apache.rocketmq.client.exception.OffsetNotFoundException;
 import org.apache.rocketmq.client.impl.FindBrokerResult;
 import org.apache.rocketmq.client.impl.factory.MQClientInstance;
+import org.apache.rocketmq.common.constant.MQConstants;
 import org.apache.rocketmq.common.message.MessageQueue;
-<<<<<<< HEAD
-import org.apache.rocketmq.common.constant.MQConstants;
-import org.apache.rocketmq.common.utils.NumberUtils;
 import org.apache.rocketmq.common.utils.StringUtils;
-=======
->>>>>>> 50a92a24
 import org.apache.rocketmq.logging.org.slf4j.Logger;
 import org.apache.rocketmq.logging.org.slf4j.LoggerFactory;
 import org.apache.rocketmq.remoting.exception.RemotingException;
 import org.apache.rocketmq.remoting.protocol.header.QueryConsumerOffsetRequestHeader;
 import org.apache.rocketmq.remoting.protocol.header.UpdateConsumerOffsetRequestHeader;
-<<<<<<< HEAD
-
-import java.util.HashMap;
-import java.util.HashSet;
-import java.util.Map;
-import java.util.Set;
-import java.util.concurrent.ConcurrentHashMap;
-import java.util.concurrent.ConcurrentMap;
-import java.util.concurrent.atomic.AtomicLong;
-=======
->>>>>>> 50a92a24
 
 /**
  * Remote storage implementation
@@ -75,25 +57,6 @@
 
     @Override
     public void updateOffset(MessageQueue mq, long offset, boolean increaseOnly) {
-<<<<<<< HEAD
-        if (mq == null) {
-            return;
-        }
-
-        AtomicLong offsetOld = this.offsetTable.get(mq);
-        if (null == offsetOld) {
-            offsetOld = this.offsetTable.putIfAbsent(mq, new AtomicLong(offset));
-        }
-
-        if (null == offsetOld) {
-            return;
-        }
-
-        if (increaseOnly) {
-            NumberUtils.compareAndIncreaseOnly(offsetOld, offset);
-        } else {
-            offsetOld.set(offset);
-=======
         if (mq != null) {
             ControllableOffset offsetOld = this.offsetTable.get(mq);
             if (null == offsetOld) {
@@ -107,7 +70,6 @@
                     offsetOld.update(offset);
                 }
             }
->>>>>>> 50a92a24
         }
     }
 
@@ -121,31 +83,6 @@
 
     @Override
     public long readOffset(final MessageQueue mq, final ReadOffsetType type) {
-<<<<<<< HEAD
-        if (mq == null) {
-            return -3;
-        }
-
-        switch (type) {
-            case MEMORY_FIRST_THEN_STORE:
-            case READ_FROM_MEMORY: {
-                AtomicLong offset = this.offsetTable.get(mq);
-                if (offset != null) {
-                    return offset.get();
-                } else if (ReadOffsetType.READ_FROM_MEMORY == type) {
-                    return -1;
-                }
-            }
-            case READ_FROM_STORE: {
-                try {
-                    long brokerOffset = this.fetchConsumeOffsetFromBroker(mq);
-                    this.updateOffset(mq, brokerOffset, false);
-                    return brokerOffset;
-                }
-                // No offset in broker
-                catch (OffsetNotFoundException e) {
-                    return -1;
-=======
         if (mq != null) {
             switch (type) {
                 case MEMORY_FIRST_THEN_STORE:
@@ -156,16 +93,26 @@
                     } else if (ReadOffsetType.READ_FROM_MEMORY == type) {
                         return -1;
                     }
->>>>>>> 50a92a24
-                }
-                //Other exceptions
-                catch (Exception e) {
-                    log.warn("fetchConsumeOffsetFromBroker exception, " + mq, e);
-                    return -2;
-                }
-            }
-            default:
-                break;
+                }
+                case READ_FROM_STORE: {
+                    try {
+                        long brokerOffset = this.fetchConsumeOffsetFromBroker(mq);
+                        this.updateOffset(mq, brokerOffset, false);
+                        return brokerOffset;
+                    }
+                    // No offset in broker
+                    catch (OffsetNotFoundException e) {
+                        return -1;
+                    }
+                    //Other exceptions
+                    catch (Exception e) {
+                        log.warn("fetchConsumeOffsetFromBroker exception, " + mq, e);
+                        return -2;
+                    }
+                }
+                default:
+                    break;
+            }
         }
 
         return -3;
@@ -180,27 +127,6 @@
 
         for (Map.Entry<MessageQueue, ControllableOffset> entry : this.offsetTable.entrySet()) {
             MessageQueue mq = entry.getKey();
-<<<<<<< HEAD
-            AtomicLong offset = entry.getValue();
-            if (offset == null) {
-                continue;
-            }
-
-            if (!mqs.contains(mq)) {
-                unusedMQ.add(mq);
-                continue;
-            }
-
-            try {
-                this.updateConsumeOffsetToBroker(mq, offset.get());
-                log.info("[persistAll] Group: {} ClientId: {} updateConsumeOffsetToBroker {} {}",
-                    this.groupName,
-                    this.mQClientFactory.getClientId(),
-                    mq,
-                    offset.get());
-            } catch (Exception e) {
-                log.error("updateConsumeOffsetToBroker exception, " + mq.toString(), e);
-=======
             ControllableOffset offset = entry.getValue();
             if (offset != null) {
                 if (mqs.contains(mq)) {
@@ -217,7 +143,6 @@
                 } else {
                     unusedMQ.add(mq);
                 }
->>>>>>> 50a92a24
             }
         }
 
@@ -231,22 +156,6 @@
 
     @Override
     public void persist(MessageQueue mq) {
-<<<<<<< HEAD
-        AtomicLong offset = this.offsetTable.get(mq);
-        if (offset == null) {
-            return;
-        }
-
-        try {
-            this.updateConsumeOffsetToBroker(mq, offset.get());
-            log.info("[persist] Group: {} ClientId: {} updateConsumeOffsetToBroker {} {}",
-                this.groupName,
-                this.mQClientFactory.getClientId(),
-                mq,
-                offset.get());
-        } catch (Exception e) {
-            log.error("updateConsumeOffsetToBroker exception, " + mq.toString(), e);
-=======
         ControllableOffset offset = this.offsetTable.get(mq);
         if (offset != null) {
             try {
@@ -259,18 +168,15 @@
             } catch (Exception e) {
                 log.error("updateConsumeOffsetToBroker exception, " + mq.toString(), e);
             }
->>>>>>> 50a92a24
         }
     }
 
     public void removeOffset(MessageQueue mq) {
-        if (mq == null) {
-            return;
-        }
-
-        this.offsetTable.remove(mq);
-        log.info("remove unnecessary messageQueue offset. group={}, mq={}, offsetTableSize={}", this.groupName, mq,
-            offsetTable.size());
+        if (mq != null) {
+            this.offsetTable.remove(mq);
+            log.info("remove unnecessary messageQueue offset. group={}, mq={}, offsetTableSize={}", this.groupName, mq,
+                offsetTable.size());
+        }
     }
 
     @Override
@@ -306,23 +212,23 @@
             findBrokerResult = this.mQClientFactory.findBrokerAddressInSubscribe(this.mQClientFactory.getBrokerNameFromMessageQueue(mq), MQConstants.MASTER_ID, false);
         }
 
-        if (findBrokerResult == null) {
+        if (findBrokerResult != null) {
+            UpdateConsumerOffsetRequestHeader requestHeader = new UpdateConsumerOffsetRequestHeader();
+            requestHeader.setTopic(mq.getTopic());
+            requestHeader.setConsumerGroup(this.groupName);
+            requestHeader.setQueueId(mq.getQueueId());
+            requestHeader.setCommitOffset(offset);
+            requestHeader.setBname(mq.getBrokerName());
+
+            if (isOneway) {
+                this.mQClientFactory.getMQClientAPIImpl().updateConsumerOffsetOneway(
+                    findBrokerResult.getBrokerAddr(), requestHeader, 1000 * 5);
+            } else {
+                this.mQClientFactory.getMQClientAPIImpl().updateConsumerOffset(
+                    findBrokerResult.getBrokerAddr(), requestHeader, 1000 * 5);
+            }
+        } else {
             throw new MQClientException("The broker[" + mq.getBrokerName() + "] not exist", null);
-        }
-
-        UpdateConsumerOffsetRequestHeader requestHeader = new UpdateConsumerOffsetRequestHeader();
-        requestHeader.setTopic(mq.getTopic());
-        requestHeader.setConsumerGroup(this.groupName);
-        requestHeader.setQueueId(mq.getQueueId());
-        requestHeader.setCommitOffset(offset);
-        requestHeader.setBname(mq.getBrokerName());
-
-        if (isOneway) {
-            this.mQClientFactory.getMQClientAPIImpl().updateConsumerOffsetOneway(
-                findBrokerResult.getBrokerAddr(), requestHeader, 1000 * 5);
-        } else {
-            this.mQClientFactory.getMQClientAPIImpl().updateConsumerOffset(
-                findBrokerResult.getBrokerAddr(), requestHeader, 1000 * 5);
         }
     }
 
@@ -334,17 +240,17 @@
             findBrokerResult = this.mQClientFactory.findBrokerAddressInSubscribe(this.mQClientFactory.getBrokerNameFromMessageQueue(mq), MQConstants.MASTER_ID, false);
         }
 
-        if (findBrokerResult == null) {
+        if (findBrokerResult != null) {
+            QueryConsumerOffsetRequestHeader requestHeader = new QueryConsumerOffsetRequestHeader();
+            requestHeader.setTopic(mq.getTopic());
+            requestHeader.setConsumerGroup(this.groupName);
+            requestHeader.setQueueId(mq.getQueueId());
+            requestHeader.setBname(mq.getBrokerName());
+
+            return this.mQClientFactory.getMQClientAPIImpl().queryConsumerOffset(
+                findBrokerResult.getBrokerAddr(), requestHeader, 1000 * 5);
+        } else {
             throw new MQClientException("The broker[" + mq.getBrokerName() + "] not exist", null);
         }
-
-        QueryConsumerOffsetRequestHeader requestHeader = new QueryConsumerOffsetRequestHeader();
-        requestHeader.setTopic(mq.getTopic());
-        requestHeader.setConsumerGroup(this.groupName);
-        requestHeader.setQueueId(mq.getQueueId());
-        requestHeader.setBname(mq.getBrokerName());
-
-        return this.mQClientFactory.getMQClientAPIImpl().queryConsumerOffset(
-            findBrokerResult.getBrokerAddr(), requestHeader, 1000 * 5);
     }
 }