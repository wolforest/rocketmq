--- conflicted
+++ resolved
@@ -997,34 +997,12 @@
                         msg.setBody(prevBody);
                     }
 
-<<<<<<< HEAD
                     if (topicWithNamespace) {
                         if (!messageCloned) {
                             tmpMessage = MessageAccessor.cloneMessage(msg);
                             messageCloned = true;
                         }
                         msg.setTopic(NamespaceUtil.withoutNamespace(msg.getTopic(), this.defaultMQProducer.getNamespace()));
-=======
-                SendMessageRequestHeader requestHeader = new SendMessageRequestHeader();
-                requestHeader.setProducerGroup(this.defaultMQProducer.getProducerGroup());
-                requestHeader.setTopic(msg.getTopic());
-                requestHeader.setDefaultTopic(this.defaultMQProducer.getCreateTopicKey());
-                requestHeader.setDefaultTopicQueueNums(this.defaultMQProducer.getDefaultTopicQueueNums());
-                requestHeader.setQueueId(mq.getQueueId());
-                requestHeader.setSysFlag(sysFlag);
-                requestHeader.setBornTimestamp(System.currentTimeMillis());
-                requestHeader.setFlag(msg.getFlag());
-                requestHeader.setProperties(MessageDecoder.messageProperties2String(msg.getProperties()));
-                requestHeader.setReconsumeTimes(0);
-                requestHeader.setUnitMode(this.isUnitMode());
-                requestHeader.setBatch(msg instanceof MessageBatch);
-                requestHeader.setBrokerName(brokerName);
-                if (requestHeader.getTopic().startsWith(MixAll.RETRY_GROUP_TOPIC_PREFIX)) {
-                    String reconsumeTimes = MessageAccessor.getReconsumeTime(msg);
-                    if (reconsumeTimes != null) {
-                        requestHeader.setReconsumeTimes(Integer.valueOf(reconsumeTimes));
-                        MessageAccessor.clearProperty(msg, MessageConst.PROPERTY_RECONSUME_TIME);
->>>>>>> 89fdab4d
                     }
 
                     long costTimeAsync = System.currentTimeMillis() - beginStartTime;
@@ -1137,7 +1115,7 @@
         requestHeader.setReconsumeTimes(0);
         requestHeader.setUnitMode(this.isUnitMode());
         requestHeader.setBatch(msg instanceof MessageBatch);
-        requestHeader.setBname(brokerName);
+        requestHeader.setBrokerName(brokerName);
 
         if (!requestHeader.getTopic().startsWith(MQConstants.RETRY_GROUP_TOPIC_PREFIX)) {
             return requestHeader;
