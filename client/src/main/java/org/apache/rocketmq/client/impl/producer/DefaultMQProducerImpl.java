/*
 * Licensed to the Apache Software Foundation (ASF) under one or more
 * contributor license agreements.  See the NOTICE file distributed with
 * this work for additional information regarding copyright ownership.
 * The ASF licenses this file to You under the Apache License, Version 2.0
 * (the "License"); you may not use this file except in compliance with
 * the License.  You may obtain a copy of the License at
 *
 *     http://www.apache.org/licenses/LICENSE-2.0
 *
 * Unless required by applicable law or agreed to in writing, software
 * distributed under the License is distributed on an "AS IS" BASIS,
 * WITHOUT WARRANTIES OR CONDITIONS OF ANY KIND, either express or implied.
 * See the License for the specific language governing permissions and
 * limitations under the License.
 */
package org.apache.rocketmq.client.impl.producer;

import java.io.IOException;
import java.net.UnknownHostException;
import java.util.ArrayList;
import java.util.Arrays;
import java.util.HashSet;
import java.util.List;
import java.util.Random;
import java.util.Set;
import java.util.concurrent.BlockingQueue;
import java.util.concurrent.ConcurrentHashMap;
import java.util.concurrent.ConcurrentMap;
import java.util.concurrent.ExecutorService;
import java.util.concurrent.LinkedBlockingQueue;
import java.util.concurrent.RejectedExecutionException;
import java.util.concurrent.Semaphore;
import java.util.concurrent.ThreadPoolExecutor;
import java.util.concurrent.TimeUnit;

import com.google.common.base.Optional;
import org.apache.rocketmq.client.QueryResult;
import org.apache.rocketmq.client.Validators;
import org.apache.rocketmq.client.common.ClientErrorCode;
import org.apache.rocketmq.client.exception.MQBrokerException;
import org.apache.rocketmq.client.exception.MQClientException;
import org.apache.rocketmq.client.exception.RequestTimeoutException;
import org.apache.rocketmq.client.hook.CheckForbiddenContext;
import org.apache.rocketmq.client.hook.CheckForbiddenHook;
import org.apache.rocketmq.client.hook.EndTransactionContext;
import org.apache.rocketmq.client.hook.EndTransactionHook;
import org.apache.rocketmq.client.hook.SendMessageContext;
import org.apache.rocketmq.client.hook.SendMessageHook;
import org.apache.rocketmq.client.impl.CommunicationMode;
import org.apache.rocketmq.client.impl.MQClientManager;
import org.apache.rocketmq.client.impl.factory.MQClientInstance;
import org.apache.rocketmq.client.latency.MQFaultStrategy;
import org.apache.rocketmq.client.latency.Resolver;
import org.apache.rocketmq.client.latency.ServiceDetector;
import org.apache.rocketmq.client.producer.DefaultMQProducer;
import org.apache.rocketmq.client.producer.LocalTransactionExecuter;
import org.apache.rocketmq.client.producer.LocalTransactionState;
import org.apache.rocketmq.client.producer.MessageQueueSelector;
import org.apache.rocketmq.client.producer.RequestCallback;
import org.apache.rocketmq.client.producer.RequestFutureHolder;
import org.apache.rocketmq.client.producer.RequestResponseFuture;
import org.apache.rocketmq.client.producer.SendCallback;
import org.apache.rocketmq.client.producer.SendResult;
import org.apache.rocketmq.client.producer.SendStatus;
import org.apache.rocketmq.client.producer.TransactionCheckListener;
import org.apache.rocketmq.client.producer.TransactionListener;
import org.apache.rocketmq.client.producer.TransactionMQProducer;
import org.apache.rocketmq.client.producer.TransactionSendResult;
import org.apache.rocketmq.common.MixAll;
import org.apache.rocketmq.common.ServiceState;
import org.apache.rocketmq.common.ThreadFactoryImpl;
import org.apache.rocketmq.common.UtilAll;
import org.apache.rocketmq.common.compression.CompressionType;
import org.apache.rocketmq.common.compression.Compressor;
import org.apache.rocketmq.common.compression.CompressorFactory;
import org.apache.rocketmq.common.help.FAQUrl;
import org.apache.rocketmq.common.message.Message;
import org.apache.rocketmq.common.message.MessageAccessor;
import org.apache.rocketmq.common.message.MessageBatch;
import org.apache.rocketmq.common.message.MessageClientIDSetter;
import org.apache.rocketmq.common.message.MessageConst;
import org.apache.rocketmq.common.message.MessageDecoder;
import org.apache.rocketmq.common.message.MessageExt;
import org.apache.rocketmq.common.message.MessageId;
import org.apache.rocketmq.common.message.MessageQueue;
import org.apache.rocketmq.common.message.MessageType;
import org.apache.rocketmq.common.sysflag.MessageSysFlag;
import org.apache.rocketmq.common.utils.CorrelationIdUtil;
import org.apache.rocketmq.remoting.RPCHook;
import org.apache.rocketmq.remoting.exception.RemotingConnectException;
import org.apache.rocketmq.remoting.exception.RemotingException;
import org.apache.rocketmq.remoting.exception.RemotingTimeoutException;
import org.apache.rocketmq.remoting.exception.RemotingTooMuchRequestException;
import org.apache.rocketmq.remoting.protocol.NamespaceUtil;
import org.apache.rocketmq.remoting.protocol.header.CheckTransactionStateRequestHeader;
import org.apache.rocketmq.remoting.protocol.header.EndTransactionRequestHeader;
import org.apache.rocketmq.remoting.protocol.header.SendMessageRequestHeader;
import org.apache.rocketmq.logging.org.slf4j.Logger;
import org.apache.rocketmq.logging.org.slf4j.LoggerFactory;

public class DefaultMQProducerImpl implements MQProducerInner {

    private final Logger log = LoggerFactory.getLogger(DefaultMQProducerImpl.class);
    private final Random random = new Random();
    private final DefaultMQProducer defaultMQProducer;
    private final ConcurrentMap<String/* topic */, TopicPublishInfo> topicPublishInfoTable =
        new ConcurrentHashMap<>();
    private final ArrayList<SendMessageHook> sendMessageHookList = new ArrayList<>();
    private final ArrayList<EndTransactionHook> endTransactionHookList = new ArrayList<>();
    private final RPCHook rpcHook;
    private final BlockingQueue<Runnable> asyncSenderThreadPoolQueue;
    private ExecutorService defaultAsyncSenderExecutor;
    protected BlockingQueue<Runnable> checkRequestQueue;
    protected ExecutorService checkExecutor;
    private ServiceState serviceState = ServiceState.CREATE_JUST;
    private MQClientInstance mQClientFactory;
    private ArrayList<CheckForbiddenHook> checkForbiddenHookList = new ArrayList<>();
    private MQFaultStrategy mqFaultStrategy;
    private ExecutorService asyncSenderExecutor;

    // compression related
    private int compressLevel = Integer.parseInt(System.getProperty(MixAll.MESSAGE_COMPRESS_LEVEL, "5"));
    private CompressionType compressType = CompressionType.of(System.getProperty(MixAll.MESSAGE_COMPRESS_TYPE, "ZLIB"));
    private final Compressor compressor = CompressorFactory.getCompressor(compressType);

    // backpressure related
    private Semaphore semaphoreAsyncSendNum;
    private Semaphore semaphoreAsyncSendSize;

    public DefaultMQProducerImpl(final DefaultMQProducer defaultMQProducer) {
        this(defaultMQProducer, null);
    }

    public DefaultMQProducerImpl(final DefaultMQProducer defaultMQProducer, RPCHook rpcHook) {
        this.defaultMQProducer = defaultMQProducer;
        this.rpcHook = rpcHook;
        this.asyncSenderThreadPoolQueue = new LinkedBlockingQueue<>(50000);

        initDefaultAsyncSenderExecutor();
        initSemaphore();
        initMQFaultStrategy();
    }

    private void initDefaultAsyncSenderExecutor() {
        this.defaultAsyncSenderExecutor = new ThreadPoolExecutor(
            Runtime.getRuntime().availableProcessors(),
            Runtime.getRuntime().availableProcessors(),
            1000 * 60,
            TimeUnit.MILLISECONDS,
            this.asyncSenderThreadPoolQueue,
            new ThreadFactoryImpl("AsyncSenderExecutor_"));
    }

    private void initSemaphore() {
        if (defaultMQProducer.getBackPressureForAsyncSendNum() > 10) {
            semaphoreAsyncSendNum = new Semaphore(Math.max(defaultMQProducer.getBackPressureForAsyncSendNum(), 10), true);
        } else {
            semaphoreAsyncSendNum = new Semaphore(10, true);
            log.info("semaphoreAsyncSendNum can not be smaller than 10.");
        }

        if (defaultMQProducer.getBackPressureForAsyncSendSize() > 1024 * 1024) {
            semaphoreAsyncSendSize = new Semaphore(Math.max(defaultMQProducer.getBackPressureForAsyncSendSize(), 1024 * 1024), true);
        } else {
            semaphoreAsyncSendSize = new Semaphore(1024 * 1024, true);
            log.info("semaphoreAsyncSendSize can not be smaller than 1M.");
        }
    }

    private ServiceDetector initServiceDetector() {
        return new ServiceDetector() {
            @Override
            public boolean detect(String endpoint, long timeoutMillis) {
                Optional<String> candidateTopic = pickTopic();
                if (!candidateTopic.isPresent()) {
                    return false;
                }
                try {
                    MessageQueue mq = new MessageQueue(candidateTopic.get(), null, 0);
                    mQClientFactory.getMQClientAPIImpl()
                        .getMaxOffset(endpoint, mq, timeoutMillis);
                    return true;
                } catch (Exception e) {
                    return false;
                }
            }
        };
    }

    private void initMQFaultStrategy() {
        ServiceDetector serviceDetector = initServiceDetector();

        this.mqFaultStrategy = new MQFaultStrategy(defaultMQProducer.cloneClientConfig(), new Resolver() {
            @Override
            public String resolve(String name) {
                return DefaultMQProducerImpl.this.mQClientFactory.findBrokerAddressInPublish(name);
            }
        }, serviceDetector);
    }

    private Optional<String> pickTopic() {
        if (topicPublishInfoTable.isEmpty()) {
            return Optional.absent();
        }
        return Optional.of(topicPublishInfoTable.keySet().iterator().next());
    }
    public void registerCheckForbiddenHook(CheckForbiddenHook checkForbiddenHook) {
        this.checkForbiddenHookList.add(checkForbiddenHook);
        log.info("register a new checkForbiddenHook. hookName={}, allHookSize={}", checkForbiddenHook.hookName(),
            checkForbiddenHookList.size());
    }

    public void setSemaphoreAsyncSendNum(int num) {
        semaphoreAsyncSendNum = new Semaphore(num, true);
    }

    public void setSemaphoreAsyncSendSize(int size) {
        semaphoreAsyncSendSize = new Semaphore(size, true);
    }

    public void initTransactionEnv() {
        TransactionMQProducer producer = (TransactionMQProducer) this.defaultMQProducer;
        if (producer.getExecutorService() != null) {
            this.checkExecutor = producer.getExecutorService();
            return;
        }

        this.checkRequestQueue = new LinkedBlockingQueue<>(producer.getCheckRequestHoldMax());
        this.checkExecutor = new ThreadPoolExecutor(
            producer.getCheckThreadPoolMinSize(),
            producer.getCheckThreadPoolMaxSize(),
            1000 * 60,
            TimeUnit.MILLISECONDS,
            this.checkRequestQueue);
    }

    public void destroyTransactionEnv() {
        if (this.checkExecutor != null) {
            this.checkExecutor.shutdown();
        }
    }

    public void registerSendMessageHook(final SendMessageHook hook) {
        this.sendMessageHookList.add(hook);
        log.info("register sendMessage Hook, {}", hook.hookName());
    }

    public void registerEndTransactionHook(final EndTransactionHook hook) {
        this.endTransactionHookList.add(hook);
        log.info("register endTransaction Hook, {}", hook.hookName());
    }

    public void start() throws MQClientException {
        this.start(true);
    }

    public void start(final boolean startFactory) throws MQClientException {
        switch (this.serviceState) {
            case CREATE_JUST:
<<<<<<< HEAD
                startAfterCreation(startFactory);
=======
                this.serviceState = ServiceState.START_FAILED;

                this.checkConfig();

                if (!this.defaultMQProducer.getProducerGroup().equals(MixAll.CLIENT_INNER_PRODUCER_GROUP)) {
                    this.defaultMQProducer.changeInstanceNameToPID();
                }

                this.mQClientFactory = MQClientManager.getInstance().getOrCreateMQClientInstance(this.defaultMQProducer, rpcHook);

                boolean registerOK = mQClientFactory.registerProducer(this.defaultMQProducer.getProducerGroup(), this);
                if (!registerOK) {
                    this.serviceState = ServiceState.CREATE_JUST;
                    throw new MQClientException("The producer group[" + this.defaultMQProducer.getProducerGroup()
                        + "] has been created before, specify another name please." + FAQUrl.suggestTodo(FAQUrl.GROUP_NAME_DUPLICATE_URL),
                        null);
                }

                if (startFactory) {
                    mQClientFactory.start();
                }

                this.mqFaultStrategy.startDetector();

                log.info("the producer [{}] start OK. sendMessageWithVIPChannel={}", this.defaultMQProducer.getProducerGroup(),
                    this.defaultMQProducer.isSendMessageWithVIPChannel());
                this.serviceState = ServiceState.RUNNING;
>>>>>>> 6fd0073d
                break;
            case RUNNING:
            case START_FAILED:
            case SHUTDOWN_ALREADY:
                throw new MQClientException("The producer service state not OK, maybe started once, "
                    + this.serviceState
                    + FAQUrl.suggestTodo(FAQUrl.CLIENT_SERVICE_NOT_OK),
                    null);
            default:
                break;
        }

        this.mQClientFactory.sendHeartbeatToAllBrokerWithLock();
        RequestFutureHolder.getInstance().startScheduledTask(this);
    }

    private void startAfterCreation(final boolean startFactory) throws MQClientException {
        this.serviceState = ServiceState.START_FAILED;

        this.checkConfig();

        if (!this.defaultMQProducer.getProducerGroup().equals(MixAll.CLIENT_INNER_PRODUCER_GROUP)) {
            this.defaultMQProducer.changeInstanceNameToPID();
        }

        this.mQClientFactory = MQClientManager.getInstance().getOrCreateMQClientInstance(this.defaultMQProducer, rpcHook);

        boolean registerOK = mQClientFactory.registerProducer(this.defaultMQProducer.getProducerGroup(), this);
        if (!registerOK) {
            this.serviceState = ServiceState.CREATE_JUST;
            throw new MQClientException("The producer group[" + this.defaultMQProducer.getProducerGroup()
                + "] has been created before, specify another name please." + FAQUrl.suggestTodo(FAQUrl.GROUP_NAME_DUPLICATE_URL),
                null);
        }

        if (startFactory) {
            mQClientFactory.start();
        }

        if (this.mqFaultStrategy.isStartDetectorEnable()) {
            this.mqFaultStrategy.startDetector();
        }

        log.info("the producer [{}] start OK. sendMessageWithVIPChannel={}", this.defaultMQProducer.getProducerGroup(),
            this.defaultMQProducer.isSendMessageWithVIPChannel());
        this.serviceState = ServiceState.RUNNING;
    }

    private void checkConfig() throws MQClientException {
        Validators.checkGroup(this.defaultMQProducer.getProducerGroup());

        if (this.defaultMQProducer.getProducerGroup().equals(MixAll.DEFAULT_PRODUCER_GROUP)) {
            throw new MQClientException("producerGroup can not equal " + MixAll.DEFAULT_PRODUCER_GROUP + ", please specify another one.",
                null);
        }
    }

    public void shutdown() {
        this.shutdown(true);
    }

    private void shutdownWhileRunning(final boolean shutdownFactory) {
        this.mQClientFactory.unregisterProducer(this.defaultMQProducer.getProducerGroup());
        this.defaultAsyncSenderExecutor.shutdown();
        if (shutdownFactory) {
            this.mQClientFactory.shutdown();
        }
        if (this.mqFaultStrategy.isStartDetectorEnable()) {
            this.mqFaultStrategy.shutdown();
        }
        RequestFutureHolder.getInstance().shutdown(this);
        log.info("the producer [{}] shutdown OK", this.defaultMQProducer.getProducerGroup());
        this.serviceState = ServiceState.SHUTDOWN_ALREADY;
    }

    public void shutdown(final boolean shutdownFactory) {
        switch (this.serviceState) {
            case CREATE_JUST:
                break;
            case RUNNING:
<<<<<<< HEAD
                shutdownWhileRunning(shutdownFactory);
=======
                this.mQClientFactory.unregisterProducer(this.defaultMQProducer.getProducerGroup());
                this.defaultAsyncSenderExecutor.shutdown();
                if (shutdownFactory) {
                    this.mQClientFactory.shutdown();
                }
                this.mqFaultStrategy.shutdown();
                RequestFutureHolder.getInstance().shutdown(this);
                log.info("the producer [{}] shutdown OK", this.defaultMQProducer.getProducerGroup());
                this.serviceState = ServiceState.SHUTDOWN_ALREADY;
>>>>>>> 6fd0073d
                break;
            case SHUTDOWN_ALREADY:
                break;
            default:
                break;
        }
    }

    @Override
    public Set<String> getPublishTopicList() {
        return new HashSet<>(this.topicPublishInfoTable.keySet());
    }

    @Override
    public boolean isPublishTopicNeedUpdate(String topic) {
        TopicPublishInfo prev = this.topicPublishInfoTable.get(topic);

        return null == prev || !prev.ok();
    }

    /**
     * @deprecated This method will be removed in the version 5.0.0 and {@link DefaultMQProducerImpl#getCheckListener} is recommended.
     */
    @Override
    @Deprecated
    public TransactionCheckListener checkListener() {
        if (this.defaultMQProducer instanceof TransactionMQProducer) {
            TransactionMQProducer producer = (TransactionMQProducer) defaultMQProducer;
            return producer.getTransactionCheckListener();
        }

        return null;
    }

    @Override
    public TransactionListener getCheckListener() {
        if (this.defaultMQProducer instanceof TransactionMQProducer) {
            TransactionMQProducer producer = (TransactionMQProducer) defaultMQProducer;
            return producer.getTransactionListener();
        }
        return null;
    }

    @Override
    public void checkTransactionState(final String addr, final MessageExt msg,
        final CheckTransactionStateRequestHeader header) {
        Runnable request = new Runnable() {
            private final String brokerAddr = addr;
            private final MessageExt message = msg;
            private final CheckTransactionStateRequestHeader checkRequestHeader = header;
            private final String group = DefaultMQProducerImpl.this.defaultMQProducer.getProducerGroup();

            @Override
            public void run() {
                TransactionCheckListener transactionCheckListener = DefaultMQProducerImpl.this.checkListener();
                TransactionListener transactionListener = getCheckListener();
                if (transactionCheckListener != null || transactionListener != null) {
                    LocalTransactionState localTransactionState = LocalTransactionState.UNKNOW;
                    Throwable exception = null;
                    try {
                        if (transactionCheckListener != null) {
                            localTransactionState = transactionCheckListener.checkLocalTransactionState(message);
                        } else {
                            log.debug("TransactionCheckListener is null, used new check API, producerGroup={}", group);
                            localTransactionState = transactionListener.checkLocalTransaction(message);
                        }
                    } catch (Throwable e) {
                        log.error("Broker call checkTransactionState, but checkLocalTransactionState exception", e);
                        exception = e;
                    }

                    this.processTransactionState(
                        localTransactionState,
                        group,
                        exception);
                } else {
                    log.warn("CheckTransactionState, pick transactionCheckListener by group[{}] failed", group);
                }
            }

            private void processTransactionState(
                final LocalTransactionState localTransactionState,
                final String producerGroup,
                final Throwable exception) {
                final EndTransactionRequestHeader thisHeader = new EndTransactionRequestHeader();
                thisHeader.setCommitLogOffset(checkRequestHeader.getCommitLogOffset());
                thisHeader.setProducerGroup(producerGroup);
                thisHeader.setTranStateTableOffset(checkRequestHeader.getTranStateTableOffset());
                thisHeader.setFromTransactionCheck(true);
                thisHeader.setBname(checkRequestHeader.getBname());

                String uniqueKey = message.getProperties().get(MessageConst.PROPERTY_UNIQ_CLIENT_MESSAGE_ID_KEYIDX);
                if (uniqueKey == null) {
                    uniqueKey = message.getMsgId();
                }
                thisHeader.setMsgId(uniqueKey);
                thisHeader.setTransactionId(checkRequestHeader.getTransactionId());
                switch (localTransactionState) {
                    case COMMIT_MESSAGE:
                        thisHeader.setCommitOrRollback(MessageSysFlag.TRANSACTION_COMMIT_TYPE);
                        break;
                    case ROLLBACK_MESSAGE:
                        thisHeader.setCommitOrRollback(MessageSysFlag.TRANSACTION_ROLLBACK_TYPE);
                        log.warn("when broker check, client rollback this transaction, {}", thisHeader);
                        break;
                    case UNKNOW:
                        thisHeader.setCommitOrRollback(MessageSysFlag.TRANSACTION_NOT_TYPE);
                        log.warn("when broker check, client does not know this transaction state, {}", thisHeader);
                        break;
                    default:
                        break;
                }

                String remark = null;
                if (exception != null) {
                    remark = "checkLocalTransactionState Exception: " + UtilAll.exceptionSimpleDesc(exception);
                }
                doExecuteEndTransactionHook(msg, uniqueKey, brokerAddr, localTransactionState, true);

                try {
                    DefaultMQProducerImpl.this.mQClientFactory.getMQClientAPIImpl().endTransactionOneway(brokerAddr, thisHeader, remark,
                        3000);
                } catch (Exception e) {
                    log.error("endTransactionOneway exception", e);
                }
            }
        };

        this.checkExecutor.submit(request);
    }

    @Override
    public void updateTopicPublishInfo(final String topic, final TopicPublishInfo info) {
        if (info == null || topic == null) {
            return;
        }

        TopicPublishInfo prev = this.topicPublishInfoTable.put(topic, info);
        if (prev != null) {
            log.info("updateTopicPublishInfo prev is not null, " + prev);
        }
    }

    @Override
    public boolean isUnitMode() {
        return this.defaultMQProducer.isUnitMode();
    }

    public void createTopic(String key, String newTopic, int queueNum) throws MQClientException {
        createTopic(key, newTopic, queueNum, 0);
    }

    public void createTopic(String key, String newTopic, int queueNum, int topicSysFlag) throws MQClientException {
        this.makeSureStateOK();
        Validators.checkTopic(newTopic);
        Validators.isSystemTopic(newTopic);

        this.mQClientFactory.getMQAdminImpl().createTopic(key, newTopic, queueNum, topicSysFlag, null);
    }

    private void makeSureStateOK() throws MQClientException {
        if (this.serviceState == ServiceState.RUNNING) {
            return;
        }

        throw new MQClientException("The producer service state not OK, "
            + this.serviceState
            + FAQUrl.suggestTodo(FAQUrl.CLIENT_SERVICE_NOT_OK),
            null);
    }

    public List<MessageQueue> fetchPublishMessageQueues(String topic) throws MQClientException {
        this.makeSureStateOK();
        return this.mQClientFactory.getMQAdminImpl().fetchPublishMessageQueues(topic);
    }

    public long searchOffset(MessageQueue mq, long timestamp) throws MQClientException {
        this.makeSureStateOK();
        return this.mQClientFactory.getMQAdminImpl().searchOffset(mq, timestamp);
    }

    public long maxOffset(MessageQueue mq) throws MQClientException {
        this.makeSureStateOK();
        return this.mQClientFactory.getMQAdminImpl().maxOffset(mq);
    }

    public long minOffset(MessageQueue mq) throws MQClientException {
        this.makeSureStateOK();
        return this.mQClientFactory.getMQAdminImpl().minOffset(mq);
    }

    public long earliestMsgStoreTime(MessageQueue mq) throws MQClientException {
        this.makeSureStateOK();
        return this.mQClientFactory.getMQAdminImpl().earliestMsgStoreTime(mq);
    }

    public MessageExt viewMessage(
        String msgId) throws RemotingException, MQBrokerException, InterruptedException, MQClientException {
        this.makeSureStateOK();

        return this.mQClientFactory.getMQAdminImpl().viewMessage(msgId);
    }

    public QueryResult queryMessage(String topic, String key, int maxNum, long begin, long end)
        throws MQClientException, InterruptedException {
        this.makeSureStateOK();
        return this.mQClientFactory.getMQAdminImpl().queryMessage(topic, key, maxNum, begin, end);
    }

    public MessageExt queryMessageByUniqKey(String topic, String uniqKey)
        throws MQClientException, InterruptedException {
        this.makeSureStateOK();
        return this.mQClientFactory.getMQAdminImpl().queryMessageByUniqKey(topic, uniqKey);
    }

    /**
     * DEFAULT ASYNC -------------------------------------------------------
     */
    public void send(Message msg,
        SendCallback sendCallback) throws MQClientException, RemotingException, InterruptedException {
        send(msg, sendCallback, this.defaultMQProducer.getSendMsgTimeout());
    }

    /**
     * @param msg
     * @param sendCallback
     * @param timeout      the <code>sendCallback</code> will be invoked at most time
     * @throws RejectedExecutionException
     * @deprecated It will be removed at 4.4.0 cause for exception handling and the wrong Semantics of timeout. A new one will be
     * provided in next version
     */
    @Deprecated
    public void send(final Message msg, final SendCallback sendCallback, final long timeout)
        throws MQClientException, RemotingException, InterruptedException {
        BackpressureSendCallBack newCallBack = new BackpressureSendCallBack(sendCallback);

        final long beginStartTime = System.currentTimeMillis();
        Runnable runnable = new Runnable() {
            @Override
            public void run() {
                long costTime = System.currentTimeMillis() - beginStartTime;
                if (timeout > costTime) {
                    try {
                        sendDefaultImpl(msg, CommunicationMode.ASYNC, newCallBack, timeout - costTime);
                    } catch (Exception e) {
                        newCallBack.onException(e);
                    }
                } else {
                    newCallBack.onException(
                        new RemotingTooMuchRequestException("DEFAULT ASYNC send call timeout"));
                }
            }
        };
        executeAsyncMessageSend(runnable, msg, newCallBack, timeout, beginStartTime);
    }

    class BackpressureSendCallBack implements SendCallback {
        public boolean isSemaphoreAsyncSizeAquired = false;
        public boolean isSemaphoreAsyncNumAquired = false;
        public int msgLen;
        private final SendCallback sendCallback;

        public BackpressureSendCallBack(final SendCallback sendCallback) {
            this.sendCallback = sendCallback;
        }

        @Override
        public void onSuccess(SendResult sendResult) {
            if (isSemaphoreAsyncSizeAquired) {
                semaphoreAsyncSendSize.release(msgLen);
            }
            if (isSemaphoreAsyncNumAquired) {
                semaphoreAsyncSendNum.release();
            }
            sendCallback.onSuccess(sendResult);
        }

        @Override
        public void onException(Throwable e) {
            if (isSemaphoreAsyncSizeAquired) {
                semaphoreAsyncSendSize.release(msgLen);
            }
            if (isSemaphoreAsyncNumAquired) {
                semaphoreAsyncSendNum.release();
            }
            sendCallback.onException(e);
        }
    }

    public void executeAsyncMessageSend(Runnable runnable, final Message msg, final BackpressureSendCallBack sendCallback,
        final long timeout, final long beginStartTime)
        throws MQClientException, InterruptedException {
        ExecutorService executor = this.getAsyncSenderExecutor();
        boolean isEnableBackpressureForAsyncMode = this.getDefaultMQProducer().isEnableBackpressureForAsyncMode();
        boolean isSemaphoreAsyncNumAquired = false;
        boolean isSemaphoreAsyncSizeAquired = false;
        int msgLen = msg.getBody() == null ? 1 : msg.getBody().length;

        try {
            if (isEnableBackpressureForAsyncMode) {
                long costTime = System.currentTimeMillis() - beginStartTime;
                isSemaphoreAsyncNumAquired = timeout - costTime > 0
                    && semaphoreAsyncSendNum.tryAcquire(timeout - costTime, TimeUnit.MILLISECONDS);
                if (!isSemaphoreAsyncNumAquired) {
                    sendCallback.onException(
                        new RemotingTooMuchRequestException("send message tryAcquire semaphoreAsyncNum timeout"));
                    return;
                }
                costTime = System.currentTimeMillis() - beginStartTime;
                isSemaphoreAsyncSizeAquired = timeout - costTime > 0
                    && semaphoreAsyncSendSize.tryAcquire(msgLen, timeout - costTime, TimeUnit.MILLISECONDS);
                if (!isSemaphoreAsyncSizeAquired) {
                    sendCallback.onException(
                        new RemotingTooMuchRequestException("send message tryAcquire semaphoreAsyncSize timeout"));
                    return;
                }
            }
            sendCallback.isSemaphoreAsyncSizeAquired = isSemaphoreAsyncSizeAquired;
            sendCallback.isSemaphoreAsyncNumAquired = isSemaphoreAsyncNumAquired;
            sendCallback.msgLen = msgLen;
            executor.submit(runnable);
        } catch (RejectedExecutionException e) {
            if (isEnableBackpressureForAsyncMode) {
                runnable.run();
            } else {
                throw new MQClientException("executor rejected ", e);
            }
        }
    }

    public MessageQueue invokeMessageQueueSelector(Message msg, MessageQueueSelector selector, Object arg,
                                                   final long timeout) throws MQClientException, RemotingTooMuchRequestException {
        long beginStartTime = System.currentTimeMillis();
        this.makeSureStateOK();
        Validators.checkMessage(msg, this.defaultMQProducer);

        TopicPublishInfo topicPublishInfo = this.tryToFindTopicPublishInfo(msg.getTopic());
        if (topicPublishInfo == null || !topicPublishInfo.ok()) {
            validateNameServerSetting();
            throw new MQClientException("No route info for this topic, " + msg.getTopic(), null);
        }

        MessageQueue mq = null;
        try {
            List<MessageQueue> messageQueueList =
                    mQClientFactory.getMQAdminImpl().parsePublishMessageQueues(topicPublishInfo.getMessageQueueList());
            Message userMessage = MessageAccessor.cloneMessage(msg);
            String userTopic = NamespaceUtil.withoutNamespace(userMessage.getTopic(), mQClientFactory.getClientConfig().getNamespace());
            userMessage.setTopic(userTopic);

            mq = mQClientFactory.getClientConfig().queueWithNamespace(selector.select(messageQueueList, userMessage, arg));
        } catch (Throwable e) {
            throw new MQClientException("select message queue threw exception.", e);
        }

        long costTime = System.currentTimeMillis() - beginStartTime;
        if (timeout < costTime) {
            throw new RemotingTooMuchRequestException("sendSelectImpl call timeout");
        }
        if (mq != null) {
            return mq;
        } else {
            throw new MQClientException("select message queue return null.", null);
        }
    }

    public MessageQueue selectOneMessageQueue(final TopicPublishInfo tpInfo, final String lastBrokerName, final boolean resetIndex) {
        return this.mqFaultStrategy.selectOneMessageQueue(tpInfo, lastBrokerName, resetIndex);
    }

    public void updateFaultItem(final String brokerName, final long currentLatency, boolean isolation,
                                boolean reachable) {
        this.mqFaultStrategy.updateFaultItem(brokerName, currentLatency, isolation, reachable);
    }

    private void validateNameServerSetting() throws MQClientException {
        List<String> nsList = this.getMqClientFactory().getMQClientAPIImpl().getNameServerAddressList();
        if (null == nsList || nsList.isEmpty()) {
            throw new MQClientException(
                "No name server address, please set it." + FAQUrl.suggestTodo(FAQUrl.NAME_SERVER_ADDR_NOT_EXIST_URL), null).setResponseCode(ClientErrorCode.NO_NAME_SERVER_EXCEPTION);
        }

    }

    private SendResult sendDefaultImpl(
        Message msg,
        final CommunicationMode communicationMode,
        final SendCallback sendCallback,
        final long timeout
    ) throws MQClientException, RemotingException, MQBrokerException, InterruptedException {
        this.makeSureStateOK();
        Validators.checkMessage(msg, this.defaultMQProducer);

        TopicPublishInfo topicPublishInfo = this.tryToFindTopicPublishInfo(msg.getTopic());
        if (topicPublishInfo == null || !topicPublishInfo.ok()) {
            validateNameServerSetting();

            throw new MQClientException("No route info of this topic: " + msg.getTopic() + FAQUrl.suggestTodo(FAQUrl.NO_TOPIC_ROUTE_INFO),
                null).setResponseCode(ClientErrorCode.NOT_FOUND_TOPIC_EXCEPTION);
        }

        final long invokeID = random.nextLong();
        long beginTimestampFirst = System.currentTimeMillis();
        long beginTimestampPrev = beginTimestampFirst;
        boolean callTimeout = false;
        MessageQueue mq = null;
        Exception exception = null;
        SendResult sendResult = null;
        int timesTotal = communicationMode == CommunicationMode.SYNC ? 1 + this.defaultMQProducer.getRetryTimesWhenSendFailed() : 1;
        int times = 0;
        String[] brokersSent = new String[timesTotal];
        boolean resetIndex = false;
        for (; times < timesTotal; times++) {
            String lastBrokerName = null == mq ? null : mq.getBrokerName();
            if (times > 0) {
                resetIndex = true;
            }
            MessageQueue mqSelected = this.selectOneMessageQueue(topicPublishInfo, lastBrokerName, resetIndex);
            if (mqSelected == null) {
                break;
            }

            mq = mqSelected;
            brokersSent[times] = mq.getBrokerName();
            try {
                beginTimestampPrev = System.currentTimeMillis();
                if (times > 0) {
                    //Reset topic with namespace during resend.
                    msg.setTopic(this.defaultMQProducer.withNamespace(msg.getTopic()));
                }
                long costTime = beginTimestampPrev - beginTimestampFirst;
                if (timeout < costTime) {
                    callTimeout = true;
                    break;
                }

                sendResult = this.sendKernelImpl(msg, mq, communicationMode, sendCallback, topicPublishInfo, timeout - costTime);
                this.updateFaultItem(mq.getBrokerName(), System.currentTimeMillis() - beginTimestampPrev, false, true);
                switch (communicationMode) {
                    case ASYNC:
                        return null;
                    case ONEWAY:
                        return null;
                    case SYNC:
                        if (sendResult.getSendStatus() != SendStatus.SEND_OK) {
                            if (this.defaultMQProducer.isRetryAnotherBrokerWhenNotStoreOK()) {
                                continue;
                            }
                        }

                        return sendResult;
                    default:
                        break;
                }
            } catch (MQClientException e) {
                exception = e;
                handleSendMQClientException(msg, mq, invokeID, beginTimestampPrev, e);
                continue;
            } catch (RemotingException e) {
                handleSendRemotingException(msg, mq, invokeID, beginTimestampPrev, e);
                exception = e;
                continue;
            } catch (MQBrokerException e) {
                exception = e;
                SendResult tmpResult = handleSendMQBrokerException(msg, mq, invokeID, beginTimestampPrev, e, sendResult);
                if (tmpResult != null) {
                    return tmpResult;
                }
            } catch (InterruptedException e) {
                return throwSendInterruptedException(msg, mq,invokeID, beginTimestampPrev, e);
            }

        }

        if (sendResult != null) {
            return sendResult;
        }
        return throwSendException(msg, callTimeout, times, beginTimestampFirst, brokersSent, exception);
    }

    private void handleSendMQClientException(Message msg, MessageQueue mq, long invokeID, long beginTimestampPrev, MQClientException e) {
        long endTimestamp = System.currentTimeMillis();
        this.updateFaultItem(mq.getBrokerName(), endTimestamp - beginTimestampPrev, false, true);
        log.warn("sendKernelImpl exception, resend at once, InvokeID: %s, RT: %sms, Broker: %s", invokeID, endTimestamp - beginTimestampPrev, mq, e);
        log.warn(msg.toString());
    }

    private void handleSendRemotingException(Message msg, MessageQueue mq, long invokeID, long beginTimestampPrev, RemotingException e) {
        long endTimestamp = System.currentTimeMillis();
        if (this.mqFaultStrategy.isStartDetectorEnable()) {
            // Set this broker unreachable when detecting schedule task is running for RemotingException.
            this.updateFaultItem(mq.getBrokerName(), endTimestamp - beginTimestampPrev, true, false);
        } else {
            // Otherwise, isolate this broker.
            this.updateFaultItem(mq.getBrokerName(), endTimestamp - beginTimestampPrev, true, true);
        }
        log.warn("sendKernelImpl exception, resend at once, InvokeID: %s, RT: %sms, Broker: %s", invokeID, endTimestamp - beginTimestampPrev, mq, e);
        if (log.isDebugEnabled()) {
            log.debug(msg.toString());
        }
    }

    private SendResult handleSendMQBrokerException(Message msg, MessageQueue mq, long invokeID, long beginTimestampPrev, MQBrokerException e, SendResult sendResult) throws MQBrokerException {
        long endTimestamp = System.currentTimeMillis();
        this.updateFaultItem(mq.getBrokerName(), endTimestamp - beginTimestampPrev, true, false);
        log.warn("sendKernelImpl exception, resend at once, InvokeID: %s, RT: %sms, Broker: %s", invokeID, endTimestamp - beginTimestampPrev, mq, e);
        if (log.isDebugEnabled()) {
            log.debug(msg.toString());
        }

        if (this.defaultMQProducer.getRetryResponseCodes().contains(e.getResponseCode())) {
            return null;
        } else {
            if (sendResult != null) {
                return sendResult;
            }

            throw e;
        }
    }

    private SendResult throwSendInterruptedException(Message msg, MessageQueue mq, long invokeID, long beginTimestampPrev, InterruptedException e) throws InterruptedException {
        long endTimestamp = System.currentTimeMillis();
        this.updateFaultItem(mq.getBrokerName(), endTimestamp - beginTimestampPrev, false, true);
        log.warn("sendKernelImpl exception, throw exception, InvokeID: %s, RT: %sms, Broker: %s", invokeID, endTimestamp - beginTimestampPrev, mq, e);
        if (log.isDebugEnabled()) {
            log.debug(msg.toString());
        }
        throw e;
    }

    private SendResult throwSendException(Message msg, boolean callTimeout, int times, long beginTimestampFirst, String[] brokersSent, Exception exception) throws RemotingTooMuchRequestException, MQClientException {
        String info = String.format("Send [%d] times, still failed, cost [%d]ms, Topic: %s, BrokersSent: %s",
            times,
            System.currentTimeMillis() - beginTimestampFirst,
            msg.getTopic(),
            Arrays.toString(brokersSent));

        info += FAQUrl.suggestTodo(FAQUrl.SEND_MSG_FAILED);

        MQClientException mqClientException = new MQClientException(info, exception);
        if (callTimeout) {
            throw new RemotingTooMuchRequestException("sendDefaultImpl call timeout");
        }

        if (exception instanceof MQBrokerException) {
            mqClientException.setResponseCode(((MQBrokerException) exception).getResponseCode());
        } else if (exception instanceof RemotingConnectException) {
            mqClientException.setResponseCode(ClientErrorCode.CONNECT_BROKER_EXCEPTION);
        } else if (exception instanceof RemotingTimeoutException) {
            mqClientException.setResponseCode(ClientErrorCode.ACCESS_BROKER_TIMEOUT);
        } else if (exception instanceof MQClientException) {
            mqClientException.setResponseCode(ClientErrorCode.BROKER_NOT_EXIST_EXCEPTION);
        }

        throw mqClientException;
    }

    private TopicPublishInfo tryToFindTopicPublishInfo(final String topic) {
        TopicPublishInfo topicPublishInfo = this.topicPublishInfoTable.get(topic);
        if (null == topicPublishInfo || !topicPublishInfo.ok()) {
            this.topicPublishInfoTable.putIfAbsent(topic, new TopicPublishInfo());
            this.mQClientFactory.updateTopicRouteInfoFromNameServer(topic);
            topicPublishInfo = this.topicPublishInfoTable.get(topic);
        }

        if (topicPublishInfo.isHaveTopicRouterInfo() || topicPublishInfo.ok()) {
            return topicPublishInfo;
        } else {
            this.mQClientFactory.updateTopicRouteInfoFromNameServer(topic, true, this.defaultMQProducer);
            topicPublishInfo = this.topicPublishInfoTable.get(topic);
            return topicPublishInfo;
        }
    }

    private SendResult sendKernelImpl(final Message msg,
        final MessageQueue mq,
        final CommunicationMode communicationMode,
        final SendCallback sendCallback,
        final TopicPublishInfo topicPublishInfo,
        final long timeout) throws MQClientException, RemotingException, MQBrokerException, InterruptedException {
        long beginStartTime = System.currentTimeMillis();
        String brokerName = this.mQClientFactory.getBrokerNameFromMessageQueue(mq);
        String brokerAddr = this.mQClientFactory.findBrokerAddressInPublish(brokerName);
        if (null == brokerAddr) {
            tryToFindTopicPublishInfo(mq.getTopic());
            brokerName = this.mQClientFactory.getBrokerNameFromMessageQueue(mq);
            brokerAddr = this.mQClientFactory.findBrokerAddressInPublish(brokerName);
        }

        if (brokerAddr == null) {
            throw new MQClientException("The broker[" + brokerName + "] not exist", null);
        }

        SendMessageContext context = null;
        brokerAddr = MixAll.brokerVIPChannel(this.defaultMQProducer.isSendMessageWithVIPChannel(), brokerAddr);
        byte[] prevBody = msg.getBody();

        try {
            //for MessageBatch,ID has been set in the generating process
            if (!(msg instanceof MessageBatch)) {
                MessageClientIDSetter.setUniqID(msg);
            }

            boolean topicWithNamespace = false;
            if (null != this.mQClientFactory.getClientConfig().getNamespace()) {
                msg.setInstanceId(this.mQClientFactory.getClientConfig().getNamespace());
                topicWithNamespace = true;
            }

            int sysFlag = 0;
            boolean msgBodyCompressed = false;
            if (this.tryToCompressMessage(msg)) {
                sysFlag |= MessageSysFlag.COMPRESSED_FLAG;
                sysFlag |= compressType.getCompressionFlag();
                msgBodyCompressed = true;
            }

            final String tranMsg = msg.getProperty(MessageConst.PROPERTY_TRANSACTION_PREPARED);
            if (Boolean.parseBoolean(tranMsg)) {
                sysFlag |= MessageSysFlag.TRANSACTION_PREPARED_TYPE;
            }

            checkForbiddenHookForSend(msg, mq, communicationMode, brokerAddr);
            if (this.hasSendMessageHook()) {
                context = initSendMessageContext(msg, mq, communicationMode, brokerAddr);
                this.executeSendMessageHookBefore(context);
            }

            SendMessageRequestHeader requestHeader = initSendMessageRequestHeader(msg, mq, brokerName, sysFlag);
            SendResult sendResult = null;

            switch (communicationMode) {
                case ASYNC:
                    Message tmpMessage = msg;
                    boolean messageCloned = false;
                    if (msgBodyCompressed) {
                        //If msg body was compressed, msgbody should be reset using prevBody.
                        //Clone new message using commpressed message body and recover origin massage.
                        //Fix bug:https://github.com/apache/rocketmq-externals/issues/66
                        tmpMessage = MessageAccessor.cloneMessage(msg);
                        messageCloned = true;
                        msg.setBody(prevBody);
                    }

                    if (topicWithNamespace) {
                        if (!messageCloned) {
                            tmpMessage = MessageAccessor.cloneMessage(msg);
                            messageCloned = true;
                        }
                        msg.setTopic(NamespaceUtil.withoutNamespace(msg.getTopic(), this.defaultMQProducer.getNamespace()));
                    }

                    long costTimeAsync = System.currentTimeMillis() - beginStartTime;
                    if (timeout < costTimeAsync) {
                        throw new RemotingTooMuchRequestException("sendKernelImpl call timeout");
                    }
                    sendResult = this.mQClientFactory.getMQClientAPIImpl().sendMessage(
                        brokerAddr,
                        brokerName,
                        tmpMessage,
                        requestHeader,
                        timeout - costTimeAsync,
                        communicationMode,
                        sendCallback,
                        topicPublishInfo,
                        this.mQClientFactory,
                        this.defaultMQProducer.getRetryTimesWhenSendAsyncFailed(),
                        context,
                        this);
                    break;
                case ONEWAY:
                case SYNC:
                    long costTimeSync = System.currentTimeMillis() - beginStartTime;
                    if (timeout < costTimeSync) {
                        throw new RemotingTooMuchRequestException("sendKernelImpl call timeout");
                    }
                    sendResult = this.mQClientFactory.getMQClientAPIImpl().sendMessage(
                        brokerAddr,
                        brokerName,
                        msg,
                        requestHeader,
                        timeout - costTimeSync,
                        communicationMode,
                        context,
                        this);
                    break;
                default:
                    assert false;
                    break;
            }

            if (this.hasSendMessageHook()) {
                context.setSendResult(sendResult);
                this.executeSendMessageHookAfter(context);
            }

            return sendResult;
        } catch (RemotingException | InterruptedException | MQBrokerException e) {
            if (this.hasSendMessageHook()) {
                context.setException(e);
                this.executeSendMessageHookAfter(context);
            }
            throw e;
        } finally {
            msg.setBody(prevBody);
            msg.setTopic(NamespaceUtil.withoutNamespace(msg.getTopic(), this.defaultMQProducer.getNamespace()));
        }

    }

    private void checkForbiddenHookForSend(Message msg, MessageQueue mq, CommunicationMode communicationMode, String brokerAddr) throws MQClientException {
        if (!hasCheckForbiddenHook()) {
            return;
        }

        CheckForbiddenContext checkForbiddenContext = new CheckForbiddenContext();
        checkForbiddenContext.setNameSrvAddr(this.defaultMQProducer.getNamesrvAddr());
        checkForbiddenContext.setGroup(this.defaultMQProducer.getProducerGroup());
        checkForbiddenContext.setCommunicationMode(communicationMode);
        checkForbiddenContext.setBrokerAddr(brokerAddr);
        checkForbiddenContext.setMessage(msg);
        checkForbiddenContext.setMq(mq);
        checkForbiddenContext.setUnitMode(this.isUnitMode());
        this.executeCheckForbiddenHook(checkForbiddenContext);
    }

    private SendMessageContext initSendMessageContext(Message msg, MessageQueue mq, CommunicationMode communicationMode, String brokerAddr) {
        SendMessageContext context = new SendMessageContext();
        context.setProducer(this);
        context.setProducerGroup(this.defaultMQProducer.getProducerGroup());
        context.setCommunicationMode(communicationMode);
        context.setBornHost(this.defaultMQProducer.getClientIP());
        context.setBrokerAddr(brokerAddr);
        context.setMessage(msg);
        context.setMq(mq);
        context.setNamespace(this.defaultMQProducer.getNamespace());
        String isTrans = msg.getProperty(MessageConst.PROPERTY_TRANSACTION_PREPARED);
        if (isTrans != null && isTrans.equals("true")) {
            context.setMsgType(MessageType.Trans_Msg_Half);
        }

        if (msg.getProperty("__STARTDELIVERTIME") != null || msg.getProperty(MessageConst.PROPERTY_DELAY_TIME_LEVEL) != null) {
            context.setMsgType(MessageType.Delay_Msg);
        }

        return context;
    }

    private SendMessageRequestHeader initSendMessageRequestHeader(Message msg, MessageQueue mq, String brokerName, int sysFlag) {
        SendMessageRequestHeader requestHeader = new SendMessageRequestHeader();
        requestHeader.setProducerGroup(this.defaultMQProducer.getProducerGroup());
        requestHeader.setTopic(msg.getTopic());
        requestHeader.setDefaultTopic(this.defaultMQProducer.getCreateTopicKey());
        requestHeader.setDefaultTopicQueueNums(this.defaultMQProducer.getDefaultTopicQueueNums());
        requestHeader.setQueueId(mq.getQueueId());
        requestHeader.setSysFlag(sysFlag);
        requestHeader.setBornTimestamp(System.currentTimeMillis());
        requestHeader.setFlag(msg.getFlag());
        requestHeader.setProperties(MessageDecoder.messageProperties2String(msg.getProperties()));
        requestHeader.setReconsumeTimes(0);
        requestHeader.setUnitMode(this.isUnitMode());
        requestHeader.setBatch(msg instanceof MessageBatch);
        requestHeader.setBname(brokerName);

        if (!requestHeader.getTopic().startsWith(MixAll.RETRY_GROUP_TOPIC_PREFIX)) {
            return requestHeader;
        }

        String reconsumeTimes = MessageAccessor.getReconsumeTime(msg);
        if (reconsumeTimes != null) {
            requestHeader.setReconsumeTimes(Integer.valueOf(reconsumeTimes));
            MessageAccessor.clearProperty(msg, MessageConst.PROPERTY_RECONSUME_TIME);
        }

        String maxReconsumeTimes = MessageAccessor.getMaxReconsumeTimes(msg);
        if (maxReconsumeTimes != null) {
            requestHeader.setMaxReconsumeTimes(Integer.valueOf(maxReconsumeTimes));
            MessageAccessor.clearProperty(msg, MessageConst.PROPERTY_MAX_RECONSUME_TIMES);
        }
        return requestHeader;
    }

    public MQClientInstance getMqClientFactory() {
        return mQClientFactory;
    }

    @Deprecated
    public MQClientInstance getmQClientFactory() {
        return mQClientFactory;
    }

    private boolean tryToCompressMessage(final Message msg) {
        if (msg instanceof MessageBatch) {
            //batch does not support compressing right now
            return false;
        }
        byte[] body = msg.getBody();
        if (body == null) {
            return false;
        }

        if (body.length < this.defaultMQProducer.getCompressMsgBodyOverHowmuch()) {
            return false;
        }

        try {
            byte[] data = compressor.compress(body, compressLevel);
            if (data != null) {
                msg.setBody(data);
                return true;
            }
        } catch (IOException e) {
            log.error("tryToCompressMessage exception", e);
            if (log.isDebugEnabled()) {
                log.debug(msg.toString());
            }
        }

        return false;
    }

    public boolean hasCheckForbiddenHook() {
        return !checkForbiddenHookList.isEmpty();
    }

    public void executeCheckForbiddenHook(final CheckForbiddenContext context) throws MQClientException {
        if (!hasCheckForbiddenHook()) {
            return;
        }

        for (CheckForbiddenHook hook : checkForbiddenHookList) {
            hook.checkForbidden(context);
        }
    }

    public boolean hasSendMessageHook() {
        return !this.sendMessageHookList.isEmpty();
    }

    public void executeSendMessageHookBefore(final SendMessageContext context) {
        if (this.sendMessageHookList.isEmpty()) {
            return;
        }

        for (SendMessageHook hook : this.sendMessageHookList) {
            executeSendMessageHookBefore(context, hook);
        }
    }

    private void executeSendMessageHookBefore(final SendMessageContext context, SendMessageHook hook) {
        try {
            hook.sendMessageBefore(context);
        } catch (Throwable e) {
            log.warn("failed to executeSendMessageHookBefore", e);
        }
    }

    public void executeSendMessageHookAfter(final SendMessageContext context) {
        if (this.sendMessageHookList.isEmpty()) {
            return;
        }

        for (SendMessageHook hook : this.sendMessageHookList) {
            executeSendMessageHookAfter(context, hook);
        }
    }

    private void executeSendMessageHookAfter(final SendMessageContext context, SendMessageHook hook) {
        try {
            hook.sendMessageAfter(context);
        } catch (Throwable e) {
            log.warn("failed to executeSendMessageHookAfter", e);
        }
    }

    public boolean hasEndTransactionHook() {
        return !this.endTransactionHookList.isEmpty();
    }

    public void executeEndTransactionHook(final EndTransactionContext context) {
        if (this.endTransactionHookList.isEmpty()) {
            return;
        }

        for (EndTransactionHook hook : this.endTransactionHookList) {
            executeEndTransactionHook(context, hook);
        }
    }

    private void executeEndTransactionHook(final EndTransactionContext context, EndTransactionHook hook) {
        try {
            hook.endTransaction(context);
        } catch (Throwable e) {
            log.warn("failed to executeEndTransactionHook", e);
        }
    }

    public void doExecuteEndTransactionHook(Message msg, String msgId, String brokerAddr, LocalTransactionState state, boolean fromTransactionCheck) {
        if (!hasEndTransactionHook()) {
            return;
        }

        EndTransactionContext context = new EndTransactionContext();
        context.setProducerGroup(defaultMQProducer.getProducerGroup());
        context.setBrokerAddr(brokerAddr);
        context.setMessage(msg);
        context.setMsgId(msgId);
        context.setTransactionId(msg.getTransactionId());
        context.setTransactionState(state);
        context.setFromTransactionCheck(fromTransactionCheck);
        executeEndTransactionHook(context);
    }

    /**
     * DEFAULT ONEWAY -------------------------------------------------------
     */
    public void sendOneway(Message msg) throws MQClientException, RemotingException, InterruptedException {
        try {
            this.sendDefaultImpl(msg, CommunicationMode.ONEWAY, null, this.defaultMQProducer.getSendMsgTimeout());
        } catch (MQBrokerException e) {
            throw new MQClientException("unknown exception", e);
        }
    }

    /**
     * KERNEL SYNC -------------------------------------------------------
     */
    public SendResult send(Message msg, MessageQueue mq)
        throws MQClientException, RemotingException, MQBrokerException, InterruptedException {
        return send(msg, mq, this.defaultMQProducer.getSendMsgTimeout());
    }

    public SendResult send(Message msg, MessageQueue mq, long timeout)
        throws MQClientException, RemotingException, MQBrokerException, InterruptedException {
        long beginStartTime = System.currentTimeMillis();
        this.makeSureStateOK();
        Validators.checkMessage(msg, this.defaultMQProducer);

        if (!msg.getTopic().equals(mq.getTopic())) {
            throw new MQClientException("message's topic not equal mq's topic", null);
        }

        long costTime = System.currentTimeMillis() - beginStartTime;
        if (timeout < costTime) {
            throw new RemotingTooMuchRequestException("call timeout");
        }

        return this.sendKernelImpl(msg, mq, CommunicationMode.SYNC, null, null, timeout);
    }

    /**
     * KERNEL ASYNC -------------------------------------------------------
     */
    public void send(Message msg, MessageQueue mq, SendCallback sendCallback)
        throws MQClientException, RemotingException, InterruptedException {
        send(msg, mq, sendCallback, this.defaultMQProducer.getSendMsgTimeout());
    }

    /**
     * @param msg
     * @param mq
     * @param sendCallback
     * @param timeout      the <code>sendCallback</code> will be invoked at most time
     * @throws MQClientException
     * @throws RemotingException
     * @throws InterruptedException
     * @deprecated It will be removed at 4.4.0 cause for exception handling and the wrong Semantics of timeout. A new one will be
     * provided in next version
     */
    @Deprecated
    public void send(final Message msg, final MessageQueue mq, final SendCallback sendCallback, final long timeout)
        throws MQClientException, RemotingException, InterruptedException {
        BackpressureSendCallBack newCallBack = new BackpressureSendCallBack(sendCallback);
        final long beginStartTime = System.currentTimeMillis();
        Runnable runnable = new Runnable() {
            @Override
            public void run() {
                try {
                    makeSureStateOK();
                    Validators.checkMessage(msg, defaultMQProducer);

                    if (!msg.getTopic().equals(mq.getTopic())) {
                        throw new MQClientException("Topic of the message does not match its target message queue", null);
                    }
                    long costTime = System.currentTimeMillis() - beginStartTime;
                    if (timeout > costTime) {
                        try {
                            sendKernelImpl(msg, mq, CommunicationMode.ASYNC, newCallBack, null,
                                timeout - costTime);
                        } catch (MQBrokerException e) {
                            throw new MQClientException("unknown exception", e);
                        }
                    } else {
                        newCallBack.onException(new RemotingTooMuchRequestException("call timeout"));
                    }
                } catch (Exception e) {
                    newCallBack.onException(e);
                }
            }

        };

        executeAsyncMessageSend(runnable, msg, newCallBack, timeout, beginStartTime);
    }

    /**
     * KERNEL ONEWAY -------------------------------------------------------
     */
    public void sendOneway(Message msg,
        MessageQueue mq) throws MQClientException, RemotingException, InterruptedException {
        this.makeSureStateOK();
        Validators.checkMessage(msg, this.defaultMQProducer);

        try {
            this.sendKernelImpl(msg, mq, CommunicationMode.ONEWAY, null, null, this.defaultMQProducer.getSendMsgTimeout());
        } catch (MQBrokerException e) {
            throw new MQClientException("unknown exception", e);
        }
    }

    /**
     * SELECT SYNC -------------------------------------------------------
     */
    public SendResult send(Message msg, MessageQueueSelector selector, Object arg)
        throws MQClientException, RemotingException, MQBrokerException, InterruptedException {
        return send(msg, selector, arg, this.defaultMQProducer.getSendMsgTimeout());
    }

    public SendResult send(Message msg, MessageQueueSelector selector, Object arg, long timeout)
        throws MQClientException, RemotingException, MQBrokerException, InterruptedException {
        return this.sendSelectImpl(msg, selector, arg, CommunicationMode.SYNC, null, timeout);
    }

    private SendResult sendSelectImpl(
        Message msg,
        MessageQueueSelector selector,
        Object arg,
        final CommunicationMode communicationMode,
        final SendCallback sendCallback, final long timeout
    ) throws MQClientException, RemotingException, MQBrokerException, InterruptedException {
        long beginStartTime = System.currentTimeMillis();
        this.makeSureStateOK();
        Validators.checkMessage(msg, this.defaultMQProducer);

        TopicPublishInfo topicPublishInfo = this.tryToFindTopicPublishInfo(msg.getTopic());
        if (topicPublishInfo == null || !topicPublishInfo.ok()) {
            validateNameServerSetting();
            throw new MQClientException("No route info for this topic, " + msg.getTopic(), null);
        }

        MessageQueue mq = null;
        try {
            List<MessageQueue> messageQueueList =
                mQClientFactory.getMQAdminImpl().parsePublishMessageQueues(topicPublishInfo.getMessageQueueList());
            Message userMessage = MessageAccessor.cloneMessage(msg);
            String userTopic = NamespaceUtil.withoutNamespace(userMessage.getTopic(), mQClientFactory.getClientConfig().getNamespace());
            userMessage.setTopic(userTopic);

            mq = mQClientFactory.getClientConfig().queueWithNamespace(selector.select(messageQueueList, userMessage, arg));
        } catch (Throwable e) {
            throw new MQClientException("select message queue threw exception.", e);
        }

        long costTime = System.currentTimeMillis() - beginStartTime;
        if (timeout < costTime) {
            throw new RemotingTooMuchRequestException("sendSelectImpl call timeout");
        }
        if (mq != null) {
            return this.sendKernelImpl(msg, mq, communicationMode, sendCallback, null, timeout - costTime);
        } else {
            throw new MQClientException("select message queue return null.", null);
        }
    }

    /**
     * SELECT ASYNC -------------------------------------------------------
     */
    public void send(Message msg, MessageQueueSelector selector, Object arg, SendCallback sendCallback)
        throws MQClientException, RemotingException, InterruptedException {
        send(msg, selector, arg, sendCallback, this.defaultMQProducer.getSendMsgTimeout());
    }

    /**
     * It will be removed at 4.4.0 cause for exception handling and the wrong Semantics of timeout. A new one will be
     * provided in next version
     *
     * @param msg
     * @param selector
     * @param arg
     * @param sendCallback
     * @param timeout      the <code>sendCallback</code> will be invoked at most time
     * @throws MQClientException
     * @throws RemotingException
     * @throws InterruptedException
     */
    @Deprecated
    public void send(final Message msg, final MessageQueueSelector selector, final Object arg,
        final SendCallback sendCallback, final long timeout)
        throws MQClientException, RemotingException, InterruptedException {
        BackpressureSendCallBack newCallBack = new BackpressureSendCallBack(sendCallback);
        final long beginStartTime = System.currentTimeMillis();
        Runnable runnable = new Runnable() {
            @Override
            public void run() {
                long costTime = System.currentTimeMillis() - beginStartTime;
                if (timeout > costTime) {
                    try {
                        try {
                            sendSelectImpl(msg, selector, arg, CommunicationMode.ASYNC, newCallBack,
                                timeout - costTime);
                        } catch (MQBrokerException e) {
                            throw new MQClientException("unknown exception", e);
                        }
                    } catch (Exception e) {
                        newCallBack.onException(e);
                    }
                } else {
                    newCallBack.onException(new RemotingTooMuchRequestException("call timeout"));
                }
            }

        };
        executeAsyncMessageSend(runnable, msg, newCallBack, timeout, beginStartTime);
    }

    /**
     * SELECT ONEWAY -------------------------------------------------------
     */
    public void sendOneway(Message msg, MessageQueueSelector selector, Object arg)
        throws MQClientException, RemotingException, InterruptedException {
        try {
            this.sendSelectImpl(msg, selector, arg, CommunicationMode.ONEWAY, null, this.defaultMQProducer.getSendMsgTimeout());
        } catch (MQBrokerException e) {
            throw new MQClientException("unknown exception", e);
        }
    }

    public TransactionSendResult sendMessageInTransaction(final Message msg,
        final LocalTransactionExecuter localTransactionExecuter, final Object arg)
        throws MQClientException {
        TransactionListener transactionListener = getCheckListener();
        if (null == localTransactionExecuter && null == transactionListener) {
            throw new MQClientException("tranExecutor is null", null);
        }

        // ignore DelayTimeLevel parameter
        if (msg.getDelayTimeLevel() != 0) {
            MessageAccessor.clearProperty(msg, MessageConst.PROPERTY_DELAY_TIME_LEVEL);
        }

        Validators.checkMessage(msg, this.defaultMQProducer);

        SendResult sendResult = null;
        MessageAccessor.putProperty(msg, MessageConst.PROPERTY_TRANSACTION_PREPARED, "true");
        MessageAccessor.putProperty(msg, MessageConst.PROPERTY_PRODUCER_GROUP, this.defaultMQProducer.getProducerGroup());
        try {
            sendResult = this.send(msg);
        } catch (Exception e) {
            throw new MQClientException("send message Exception", e);
        }

        LocalTransactionState localTransactionState = LocalTransactionState.UNKNOW;
        Throwable localException = null;
        switch (sendResult.getSendStatus()) {
            case SEND_OK: {
                try {
                    localTransactionState = handleTransactionSendOk(msg, localTransactionExecuter, transactionListener, arg, sendResult);
                } catch (Throwable e) {
                    log.error("executeLocalTransactionBranch exception, messageTopic: {} transactionId: {} tag: {} key: {}",
                        msg.getTopic(), msg.getTransactionId(), msg.getTags(), msg.getKeys(), e);
                    localException = e;
                }
            }
            break;
            case FLUSH_DISK_TIMEOUT:
            case FLUSH_SLAVE_TIMEOUT:
            case SLAVE_NOT_AVAILABLE:
                localTransactionState = LocalTransactionState.ROLLBACK_MESSAGE;
                break;
            default:
                break;
        }

        try {
            this.endTransaction(msg, sendResult, localTransactionState, localException);
        } catch (Exception e) {
            log.warn("local transaction execute " + localTransactionState + ", but end broker transaction failed", e);
        }

        return createTransactionSendResult(sendResult, localTransactionState);
    }

    private LocalTransactionState handleTransactionSendOk(Message msg, LocalTransactionExecuter localTransactionExecuter, TransactionListener transactionListener,Object arg, SendResult sendResult) {
        LocalTransactionState localTransactionState = LocalTransactionState.UNKNOW;
        if (sendResult.getTransactionId() != null) {
            msg.putUserProperty("__transactionId__", sendResult.getTransactionId());
        }
        String transactionId = msg.getProperty(MessageConst.PROPERTY_UNIQ_CLIENT_MESSAGE_ID_KEYIDX);
        if (null != transactionId && !"".equals(transactionId)) {
            msg.setTransactionId(transactionId);
        }
        if (null != localTransactionExecuter) {
            localTransactionState = localTransactionExecuter.executeLocalTransactionBranch(msg, arg);
        } else {
            log.debug("Used new transaction API");
            localTransactionState = transactionListener.executeLocalTransaction(msg, arg);
        }
        if (null == localTransactionState) {
            localTransactionState = LocalTransactionState.UNKNOW;
        }

        if (localTransactionState != LocalTransactionState.COMMIT_MESSAGE) {
            log.info("executeLocalTransactionBranch return: {} messageTopic: {} transactionId: {} tag: {} key: {}",
                localTransactionState, msg.getTopic(), msg.getTransactionId(), msg.getTags(), msg.getKeys());
        }

        return localTransactionState;
    }

    private TransactionSendResult createTransactionSendResult(SendResult sendResult, LocalTransactionState localTransactionState) {
        TransactionSendResult transactionSendResult = new TransactionSendResult();
        transactionSendResult.setSendStatus(sendResult.getSendStatus());
        transactionSendResult.setMessageQueue(sendResult.getMessageQueue());
        transactionSendResult.setMsgId(sendResult.getMsgId());
        transactionSendResult.setQueueOffset(sendResult.getQueueOffset());
        transactionSendResult.setTransactionId(sendResult.getTransactionId());
        transactionSendResult.setLocalTransactionState(localTransactionState);
        return transactionSendResult;
    }

    /**
     * DEFAULT SYNC -------------------------------------------------------
     */
    public SendResult send(
        Message msg) throws MQClientException, RemotingException, MQBrokerException, InterruptedException {
        return send(msg, this.defaultMQProducer.getSendMsgTimeout());
    }

    public void endTransaction(
        final Message msg,
        final SendResult sendResult,
        final LocalTransactionState localTransactionState,
        final Throwable localException) throws RemotingException, MQBrokerException, InterruptedException, UnknownHostException {
        final MessageId id;
        if (sendResult.getOffsetMsgId() != null) {
            id = MessageDecoder.decodeMessageId(sendResult.getOffsetMsgId());
        } else {
            id = MessageDecoder.decodeMessageId(sendResult.getMsgId());
        }
        String transactionId = sendResult.getTransactionId();
        final String destBrokerName = this.mQClientFactory.getBrokerNameFromMessageQueue(defaultMQProducer.queueWithNamespace(sendResult.getMessageQueue()));
        final String brokerAddr = this.mQClientFactory.findBrokerAddressInPublish(destBrokerName);
        EndTransactionRequestHeader requestHeader = new EndTransactionRequestHeader();
        requestHeader.setTransactionId(transactionId);
        requestHeader.setCommitLogOffset(id.getOffset());
        requestHeader.setBname(destBrokerName);
        switch (localTransactionState) {
            case COMMIT_MESSAGE:
                requestHeader.setCommitOrRollback(MessageSysFlag.TRANSACTION_COMMIT_TYPE);
                break;
            case ROLLBACK_MESSAGE:
                requestHeader.setCommitOrRollback(MessageSysFlag.TRANSACTION_ROLLBACK_TYPE);
                break;
            case UNKNOW:
                requestHeader.setCommitOrRollback(MessageSysFlag.TRANSACTION_NOT_TYPE);
                break;
            default:
                break;
        }

        doExecuteEndTransactionHook(msg, sendResult.getMsgId(), brokerAddr, localTransactionState, false);
        requestHeader.setProducerGroup(this.defaultMQProducer.getProducerGroup());
        requestHeader.setTranStateTableOffset(sendResult.getQueueOffset());
        requestHeader.setMsgId(sendResult.getMsgId());
        String remark = localException != null ? ("executeLocalTransactionBranch exception: " + localException.toString()) : null;
        this.mQClientFactory.getMQClientAPIImpl().endTransactionOneway(brokerAddr, requestHeader, remark,
            this.defaultMQProducer.getSendMsgTimeout());
    }

    public void setCallbackExecutor(final ExecutorService callbackExecutor) {
        this.mQClientFactory.getMQClientAPIImpl().getRemotingClient().setCallbackExecutor(callbackExecutor);
    }

    public ExecutorService getAsyncSenderExecutor() {
        return null == asyncSenderExecutor ? defaultAsyncSenderExecutor : asyncSenderExecutor;
    }

    public void setAsyncSenderExecutor(ExecutorService asyncSenderExecutor) {
        this.asyncSenderExecutor = asyncSenderExecutor;
    }

    public SendResult send(Message msg,
        long timeout) throws MQClientException, RemotingException, MQBrokerException, InterruptedException {
        return this.sendDefaultImpl(msg, CommunicationMode.SYNC, null, timeout);
    }

    public Message request(final Message msg,
        long timeout) throws RequestTimeoutException, MQClientException, RemotingException, MQBrokerException, InterruptedException {
        long beginTimestamp = System.currentTimeMillis();
        prepareSendRequest(msg, timeout);
        final String correlationId = msg.getProperty(MessageConst.PROPERTY_CORRELATION_ID);

        try {
            final RequestResponseFuture requestResponseFuture = new RequestResponseFuture(correlationId, timeout, null);
            RequestFutureHolder.getInstance().getRequestFutureTable().put(correlationId, requestResponseFuture);

            long cost = System.currentTimeMillis() - beginTimestamp;
            this.sendDefaultImpl(msg, CommunicationMode.ASYNC, new SendCallback() {
                @Override
                public void onSuccess(SendResult sendResult) {
                    requestResponseFuture.setSendRequestOk(true);
                }

                @Override
                public void onException(Throwable e) {
                    requestResponseFuture.setSendRequestOk(false);
                    requestResponseFuture.putResponseMessage(null);
                    requestResponseFuture.setCause(e);
                }
            }, timeout - cost);

            return waitResponse(msg, timeout, requestResponseFuture, cost);
        } finally {
            RequestFutureHolder.getInstance().getRequestFutureTable().remove(correlationId);
        }
    }

    public void request(Message msg, final RequestCallback requestCallback, long timeout)
        throws RemotingException, InterruptedException, MQClientException, MQBrokerException {
        long beginTimestamp = System.currentTimeMillis();
        prepareSendRequest(msg, timeout);
        final String correlationId = msg.getProperty(MessageConst.PROPERTY_CORRELATION_ID);

        final RequestResponseFuture requestResponseFuture = new RequestResponseFuture(correlationId, timeout, requestCallback);
        RequestFutureHolder.getInstance().getRequestFutureTable().put(correlationId, requestResponseFuture);

        long cost = System.currentTimeMillis() - beginTimestamp;
        this.sendDefaultImpl(msg, CommunicationMode.ASYNC, new SendCallback() {
            @Override
            public void onSuccess(SendResult sendResult) {
                requestResponseFuture.setSendRequestOk(true);
                requestResponseFuture.executeRequestCallback();
            }

            @Override
            public void onException(Throwable e) {
                requestResponseFuture.setCause(e);
                requestFail(correlationId);
            }
        }, timeout - cost);
    }

    public Message request(final Message msg, final MessageQueueSelector selector, final Object arg,
        final long timeout) throws MQClientException, RemotingException, MQBrokerException,
        InterruptedException, RequestTimeoutException {
        long beginTimestamp = System.currentTimeMillis();
        prepareSendRequest(msg, timeout);
        final String correlationId = msg.getProperty(MessageConst.PROPERTY_CORRELATION_ID);

        try {
            final RequestResponseFuture requestResponseFuture = new RequestResponseFuture(correlationId, timeout, null);
            RequestFutureHolder.getInstance().getRequestFutureTable().put(correlationId, requestResponseFuture);

            long cost = System.currentTimeMillis() - beginTimestamp;
            this.sendSelectImpl(msg, selector, arg, CommunicationMode.ASYNC, new SendCallback() {
                @Override
                public void onSuccess(SendResult sendResult) {
                    requestResponseFuture.setSendRequestOk(true);
                }

                @Override
                public void onException(Throwable e) {
                    requestResponseFuture.setSendRequestOk(false);
                    requestResponseFuture.putResponseMessage(null);
                    requestResponseFuture.setCause(e);
                }
            }, timeout - cost);

            return waitResponse(msg, timeout, requestResponseFuture, cost);
        } finally {
            RequestFutureHolder.getInstance().getRequestFutureTable().remove(correlationId);
        }
    }

    public void request(final Message msg, final MessageQueueSelector selector, final Object arg,
        final RequestCallback requestCallback, final long timeout)
        throws RemotingException, InterruptedException, MQClientException, MQBrokerException {
        long beginTimestamp = System.currentTimeMillis();
        prepareSendRequest(msg, timeout);
        final String correlationId = msg.getProperty(MessageConst.PROPERTY_CORRELATION_ID);

        final RequestResponseFuture requestResponseFuture = new RequestResponseFuture(correlationId, timeout, requestCallback);
        RequestFutureHolder.getInstance().getRequestFutureTable().put(correlationId, requestResponseFuture);

        long cost = System.currentTimeMillis() - beginTimestamp;
        this.sendSelectImpl(msg, selector, arg, CommunicationMode.ASYNC, new SendCallback() {
            @Override
            public void onSuccess(SendResult sendResult) {
                requestResponseFuture.setSendRequestOk(true);
            }

            @Override
            public void onException(Throwable e) {
                requestResponseFuture.setCause(e);
                requestFail(correlationId);
            }
        }, timeout - cost);

    }

    public Message request(final Message msg, final MessageQueue mq, final long timeout)
        throws MQClientException, RemotingException, MQBrokerException, InterruptedException, RequestTimeoutException {
        long beginTimestamp = System.currentTimeMillis();
        prepareSendRequest(msg, timeout);
        final String correlationId = msg.getProperty(MessageConst.PROPERTY_CORRELATION_ID);

        try {
            final RequestResponseFuture requestResponseFuture = new RequestResponseFuture(correlationId, timeout, null);
            RequestFutureHolder.getInstance().getRequestFutureTable().put(correlationId, requestResponseFuture);

            long cost = System.currentTimeMillis() - beginTimestamp;
            this.sendKernelImpl(msg, mq, CommunicationMode.ASYNC, new SendCallback() {
                @Override
                public void onSuccess(SendResult sendResult) {
                    requestResponseFuture.setSendRequestOk(true);
                }

                @Override
                public void onException(Throwable e) {
                    requestResponseFuture.setSendRequestOk(false);
                    requestResponseFuture.putResponseMessage(null);
                    requestResponseFuture.setCause(e);
                }
            }, null, timeout - cost);

            return waitResponse(msg, timeout, requestResponseFuture, cost);
        } finally {
            RequestFutureHolder.getInstance().getRequestFutureTable().remove(correlationId);
        }
    }

    private Message waitResponse(Message msg, long timeout, RequestResponseFuture requestResponseFuture,
        long cost) throws InterruptedException, RequestTimeoutException, MQClientException {
        Message responseMessage = requestResponseFuture.waitResponseMessage(timeout - cost);
        if (responseMessage != null) {
            return responseMessage;
        }

        if (requestResponseFuture.isSendRequestOk()) {
            throw new RequestTimeoutException(ClientErrorCode.REQUEST_TIMEOUT_EXCEPTION,
                "send request message to <" + msg.getTopic() + "> OK, but wait reply message timeout, " + timeout + " ms.");
        } else {
            throw new MQClientException("send request message to <" + msg.getTopic() + "> fail", requestResponseFuture.getCause());
        }
    }

    public void request(final Message msg, final MessageQueue mq, final RequestCallback requestCallback, long timeout)
        throws RemotingException, InterruptedException, MQClientException, MQBrokerException {
        long beginTimestamp = System.currentTimeMillis();
        prepareSendRequest(msg, timeout);
        final String correlationId = msg.getProperty(MessageConst.PROPERTY_CORRELATION_ID);

        final RequestResponseFuture requestResponseFuture = new RequestResponseFuture(correlationId, timeout, requestCallback);
        RequestFutureHolder.getInstance().getRequestFutureTable().put(correlationId, requestResponseFuture);

        long cost = System.currentTimeMillis() - beginTimestamp;
        this.sendKernelImpl(msg, mq, CommunicationMode.ASYNC, new SendCallback() {
            @Override
            public void onSuccess(SendResult sendResult) {
                requestResponseFuture.setSendRequestOk(true);
            }

            @Override
            public void onException(Throwable e) {
                requestResponseFuture.setCause(e);
                requestFail(correlationId);
            }
        }, null, timeout - cost);
    }

    private void requestFail(final String correlationId) {
        RequestResponseFuture responseFuture = RequestFutureHolder.getInstance().getRequestFutureTable().remove(correlationId);
        if (responseFuture == null) {
            return;
        }

        responseFuture.setSendRequestOk(false);
        responseFuture.putResponseMessage(null);
        try {
            responseFuture.executeRequestCallback();
        } catch (Exception e) {
            log.warn("execute requestCallback in requestFail, and callback throw", e);
        }
    }

    private void prepareSendRequest(final Message msg, long timeout) {
        String correlationId = CorrelationIdUtil.createCorrelationId();
        String requestClientId = this.getMqClientFactory().getClientId();
        MessageAccessor.putProperty(msg, MessageConst.PROPERTY_CORRELATION_ID, correlationId);
        MessageAccessor.putProperty(msg, MessageConst.PROPERTY_MESSAGE_REPLY_TO_CLIENT, requestClientId);
        MessageAccessor.putProperty(msg, MessageConst.PROPERTY_MESSAGE_TTL, String.valueOf(timeout));

        boolean hasRouteData = this.getMqClientFactory().getTopicRouteTable().containsKey(msg.getTopic());
        if (hasRouteData) {
            return;
        }

        long beginTimestamp = System.currentTimeMillis();
        this.tryToFindTopicPublishInfo(msg.getTopic());
        this.getMqClientFactory().sendHeartbeatToAllBrokerWithLock();
        long cost = System.currentTimeMillis() - beginTimestamp;
        if (cost > 500) {
            log.warn("prepare send request for <{}> cost {} ms", msg.getTopic(), cost);
        }
    }

    public ConcurrentMap<String, TopicPublishInfo> getTopicPublishInfoTable() {
        return topicPublishInfoTable;
    }

    public int getCompressLevel() {
        return compressLevel;
    }

    public void setCompressLevel(int compressLevel) {
        this.compressLevel = compressLevel;
    }

    public CompressionType getCompressType() {
        return compressType;
    }

    public void setCompressType(CompressionType compressType) {
        this.compressType = compressType;
    }

    public ServiceState getServiceState() {
        return serviceState;
    }

    public void setServiceState(ServiceState serviceState) {
        this.serviceState = serviceState;
    }

    public long[] getNotAvailableDuration() {
        return this.mqFaultStrategy.getNotAvailableDuration();
    }

    public void setNotAvailableDuration(final long[] notAvailableDuration) {
        this.mqFaultStrategy.setNotAvailableDuration(notAvailableDuration);
    }

    public long[] getLatencyMax() {
        return this.mqFaultStrategy.getLatencyMax();
    }

    public void setLatencyMax(final long[] latencyMax) {
        this.mqFaultStrategy.setLatencyMax(latencyMax);
    }

    public boolean isSendLatencyFaultEnable() {
        return this.mqFaultStrategy.isSendLatencyFaultEnable();
    }

    public void setSendLatencyFaultEnable(final boolean sendLatencyFaultEnable) {
        this.mqFaultStrategy.setSendLatencyFaultEnable(sendLatencyFaultEnable);
    }

    public DefaultMQProducer getDefaultMQProducer() {
        return defaultMQProducer;
    }
}<|MERGE_RESOLUTION|>--- conflicted
+++ resolved
@@ -258,37 +258,7 @@
     public void start(final boolean startFactory) throws MQClientException {
         switch (this.serviceState) {
             case CREATE_JUST:
-<<<<<<< HEAD
                 startAfterCreation(startFactory);
-=======
-                this.serviceState = ServiceState.START_FAILED;
-
-                this.checkConfig();
-
-                if (!this.defaultMQProducer.getProducerGroup().equals(MixAll.CLIENT_INNER_PRODUCER_GROUP)) {
-                    this.defaultMQProducer.changeInstanceNameToPID();
-                }
-
-                this.mQClientFactory = MQClientManager.getInstance().getOrCreateMQClientInstance(this.defaultMQProducer, rpcHook);
-
-                boolean registerOK = mQClientFactory.registerProducer(this.defaultMQProducer.getProducerGroup(), this);
-                if (!registerOK) {
-                    this.serviceState = ServiceState.CREATE_JUST;
-                    throw new MQClientException("The producer group[" + this.defaultMQProducer.getProducerGroup()
-                        + "] has been created before, specify another name please." + FAQUrl.suggestTodo(FAQUrl.GROUP_NAME_DUPLICATE_URL),
-                        null);
-                }
-
-                if (startFactory) {
-                    mQClientFactory.start();
-                }
-
-                this.mqFaultStrategy.startDetector();
-
-                log.info("the producer [{}] start OK. sendMessageWithVIPChannel={}", this.defaultMQProducer.getProducerGroup(),
-                    this.defaultMQProducer.isSendMessageWithVIPChannel());
-                this.serviceState = ServiceState.RUNNING;
->>>>>>> 6fd0073d
                 break;
             case RUNNING:
             case START_FAILED:
@@ -324,9 +294,7 @@
                 null);
         }
 
-        if (startFactory) {
-            mQClientFactory.start();
-        }
+        this.mQClientFactory.start();
 
         if (this.mqFaultStrategy.isStartDetectorEnable()) {
             this.mqFaultStrategy.startDetector();
@@ -356,9 +324,7 @@
         if (shutdownFactory) {
             this.mQClientFactory.shutdown();
         }
-        if (this.mqFaultStrategy.isStartDetectorEnable()) {
-            this.mqFaultStrategy.shutdown();
-        }
+        this.mqFaultStrategy.shutdown();
         RequestFutureHolder.getInstance().shutdown(this);
         log.info("the producer [{}] shutdown OK", this.defaultMQProducer.getProducerGroup());
         this.serviceState = ServiceState.SHUTDOWN_ALREADY;
@@ -369,19 +335,7 @@
             case CREATE_JUST:
                 break;
             case RUNNING:
-<<<<<<< HEAD
                 shutdownWhileRunning(shutdownFactory);
-=======
-                this.mQClientFactory.unregisterProducer(this.defaultMQProducer.getProducerGroup());
-                this.defaultAsyncSenderExecutor.shutdown();
-                if (shutdownFactory) {
-                    this.mQClientFactory.shutdown();
-                }
-                this.mqFaultStrategy.shutdown();
-                RequestFutureHolder.getInstance().shutdown(this);
-                log.info("the producer [{}] shutdown OK", this.defaultMQProducer.getProducerGroup());
-                this.serviceState = ServiceState.SHUTDOWN_ALREADY;
->>>>>>> 6fd0073d
                 break;
             case SHUTDOWN_ALREADY:
                 break;
