--- conflicted
+++ resolved
@@ -25,7 +25,6 @@
 import java.util.List;
 import java.util.Random;
 import java.util.Set;
-import java.util.Optional;
 import java.util.concurrent.BlockingQueue;
 import java.util.concurrent.ConcurrentHashMap;
 import java.util.concurrent.ConcurrentMap;
@@ -35,10 +34,7 @@
 import java.util.concurrent.Semaphore;
 import java.util.concurrent.ThreadPoolExecutor;
 import java.util.concurrent.TimeUnit;
-<<<<<<< HEAD
-=======
-
->>>>>>> a8779c0d
+
 import org.apache.rocketmq.client.QueryResult;
 import org.apache.rocketmq.client.Validators;
 import org.apache.rocketmq.client.common.ClientErrorCode;
@@ -70,12 +66,8 @@
 import org.apache.rocketmq.client.producer.TransactionListener;
 import org.apache.rocketmq.client.producer.TransactionMQProducer;
 import org.apache.rocketmq.client.producer.TransactionSendResult;
-<<<<<<< HEAD
 import org.apache.rocketmq.common.lang.thread.ServiceState;
 import org.apache.rocketmq.common.lang.thread.ThreadFactoryImpl;
-import org.apache.rocketmq.common.lang.compression.CompressionType;
-import org.apache.rocketmq.common.lang.compression.Compressor;
-import org.apache.rocketmq.common.lang.compression.CompressorFactory;
 import org.apache.rocketmq.common.domain.constant.MQConstants;
 import org.apache.rocketmq.common.app.help.FAQUrl;
 import org.apache.rocketmq.common.domain.message.Message;
@@ -94,25 +86,6 @@
 import org.apache.rocketmq.common.utils.StringUtils;
 import org.apache.rocketmq.logging.org.slf4j.Logger;
 import org.apache.rocketmq.logging.org.slf4j.LoggerFactory;
-=======
-import org.apache.rocketmq.common.MixAll;
-import org.apache.rocketmq.common.ServiceState;
-import org.apache.rocketmq.common.ThreadFactoryImpl;
-import org.apache.rocketmq.common.UtilAll;
-import org.apache.rocketmq.common.help.FAQUrl;
-import org.apache.rocketmq.common.message.Message;
-import org.apache.rocketmq.common.message.MessageAccessor;
-import org.apache.rocketmq.common.message.MessageBatch;
-import org.apache.rocketmq.common.message.MessageClientIDSetter;
-import org.apache.rocketmq.common.message.MessageConst;
-import org.apache.rocketmq.common.message.MessageDecoder;
-import org.apache.rocketmq.common.message.MessageExt;
-import org.apache.rocketmq.common.message.MessageId;
-import org.apache.rocketmq.common.message.MessageQueue;
-import org.apache.rocketmq.common.message.MessageType;
-import org.apache.rocketmq.common.sysflag.MessageSysFlag;
-import org.apache.rocketmq.common.utils.CorrelationIdUtil;
->>>>>>> a8779c0d
 import org.apache.rocketmq.remoting.RPCHook;
 import org.apache.rocketmq.remoting.exception.RemotingConnectException;
 import org.apache.rocketmq.remoting.exception.RemotingException;
@@ -143,14 +116,6 @@
     private MQFaultStrategy mqFaultStrategy;
     private ExecutorService asyncSenderExecutor;
 
-<<<<<<< HEAD
-    // compression related
-    private int compressLevel = Integer.parseInt(System.getProperty(MQConstants.MESSAGE_COMPRESS_LEVEL, "5"));
-    private CompressionType compressType = CompressionType.of(System.getProperty(MQConstants.MESSAGE_COMPRESS_TYPE, "ZLIB"));
-    private final Compressor compressor = CompressorFactory.getCompressor(compressType);
-
-=======
->>>>>>> a8779c0d
     // backpressure related
     private Semaphore semaphoreAsyncSendNum;
     private Semaphore semaphoreAsyncSendSize;
@@ -293,41 +258,7 @@
     public void start(final boolean startFactory) throws MQClientException {
         switch (this.serviceState) {
             case CREATE_JUST:
-<<<<<<< HEAD
                 startAfterCreation(startFactory);
-=======
-                this.serviceState = ServiceState.START_FAILED;
-
-                this.checkConfig();
-
-                if (!this.defaultMQProducer.getProducerGroup().equals(MixAll.CLIENT_INNER_PRODUCER_GROUP)) {
-                    this.defaultMQProducer.changeInstanceNameToPID();
-                }
-
-                this.mQClientFactory = MQClientManager.getInstance().getOrCreateMQClientInstance(this.defaultMQProducer, rpcHook);
-
-                defaultMQProducer.initProduceAccumulator();
-
-                boolean registerOK = mQClientFactory.registerProducer(this.defaultMQProducer.getProducerGroup(), this);
-                if (!registerOK) {
-                    this.serviceState = ServiceState.CREATE_JUST;
-                    throw new MQClientException("The producer group[" + this.defaultMQProducer.getProducerGroup()
-                        + "] has been created before, specify another name please." + FAQUrl.suggestTodo(FAQUrl.GROUP_NAME_DUPLICATE_URL),
-                        null);
-                }
-
-                if (startFactory) {
-                    mQClientFactory.start();
-                }
-
-                this.initTopicRoute();
-
-                this.mqFaultStrategy.startDetector();
-
-                log.info("the producer [{}] start OK. sendMessageWithVIPChannel={}", this.defaultMQProducer.getProducerGroup(),
-                    this.defaultMQProducer.isSendMessageWithVIPChannel());
-                this.serviceState = ServiceState.RUNNING;
->>>>>>> a8779c0d
                 break;
             case RUNNING:
             case START_FAILED:
@@ -355,13 +286,15 @@
 
         this.mQClientFactory = MQClientManager.getInstance().getOrCreateMQClientInstance(this.defaultMQProducer, rpcHook);
 
-        boolean registerOK = mQClientFactory.registerProducer(this.defaultMQProducer.getProducerGroup(), this);
-        if (!registerOK) {
-            this.serviceState = ServiceState.CREATE_JUST;
-            throw new MQClientException("The producer group[" + this.defaultMQProducer.getProducerGroup()
-                + "] has been created before, specify another name please." + FAQUrl.suggestTodo(FAQUrl.GROUP_NAME_DUPLICATE_URL),
-                null);
-        }
+                defaultMQProducer.initProduceAccumulator();
+
+                boolean registerOK = mQClientFactory.registerProducer(this.defaultMQProducer.getProducerGroup(), this);
+                if (!registerOK) {
+                    this.serviceState = ServiceState.CREATE_JUST;
+                    throw new MQClientException("The producer group[" + this.defaultMQProducer.getProducerGroup()
+                        + "] has been created before, specify another name please." + FAQUrl.suggestTodo(FAQUrl.GROUP_NAME_DUPLICATE_URL),
+                        null);
+                }
 
         if (startFactory) {
             this.mQClientFactory.start();
@@ -894,7 +827,6 @@
                     break;
                 }
 
-<<<<<<< HEAD
                 sendResult = this.sendKernelImpl(msg, mq, communicationMode, sendCallback, topicPublishInfo, timeout - costTime);
                 this.updateFaultItem(mq.getBrokerName(), System.currentTimeMillis() - beginTimestampPrev, false, true);
                 switch (communicationMode) {
@@ -906,21 +838,8 @@
                         if (sendResult.getSendStatus() != SendStatus.SEND_OK) {
                             if (this.defaultMQProducer.isRetryAnotherBrokerWhenNotStoreOK()) {
                                 continue;
-=======
-                        sendResult = this.sendKernelImpl(msg, mq, communicationMode, sendCallback, topicPublishInfo, timeout - costTime);
-                        endTimestamp = System.currentTimeMillis();
-                        this.updateFaultItem(mq.getBrokerName(), endTimestamp - beginTimestampPrev, false, true);
-                        switch (communicationMode) {
-                            case ASYNC:
-                                return null;
-                            case ONEWAY:
-                                return null;
-                            case SYNC:
-                                if (sendResult.getSendStatus() != SendStatus.SEND_OK) {
-                                    if (this.defaultMQProducer.isRetryAnotherBrokerWhenNotStoreOK()) {
-                                        continue;
-                                    }
-                                }
+                            }
+                        }
 
                                 return sendResult;
                             default:
@@ -961,29 +880,10 @@
                         } else {
                             if (sendResult != null) {
                                 return sendResult;
->>>>>>> a8779c0d
                             }
+
+                            throw e;
                         }
-<<<<<<< HEAD
-
-                        return sendResult;
-                    default:
-                        break;
-                }
-            } catch (MQClientException e) {
-                exception = e;
-                handleSendMQClientException(msg, mq, invokeID, beginTimestampPrev, e);
-                continue;
-            } catch (RemotingException e) {
-                handleSendRemotingException(msg, mq, invokeID, beginTimestampPrev, e);
-                exception = e;
-                continue;
-            } catch (MQBrokerException e) {
-                exception = e;
-                SendResult tmpResult = handleSendMQBrokerException(msg, mq, invokeID, beginTimestampPrev, e, sendResult);
-                if (tmpResult != null) {
-                    return tmpResult;
-=======
                     } catch (InterruptedException e) {
                         endTimestamp = System.currentTimeMillis();
                         this.updateFaultItem(mq.getBrokerName(), endTimestamp - beginTimestampPrev, false, true);
@@ -995,70 +895,8 @@
                     }
                 } else {
                     break;
->>>>>>> a8779c0d
-                }
-            } catch (InterruptedException e) {
-                return throwSendInterruptedException(msg, mq,invokeID, beginTimestampPrev, e);
-            }
-
-        }
-
-        if (sendResult != null) {
-            return sendResult;
-        }
-        return throwSendException(msg, callTimeout, times, beginTimestampFirst, brokersSent, exception);
-    }
-
-    private void handleSendMQClientException(Message msg, MessageQueue mq, long invokeID, long beginTimestampPrev, MQClientException e) {
-        long endTimestamp = System.currentTimeMillis();
-        this.updateFaultItem(mq.getBrokerName(), endTimestamp - beginTimestampPrev, false, true);
-        log.warn("sendKernelImpl exception, resend at once, InvokeID: %s, RT: %sms, Broker: %s", invokeID, endTimestamp - beginTimestampPrev, mq, e);
-        log.warn(msg.toString());
-    }
-
-    private void handleSendRemotingException(Message msg, MessageQueue mq, long invokeID, long beginTimestampPrev, RemotingException e) {
-        long endTimestamp = System.currentTimeMillis();
-        if (this.mqFaultStrategy.isStartDetectorEnable()) {
-            // Set this broker unreachable when detecting schedule task is running for RemotingException.
-            this.updateFaultItem(mq.getBrokerName(), endTimestamp - beginTimestampPrev, true, false);
-        } else {
-            // Otherwise, isolate this broker.
-            this.updateFaultItem(mq.getBrokerName(), endTimestamp - beginTimestampPrev, true, true);
-        }
-        log.warn("sendKernelImpl exception, resend at once, InvokeID: %s, RT: %sms, Broker: %s", invokeID, endTimestamp - beginTimestampPrev, mq, e);
-        if (log.isDebugEnabled()) {
-            log.debug(msg.toString());
-        }
-    }
-
-    private SendResult handleSendMQBrokerException(Message msg, MessageQueue mq, long invokeID, long beginTimestampPrev, MQBrokerException e, SendResult sendResult) throws MQBrokerException {
-        long endTimestamp = System.currentTimeMillis();
-        this.updateFaultItem(mq.getBrokerName(), endTimestamp - beginTimestampPrev, true, false);
-        log.warn("sendKernelImpl exception, resend at once, InvokeID: %s, RT: %sms, Broker: %s", invokeID, endTimestamp - beginTimestampPrev, mq, e);
-        if (log.isDebugEnabled()) {
-            log.debug(msg.toString());
-        }
-
-        if (this.defaultMQProducer.getRetryResponseCodes().contains(e.getResponseCode())) {
-            return null;
-        } else {
-            if (sendResult != null) {
-                return sendResult;
-            }
-
-            throw e;
-        }
-    }
-
-    private SendResult throwSendInterruptedException(Message msg, MessageQueue mq, long invokeID, long beginTimestampPrev, InterruptedException e) throws InterruptedException {
-        long endTimestamp = System.currentTimeMillis();
-        this.updateFaultItem(mq.getBrokerName(), endTimestamp - beginTimestampPrev, false, true);
-        log.warn("sendKernelImpl exception, throw exception, InvokeID: %s, RT: %sms, Broker: %s", invokeID, endTimestamp - beginTimestampPrev, mq, e);
-        if (log.isDebugEnabled()) {
-            log.debug(msg.toString());
-        }
-        throw e;
-    }
+                }
+            }
 
     private SendResult throwSendException(Message msg, boolean callTimeout, int times, long beginTimestampFirst, String[] brokersSent, Exception exception) throws RemotingTooMuchRequestException, MQClientException {
         String info = String.format("Send [%d] times, still failed, cost [%d]ms, Topic: %s, BrokersSent: %s",
@@ -1139,15 +977,6 @@
                 topicWithNamespace = true;
             }
 
-<<<<<<< HEAD
-            int sysFlag = 0;
-            boolean msgBodyCompressed = false;
-            if (this.tryToCompressMessage(msg)) {
-                sysFlag |= MessageSysFlag.COMPRESSED_FLAG;
-                sysFlag |= compressType.getCompressionFlag();
-                msgBodyCompressed = true;
-            }
-=======
                 int sysFlag = 0;
                 boolean msgBodyCompressed = false;
                 if (this.tryToCompressMessage(msg)) {
@@ -1155,7 +984,6 @@
                     sysFlag |= this.defaultMQProducer.getCompressType().getCompressionFlag();
                     msgBodyCompressed = true;
                 }
->>>>>>> a8779c0d
 
             final String tranMsg = msg.getProperty(MessageConst.PROPERTY_TRANSACTION_PREPARED);
             if (Boolean.parseBoolean(tranMsg)) {
@@ -1168,21 +996,47 @@
                 this.executeSendMessageHookBefore(context);
             }
 
-            SendMessageRequestHeader requestHeader = initSendMessageRequestHeader(msg, mq, brokerName, sysFlag);
-            SendResult sendResult = null;
-
-            switch (communicationMode) {
-                case ASYNC:
-                    Message tmpMessage = msg;
-                    boolean messageCloned = false;
-                    if (msgBodyCompressed) {
-                        //If msg body was compressed, msgbody should be reset using prevBody.
-                        //Clone new message using commpressed message body and recover origin massage.
-                        //Fix bug:https://github.com/apache/rocketmq-externals/issues/66
-                        tmpMessage = MessageAccessor.cloneMessage(msg);
-                        messageCloned = true;
-                        msg.setBody(prevBody);
+                SendMessageRequestHeader requestHeader = new SendMessageRequestHeader();
+                requestHeader.setProducerGroup(this.defaultMQProducer.getProducerGroup());
+                requestHeader.setTopic(msg.getTopic());
+                requestHeader.setDefaultTopic(this.defaultMQProducer.getCreateTopicKey());
+                requestHeader.setDefaultTopicQueueNums(this.defaultMQProducer.getDefaultTopicQueueNums());
+                requestHeader.setQueueId(mq.getQueueId());
+                requestHeader.setSysFlag(sysFlag);
+                requestHeader.setBornTimestamp(System.currentTimeMillis());
+                requestHeader.setFlag(msg.getFlag());
+                requestHeader.setProperties(MessageDecoder.messageProperties2String(msg.getProperties()));
+                requestHeader.setReconsumeTimes(0);
+                requestHeader.setUnitMode(this.isUnitMode());
+                requestHeader.setBatch(msg instanceof MessageBatch);
+                requestHeader.setBrokerName(brokerName);
+                if (requestHeader.getTopic().startsWith(MQConstants.RETRY_GROUP_TOPIC_PREFIX)) {
+                    String reconsumeTimes = MessageAccessor.getReconsumeTime(msg);
+                    if (reconsumeTimes != null) {
+                        requestHeader.setReconsumeTimes(Integer.valueOf(reconsumeTimes));
+                        MessageAccessor.clearProperty(msg, MessageConst.PROPERTY_RECONSUME_TIME);
                     }
+
+                    String maxReconsumeTimes = MessageAccessor.getMaxReconsumeTimes(msg);
+                    if (maxReconsumeTimes != null) {
+                        requestHeader.setMaxReconsumeTimes(Integer.valueOf(maxReconsumeTimes));
+                        MessageAccessor.clearProperty(msg, MessageConst.PROPERTY_MAX_RECONSUME_TIMES);
+                    }
+                }
+
+                SendResult sendResult = null;
+                switch (communicationMode) {
+                    case ASYNC:
+                        Message tmpMessage = msg;
+                        boolean messageCloned = false;
+                        if (msgBodyCompressed) {
+                            //If msg body was compressed, msgbody should be reset using prevBody.
+                            //Clone new message using compressed message body and recover origin massage.
+                            //Fix bug:https://github.com/apache/rocketmq-externals/issues/66
+                            tmpMessage = MessageAccessor.cloneMessage(msg);
+                            messageCloned = true;
+                            msg.setBody(prevBody);
+                        }
 
                     if (topicWithNamespace) {
                         if (!messageCloned) {
@@ -1231,26 +1085,10 @@
                     break;
             }
 
-<<<<<<< HEAD
             if (this.hasSendMessageHook()) {
                 context.setSendResult(sendResult);
                 this.executeSendMessageHookAfter(context);
             }
-=======
-                SendResult sendResult = null;
-                switch (communicationMode) {
-                    case ASYNC:
-                        Message tmpMessage = msg;
-                        boolean messageCloned = false;
-                        if (msgBodyCompressed) {
-                            //If msg body was compressed, msgbody should be reset using prevBody.
-                            //Clone new message using compressed message body and recover origin massage.
-                            //Fix bug:https://github.com/apache/rocketmq-externals/issues/66
-                            tmpMessage = MessageAccessor.cloneMessage(msg);
-                            messageCloned = true;
-                            msg.setBody(prevBody);
-                        }
->>>>>>> a8779c0d
 
             return sendResult;
         } catch (RemotingException | InterruptedException | MQBrokerException e) {
@@ -1353,26 +1191,6 @@
             return false;
         }
         byte[] body = msg.getBody();
-<<<<<<< HEAD
-        if (body == null) {
-            return false;
-        }
-
-        if (body.length < this.defaultMQProducer.getCompressMsgBodyOverHowmuch()) {
-            return false;
-        }
-
-        try {
-            byte[] data = compressor.compress(body, compressLevel);
-            if (data != null) {
-                msg.setBody(data);
-                return true;
-            }
-        } catch (IOException e) {
-            log.error("tryToCompressMessage exception", e);
-            if (log.isDebugEnabled()) {
-                log.debug(msg.toString());
-=======
         if (body != null) {
             if (body.length >= this.defaultMQProducer.getCompressMsgBodyOverHowmuch()) {
                 try {
@@ -1387,7 +1205,6 @@
                         log.debug(msg.toString());
                     }
                 }
->>>>>>> a8779c0d
             }
         }
 
