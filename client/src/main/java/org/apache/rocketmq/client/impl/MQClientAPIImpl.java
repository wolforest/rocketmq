/*
 * Licensed to the Apache Software Foundation (ASF) under one or more
 * contributor license agreements.  See the NOTICE file distributed with
 * this work for additional information regarding copyright ownership.
 * The ASF licenses this file to You under the Apache License, Version 2.0
 * (the "License"); you may not use this file except in compliance with
 * the License.  You may obtain a copy of the License at
 *
 *     http://www.apache.org/licenses/LICENSE-2.0
 *
 * Unless required by applicable law or agreed to in writing, software
 * distributed under the License is distributed on an "AS IS" BASIS,
 * WITHOUT WARRANTIES OR CONDITIONS OF ANY KIND, either express or implied.
 * See the License for the specific language governing permissions and
 * limitations under the License.
 */
package org.apache.rocketmq.client.impl;

import com.alibaba.fastjson.JSON;
import java.io.UnsupportedEncodingException;
import java.nio.ByteBuffer;
import java.util.ArrayList;
import java.util.Arrays;
import java.util.BitSet;
import java.util.Collections;
import java.util.HashMap;
import java.util.Iterator;
import java.util.List;
import java.util.Map;
import java.util.Properties;
import java.util.Set;
import java.util.concurrent.atomic.AtomicInteger;
import org.apache.commons.lang3.ArrayUtils;
import org.apache.commons.lang3.StringUtils;
import org.apache.rocketmq.client.ClientConfig;
import org.apache.rocketmq.client.Validators;
import org.apache.rocketmq.client.consumer.AckCallback;
import org.apache.rocketmq.client.consumer.AckResult;
import org.apache.rocketmq.client.consumer.AckStatus;
import org.apache.rocketmq.client.consumer.PopCallback;
import org.apache.rocketmq.client.consumer.PopResult;
import org.apache.rocketmq.client.consumer.PopStatus;
import org.apache.rocketmq.client.consumer.PullCallback;
import org.apache.rocketmq.client.consumer.PullResult;
import org.apache.rocketmq.client.consumer.PullStatus;
import org.apache.rocketmq.client.exception.MQBrokerException;
import org.apache.rocketmq.client.exception.MQClientException;
import org.apache.rocketmq.client.exception.OffsetNotFoundException;
import org.apache.rocketmq.client.hook.SendMessageContext;
import org.apache.rocketmq.client.impl.consumer.PullResultExt;
import org.apache.rocketmq.client.impl.factory.MQClientInstance;
import org.apache.rocketmq.client.impl.producer.DefaultMQProducerImpl;
import org.apache.rocketmq.client.impl.producer.TopicPublishInfo;
import org.apache.rocketmq.client.producer.SendCallback;
import org.apache.rocketmq.client.producer.SendResult;
import org.apache.rocketmq.client.producer.SendStatus;
import org.apache.rocketmq.client.rpchook.NamespaceRpcHook;
<<<<<<< HEAD
import org.apache.rocketmq.common.app.config.PlainAccessConfig;
import org.apache.rocketmq.common.domain.constant.FIleReadaheadMode;
import org.apache.rocketmq.common.domain.constant.MQConstants;
import org.apache.rocketmq.common.domain.constant.MQVersion;
import org.apache.rocketmq.common.domain.message.Message;
import org.apache.rocketmq.common.domain.message.MessageBatch;
import org.apache.rocketmq.common.domain.message.MessageClientIDSetter;
import org.apache.rocketmq.common.domain.message.MessageConst;
import org.apache.rocketmq.common.domain.message.MessageDecoder;
import org.apache.rocketmq.common.domain.message.MessageExt;
import org.apache.rocketmq.common.domain.message.MessageQueue;
import org.apache.rocketmq.common.domain.message.MessageQueueAssignment;
import org.apache.rocketmq.common.domain.message.MessageRequestMode;
import org.apache.rocketmq.common.domain.namesrv.DefaultTopAddressing;
import org.apache.rocketmq.common.domain.namesrv.NameServerUpdateCallback;
import org.apache.rocketmq.common.domain.namesrv.TopAddressing;
import org.apache.rocketmq.common.domain.sysflag.PullSysFlag;
import org.apache.rocketmq.common.domain.topic.TopicConfig;
import org.apache.rocketmq.common.domain.topic.TopicValidator;
import org.apache.rocketmq.common.lang.BoundaryType;
import org.apache.rocketmq.common.lang.Pair;
import org.apache.rocketmq.common.lang.attribute.AttributeParser;
import org.apache.rocketmq.common.utils.BeanUtils;
import org.apache.rocketmq.common.utils.NetworkUtils;
=======
import org.apache.rocketmq.common.BoundaryType;
import org.apache.rocketmq.common.CheckRocksdbCqWriteResult;
import org.apache.rocketmq.common.MQVersion;
import org.apache.rocketmq.common.MixAll;
import org.apache.rocketmq.common.Pair;
import org.apache.rocketmq.common.PlainAccessConfig;
import org.apache.rocketmq.common.TopicConfig;
import org.apache.rocketmq.common.UtilAll;
import org.apache.rocketmq.common.attribute.AttributeParser;
import org.apache.rocketmq.common.constant.FIleReadaheadMode;
import org.apache.rocketmq.common.message.Message;
import org.apache.rocketmq.common.message.MessageBatch;
import org.apache.rocketmq.common.message.MessageClientIDSetter;
import org.apache.rocketmq.common.message.MessageConst;
import org.apache.rocketmq.common.message.MessageDecoder;
import org.apache.rocketmq.common.message.MessageExt;
import org.apache.rocketmq.common.message.MessageQueue;
import org.apache.rocketmq.common.message.MessageQueueAssignment;
import org.apache.rocketmq.common.message.MessageRequestMode;
import org.apache.rocketmq.common.namesrv.DefaultTopAddressing;
import org.apache.rocketmq.common.namesrv.NameServerUpdateCallback;
import org.apache.rocketmq.common.namesrv.TopAddressing;
import org.apache.rocketmq.common.sysflag.PullSysFlag;
import org.apache.rocketmq.common.topic.TopicValidator;
import org.apache.rocketmq.common.utils.StartAndShutdown;
>>>>>>> a8779c0d
import org.apache.rocketmq.logging.org.slf4j.Logger;
import org.apache.rocketmq.logging.org.slf4j.LoggerFactory;
import org.apache.rocketmq.remoting.ChannelEventListener;
import org.apache.rocketmq.remoting.CommandCustomHeader;
import org.apache.rocketmq.remoting.InvokeCallback;
import org.apache.rocketmq.remoting.RPCHook;
import org.apache.rocketmq.remoting.RemotingClient;
import org.apache.rocketmq.remoting.common.HeartbeatV2Result;
import org.apache.rocketmq.remoting.common.RemotingHelper;
import org.apache.rocketmq.remoting.exception.RemotingCommandException;
import org.apache.rocketmq.remoting.exception.RemotingConnectException;
import org.apache.rocketmq.remoting.exception.RemotingException;
import org.apache.rocketmq.remoting.exception.RemotingSendRequestException;
import org.apache.rocketmq.remoting.exception.RemotingTimeoutException;
import org.apache.rocketmq.remoting.exception.RemotingTooMuchRequestException;
import org.apache.rocketmq.remoting.netty.NettyClientConfig;
import org.apache.rocketmq.remoting.netty.NettyRemotingClient;
import org.apache.rocketmq.remoting.netty.ResponseFuture;
import org.apache.rocketmq.remoting.protocol.DataVersion;
import org.apache.rocketmq.remoting.protocol.LanguageCode;
import org.apache.rocketmq.remoting.protocol.NamespaceUtil;
import org.apache.rocketmq.remoting.protocol.RemotingCommand;
import org.apache.rocketmq.remoting.protocol.RemotingSerializable;
import org.apache.rocketmq.remoting.protocol.RequestCode;
import org.apache.rocketmq.remoting.protocol.ResponseCode;
import org.apache.rocketmq.remoting.protocol.admin.ConsumeStats;
import org.apache.rocketmq.remoting.protocol.admin.TopicStatsTable;
import org.apache.rocketmq.remoting.protocol.body.AclInfo;
import org.apache.rocketmq.remoting.protocol.body.BatchAck;
import org.apache.rocketmq.remoting.protocol.body.BatchAckMessageRequestBody;
import org.apache.rocketmq.remoting.protocol.body.BrokerMemberGroup;
import org.apache.rocketmq.remoting.protocol.body.BrokerReplicasInfo;
import org.apache.rocketmq.remoting.protocol.body.BrokerStatsData;
import org.apache.rocketmq.remoting.protocol.body.CheckClientRequestBody;
import org.apache.rocketmq.remoting.protocol.body.ClusterAclVersionInfo;
import org.apache.rocketmq.remoting.protocol.body.ClusterInfo;
import org.apache.rocketmq.remoting.protocol.body.ConsumeMessageDirectlyResult;
import org.apache.rocketmq.remoting.protocol.body.ConsumeStatsList;
import org.apache.rocketmq.remoting.protocol.body.ConsumerConnection;
import org.apache.rocketmq.remoting.protocol.body.ConsumerRunningInfo;
import org.apache.rocketmq.remoting.protocol.body.CreateTopicListRequestBody;
import org.apache.rocketmq.remoting.protocol.body.EpochEntryCache;
import org.apache.rocketmq.remoting.protocol.body.GetConsumerStatusBody;
import org.apache.rocketmq.remoting.protocol.body.GroupList;
import org.apache.rocketmq.remoting.protocol.body.HARuntimeInfo;
import org.apache.rocketmq.remoting.protocol.body.KVTable;
import org.apache.rocketmq.remoting.protocol.body.LockBatchRequestBody;
import org.apache.rocketmq.remoting.protocol.body.LockBatchResponseBody;
import org.apache.rocketmq.remoting.protocol.body.ProducerConnection;
import org.apache.rocketmq.remoting.protocol.body.ProducerTableInfo;
import org.apache.rocketmq.remoting.protocol.body.QueryAssignmentRequestBody;
import org.apache.rocketmq.remoting.protocol.body.QueryAssignmentResponseBody;
import org.apache.rocketmq.remoting.protocol.body.QueryConsumeQueueResponseBody;
import org.apache.rocketmq.remoting.protocol.body.QueryConsumeTimeSpanBody;
import org.apache.rocketmq.remoting.protocol.body.QueryCorrectionOffsetBody;
import org.apache.rocketmq.remoting.protocol.body.QuerySubscriptionResponseBody;
import org.apache.rocketmq.remoting.protocol.body.QueueTimeSpan;
import org.apache.rocketmq.remoting.protocol.body.ResetOffsetBody;
import org.apache.rocketmq.remoting.protocol.body.SetMessageRequestModeRequestBody;
import org.apache.rocketmq.remoting.protocol.body.SubscriptionGroupList;
import org.apache.rocketmq.remoting.protocol.body.SubscriptionGroupWrapper;
import org.apache.rocketmq.remoting.protocol.body.TopicConfigSerializeWrapper;
import org.apache.rocketmq.remoting.protocol.body.TopicList;
import org.apache.rocketmq.remoting.protocol.body.UnlockBatchRequestBody;
import org.apache.rocketmq.remoting.protocol.body.UserInfo;
import org.apache.rocketmq.remoting.protocol.header.AckMessageRequestHeader;
import org.apache.rocketmq.remoting.protocol.header.AddBrokerRequestHeader;
import org.apache.rocketmq.remoting.protocol.header.ChangeInvisibleTimeRequestHeader;
import org.apache.rocketmq.remoting.protocol.header.ChangeInvisibleTimeResponseHeader;
import org.apache.rocketmq.remoting.protocol.header.CheckRocksdbCqWriteProgressRequestHeader;
import org.apache.rocketmq.remoting.protocol.header.CloneGroupOffsetRequestHeader;
import org.apache.rocketmq.remoting.protocol.header.ConsumeMessageDirectlyResultRequestHeader;
import org.apache.rocketmq.remoting.protocol.header.ConsumerSendMsgBackRequestHeader;
import org.apache.rocketmq.remoting.protocol.header.CreateAccessConfigRequestHeader;
import org.apache.rocketmq.remoting.protocol.header.CreateAclRequestHeader;
import org.apache.rocketmq.remoting.protocol.header.CreateTopicListRequestHeader;
import org.apache.rocketmq.remoting.protocol.header.CreateTopicRequestHeader;
import org.apache.rocketmq.remoting.protocol.header.CreateUserRequestHeader;
import org.apache.rocketmq.remoting.protocol.header.DeleteAccessConfigRequestHeader;
import org.apache.rocketmq.remoting.protocol.header.DeleteAclRequestHeader;
import org.apache.rocketmq.remoting.protocol.header.DeleteSubscriptionGroupRequestHeader;
import org.apache.rocketmq.remoting.protocol.header.DeleteTopicRequestHeader;
import org.apache.rocketmq.remoting.protocol.header.DeleteUserRequestHeader;
import org.apache.rocketmq.remoting.protocol.header.EndTransactionRequestHeader;
import org.apache.rocketmq.remoting.protocol.header.ExtraInfoUtil;
import org.apache.rocketmq.remoting.protocol.header.GetAclRequestHeader;
import org.apache.rocketmq.remoting.protocol.header.GetAllProducerInfoRequestHeader;
import org.apache.rocketmq.remoting.protocol.header.GetBrokerAclConfigResponseHeader;
import org.apache.rocketmq.remoting.protocol.header.GetConsumeStatsInBrokerHeader;
import org.apache.rocketmq.remoting.protocol.header.GetConsumeStatsRequestHeader;
import org.apache.rocketmq.remoting.protocol.header.GetConsumerConnectionListRequestHeader;
import org.apache.rocketmq.remoting.protocol.header.GetConsumerListByGroupRequestHeader;
import org.apache.rocketmq.remoting.protocol.header.GetConsumerListByGroupResponseBody;
import org.apache.rocketmq.remoting.protocol.header.GetConsumerRunningInfoRequestHeader;
import org.apache.rocketmq.remoting.protocol.header.GetConsumerStatusRequestHeader;
import org.apache.rocketmq.remoting.protocol.header.GetEarliestMsgStoretimeRequestHeader;
import org.apache.rocketmq.remoting.protocol.header.GetEarliestMsgStoretimeResponseHeader;
import org.apache.rocketmq.remoting.protocol.header.GetMaxOffsetRequestHeader;
import org.apache.rocketmq.remoting.protocol.header.GetMaxOffsetResponseHeader;
import org.apache.rocketmq.remoting.protocol.header.GetMinOffsetRequestHeader;
import org.apache.rocketmq.remoting.protocol.header.GetMinOffsetResponseHeader;
import org.apache.rocketmq.remoting.protocol.header.GetProducerConnectionListRequestHeader;
import org.apache.rocketmq.remoting.protocol.header.GetSubscriptionGroupConfigRequestHeader;
import org.apache.rocketmq.remoting.protocol.header.GetTopicConfigRequestHeader;
import org.apache.rocketmq.remoting.protocol.header.GetTopicStatsInfoRequestHeader;
import org.apache.rocketmq.remoting.protocol.header.GetTopicsByClusterRequestHeader;
import org.apache.rocketmq.remoting.protocol.header.GetUserRequestHeader;
import org.apache.rocketmq.remoting.protocol.header.HeartbeatRequestHeader;
import org.apache.rocketmq.remoting.protocol.header.ListAclsRequestHeader;
import org.apache.rocketmq.remoting.protocol.header.ListUsersRequestHeader;
import org.apache.rocketmq.remoting.protocol.header.LockBatchMqRequestHeader;
import org.apache.rocketmq.remoting.protocol.header.PopMessageRequestHeader;
import org.apache.rocketmq.remoting.protocol.header.PopMessageResponseHeader;
import org.apache.rocketmq.remoting.protocol.header.PullMessageRequestHeader;
import org.apache.rocketmq.remoting.protocol.header.PullMessageResponseHeader;
import org.apache.rocketmq.remoting.protocol.header.QueryConsumeQueueRequestHeader;
import org.apache.rocketmq.remoting.protocol.header.QueryConsumeTimeSpanRequestHeader;
import org.apache.rocketmq.remoting.protocol.header.QueryConsumerOffsetRequestHeader;
import org.apache.rocketmq.remoting.protocol.header.QueryConsumerOffsetResponseHeader;
import org.apache.rocketmq.remoting.protocol.header.QueryCorrectionOffsetHeader;
import org.apache.rocketmq.remoting.protocol.header.QueryMessageRequestHeader;
import org.apache.rocketmq.remoting.protocol.header.QuerySubscriptionByConsumerRequestHeader;
import org.apache.rocketmq.remoting.protocol.header.QueryTopicConsumeByWhoRequestHeader;
import org.apache.rocketmq.remoting.protocol.header.QueryTopicsByConsumerRequestHeader;
import org.apache.rocketmq.remoting.protocol.header.RemoveBrokerRequestHeader;
import org.apache.rocketmq.remoting.protocol.header.ResetMasterFlushOffsetHeader;
import org.apache.rocketmq.remoting.protocol.header.ResetOffsetRequestHeader;
import org.apache.rocketmq.remoting.protocol.header.ResumeCheckHalfMessageRequestHeader;
import org.apache.rocketmq.remoting.protocol.header.SearchOffsetRequestHeader;
import org.apache.rocketmq.remoting.protocol.header.SearchOffsetResponseHeader;
import org.apache.rocketmq.remoting.protocol.header.SendMessageRequestHeader;
import org.apache.rocketmq.remoting.protocol.header.SendMessageRequestHeaderV2;
import org.apache.rocketmq.remoting.protocol.header.SendMessageResponseHeader;
import org.apache.rocketmq.remoting.protocol.header.UnlockBatchMqRequestHeader;
import org.apache.rocketmq.remoting.protocol.header.UnregisterClientRequestHeader;
import org.apache.rocketmq.remoting.protocol.header.UpdateAclRequestHeader;
import org.apache.rocketmq.remoting.protocol.header.UpdateConsumerOffsetRequestHeader;
import org.apache.rocketmq.remoting.protocol.header.UpdateGlobalWhiteAddrsConfigRequestHeader;
import org.apache.rocketmq.remoting.protocol.header.UpdateGroupForbiddenRequestHeader;
import org.apache.rocketmq.remoting.protocol.header.UpdateUserRequestHeader;
import org.apache.rocketmq.remoting.protocol.header.ViewBrokerStatsDataRequestHeader;
import org.apache.rocketmq.remoting.protocol.header.ViewMessageRequestHeader;
import org.apache.rocketmq.remoting.protocol.header.controller.ElectMasterRequestHeader;
import org.apache.rocketmq.remoting.protocol.header.controller.ElectMasterResponseHeader;
import org.apache.rocketmq.remoting.protocol.header.controller.GetMetaDataResponseHeader;
import org.apache.rocketmq.remoting.protocol.header.controller.admin.CleanControllerBrokerDataRequestHeader;
import org.apache.rocketmq.remoting.protocol.header.namesrv.AddWritePermOfBrokerRequestHeader;
import org.apache.rocketmq.remoting.protocol.header.namesrv.AddWritePermOfBrokerResponseHeader;
import org.apache.rocketmq.remoting.protocol.header.namesrv.DeleteKVConfigRequestHeader;
import org.apache.rocketmq.remoting.protocol.header.namesrv.DeleteTopicFromNamesrvRequestHeader;
import org.apache.rocketmq.remoting.protocol.header.namesrv.GetKVConfigRequestHeader;
import org.apache.rocketmq.remoting.protocol.header.namesrv.GetKVConfigResponseHeader;
import org.apache.rocketmq.remoting.protocol.header.namesrv.GetKVListByNamespaceRequestHeader;
import org.apache.rocketmq.remoting.protocol.header.namesrv.GetRouteInfoRequestHeader;
import org.apache.rocketmq.remoting.protocol.header.namesrv.PutKVConfigRequestHeader;
import org.apache.rocketmq.remoting.protocol.header.namesrv.WipeWritePermOfBrokerRequestHeader;
import org.apache.rocketmq.remoting.protocol.header.namesrv.WipeWritePermOfBrokerResponseHeader;
import org.apache.rocketmq.remoting.protocol.heartbeat.HeartbeatData;
import org.apache.rocketmq.remoting.protocol.heartbeat.MessageModel;
import org.apache.rocketmq.remoting.protocol.heartbeat.SubscriptionData;
import org.apache.rocketmq.remoting.protocol.route.TopicRouteData;
import org.apache.rocketmq.remoting.protocol.statictopic.TopicConfigAndQueueMapping;
import org.apache.rocketmq.remoting.protocol.statictopic.TopicQueueMappingDetail;
import org.apache.rocketmq.remoting.protocol.subscription.GroupForbidden;
import org.apache.rocketmq.remoting.protocol.subscription.SubscriptionGroupConfig;
import org.apache.rocketmq.remoting.rpchook.DynamicalExtFieldRPCHook;
import org.apache.rocketmq.remoting.rpchook.StreamTypeRPCHook;

import static org.apache.rocketmq.remoting.protocol.RemotingSysResponseCode.SUCCESS;

public class MQClientAPIImpl implements NameServerUpdateCallback, StartAndShutdown {
    private final static Logger log = LoggerFactory.getLogger(MQClientAPIImpl.class);
    private static boolean sendSmartMsg =
        Boolean.parseBoolean(System.getProperty("org.apache.rocketmq.client.sendSmartMsg", "true"));

    static {
        System.setProperty(RemotingCommand.REMOTING_VERSION_KEY, Integer.toString(MQVersion.CURRENT_VERSION));
    }

    private final RemotingClient remotingClient;
    private final TopAddressing topAddressing;
    private final ClientRemotingProcessor clientRemotingProcessor;
    private String nameSrvAddr = null;
    private ClientConfig clientConfig;

    public MQClientAPIImpl(final NettyClientConfig nettyClientConfig,
        final ClientRemotingProcessor clientRemotingProcessor,
        RPCHook rpcHook, final ClientConfig clientConfig) {
        this(nettyClientConfig, clientRemotingProcessor, rpcHook, clientConfig, null);
    }

    public MQClientAPIImpl(final NettyClientConfig nettyClientConfig,
        final ClientRemotingProcessor clientRemotingProcessor,
        RPCHook rpcHook, final ClientConfig clientConfig, final ChannelEventListener channelEventListener) {
        this.clientConfig = clientConfig;
        topAddressing = new DefaultTopAddressing(NetworkUtils.getWSAddr(), clientConfig.getUnitName());
        topAddressing.registerChangeCallBack(this);
        this.remotingClient = new NettyRemotingClient(nettyClientConfig, channelEventListener);
        this.clientRemotingProcessor = clientRemotingProcessor;

        this.remotingClient.registerRPCHook(new NamespaceRpcHook(clientConfig));
        // Inject stream rpc hook first to make reserve field signature
        if (clientConfig.isEnableStreamRequestType()) {
            this.remotingClient.registerRPCHook(new StreamTypeRPCHook());
        }
        this.remotingClient.registerRPCHook(rpcHook);
        this.remotingClient.registerRPCHook(new DynamicalExtFieldRPCHook());
        this.remotingClient.registerProcessor(RequestCode.CHECK_TRANSACTION_STATE, this.clientRemotingProcessor, null);

        this.remotingClient.registerProcessor(RequestCode.NOTIFY_CONSUMER_IDS_CHANGED, this.clientRemotingProcessor, null);

        this.remotingClient.registerProcessor(RequestCode.RESET_CONSUMER_CLIENT_OFFSET, this.clientRemotingProcessor, null);

        this.remotingClient.registerProcessor(RequestCode.GET_CONSUMER_STATUS_FROM_CLIENT, this.clientRemotingProcessor, null);

        this.remotingClient.registerProcessor(RequestCode.GET_CONSUMER_RUNNING_INFO, this.clientRemotingProcessor, null);

        this.remotingClient.registerProcessor(RequestCode.CONSUME_MESSAGE_DIRECTLY, this.clientRemotingProcessor, null);

        this.remotingClient.registerProcessor(RequestCode.PUSH_REPLY_MESSAGE_TO_CLIENT, this.clientRemotingProcessor, null);
    }

    public List<String> getNameServerAddressList() {
        return this.remotingClient.getNameServerAddressList();
    }

    public RemotingClient getRemotingClient() {
        return remotingClient;
    }

    public String fetchNameServerAddr() {
        try {
            String addrs = this.topAddressing.fetchNSAddr();
            if (!StringUtils.isBlank(addrs)) {
                if (!addrs.equals(this.nameSrvAddr)) {
                    log.info("name server address changed, old=" + this.nameSrvAddr + ", new=" + addrs);
                    this.updateNameServerAddressList(addrs);
                    this.nameSrvAddr = addrs;
                    return nameSrvAddr;
                }
            }
        } catch (Exception e) {
            log.error("fetchNameServerAddr Exception", e);
        }
        return nameSrvAddr;
    }

    @Override
    public String onNameServerAddressChange(String namesrvAddress) {
        if (namesrvAddress != null) {
            if (!namesrvAddress.equals(this.nameSrvAddr)) {
                log.info("name server address changed, old=" + this.nameSrvAddr + ", new=" + namesrvAddress);
                this.updateNameServerAddressList(namesrvAddress);
                this.nameSrvAddr = namesrvAddress;
                return nameSrvAddr;
            }
        }
        return nameSrvAddr;
    }

    public void updateNameServerAddressList(final String addrs) {
        String[] addrArray = addrs.split(";");
        List<String> list = Arrays.asList(addrArray);
        this.remotingClient.updateNameServerAddressList(list);
    }

    public void start() {
        this.remotingClient.start();
    }

    public void shutdown() {
        this.remotingClient.shutdown();
    }

    public Set<MessageQueueAssignment> queryAssignment(final String addr, final String topic,
        final String consumerGroup, final String clientId, final String strategyName,
        final MessageModel messageModel, final long timeoutMillis)
        throws RemotingException, MQBrokerException, InterruptedException {
        QueryAssignmentRequestBody requestBody = new QueryAssignmentRequestBody();
        requestBody.setTopic(topic);
        requestBody.setConsumerGroup(consumerGroup);
        requestBody.setClientId(clientId);
        requestBody.setMessageModel(messageModel);
        requestBody.setStrategyName(strategyName);

        RemotingCommand request = RemotingCommand.createRequestCommand(RequestCode.QUERY_ASSIGNMENT, null);
        request.setBody(requestBody.encode());

        RemotingCommand response = this.remotingClient.invokeSync(NetworkUtils.brokerVIPChannel(this.clientConfig.isVipChannelEnabled(), addr),
            request, timeoutMillis);
        switch (response.getCode()) {
            case ResponseCode.SUCCESS: {
                QueryAssignmentResponseBody queryAssignmentResponseBody = QueryAssignmentResponseBody.decode(response.getBody(), QueryAssignmentResponseBody.class);
                return queryAssignmentResponseBody.getMessageQueueAssignments();
            }
            default:
                break;
        }

        throw new MQBrokerException(response.getCode(), response.getRemark());
    }

    public void createSubscriptionGroup(final String addr, final SubscriptionGroupConfig config,
        final long timeoutMillis) throws RemotingException, InterruptedException, MQClientException {
        RemotingCommand request = RemotingCommand.createRequestCommand(RequestCode.UPDATE_AND_CREATE_SUBSCRIPTIONGROUP, null);

        byte[] body = RemotingSerializable.encode(config);
        request.setBody(body);

        RemotingCommand response = this.remotingClient.invokeSync(NetworkUtils.brokerVIPChannel(this.clientConfig.isVipChannelEnabled(), addr),
            request, timeoutMillis);
        assert response != null;
        switch (response.getCode()) {
            case ResponseCode.SUCCESS: {
                return;
            }
            default:
                break;
        }

        throw new MQClientException(response.getCode(), response.getRemark());

    }

    public void createSubscriptionGroupList(final String address, final List<SubscriptionGroupConfig> configs,
        final long timeoutMillis) throws RemotingException, InterruptedException, MQClientException {
        RemotingCommand request = RemotingCommand.createRequestCommand(RequestCode.UPDATE_AND_CREATE_SUBSCRIPTIONGROUP_LIST, null);
        SubscriptionGroupList requestBody = new SubscriptionGroupList(configs);
        request.setBody(requestBody.encode());

        RemotingCommand response = this.remotingClient.invokeSync(
            MixAll.brokerVIPChannel(this.clientConfig.isVipChannelEnabled(), address), request, timeoutMillis);
        assert response != null;
        if (response.getCode() == ResponseCode.SUCCESS) {
            return;
        }

        throw new MQClientException(response.getCode(), response.getRemark());
    }

    public void createTopic(final String addr, final String defaultTopic, final TopicConfig topicConfig,
        final long timeoutMillis)
        throws RemotingException, MQBrokerException, InterruptedException, MQClientException {
        Validators.checkTopicConfig(topicConfig);

        CreateTopicRequestHeader requestHeader = new CreateTopicRequestHeader();
        requestHeader.setTopic(topicConfig.getTopicName());
        requestHeader.setDefaultTopic(defaultTopic);
        requestHeader.setReadQueueNums(topicConfig.getReadQueueNums());
        requestHeader.setWriteQueueNums(topicConfig.getWriteQueueNums());
        requestHeader.setPerm(topicConfig.getPerm());
        requestHeader.setTopicFilterType(topicConfig.getTopicFilterType().name());
        requestHeader.setTopicSysFlag(topicConfig.getTopicSysFlag());
        requestHeader.setOrder(topicConfig.isOrder());
        requestHeader.setAttributes(AttributeParser.parseToString(topicConfig.getAttributes()));

        RemotingCommand request = RemotingCommand.createRequestCommand(RequestCode.UPDATE_AND_CREATE_TOPIC, requestHeader);

        RemotingCommand response = this.remotingClient.invokeSync(NetworkUtils.brokerVIPChannel(this.clientConfig.isVipChannelEnabled(), addr),
            request, timeoutMillis);
        assert response != null;
        switch (response.getCode()) {
            case ResponseCode.SUCCESS: {
                return;
            }
            default:
                break;
        }

        throw new MQClientException(response.getCode(), response.getRemark());
    }

    public void createTopicList(final String address, final List<TopicConfig> topicConfigList, final long timeoutMillis)
        throws InterruptedException, RemotingException, MQClientException {
        CreateTopicListRequestHeader requestHeader = new CreateTopicListRequestHeader();
        CreateTopicListRequestBody requestBody = new CreateTopicListRequestBody(topicConfigList);

        RemotingCommand request = RemotingCommand.createRequestCommand(RequestCode.UPDATE_AND_CREATE_TOPIC_LIST, requestHeader);
        request.setBody(requestBody.encode());

        RemotingCommand response = this.remotingClient.invokeSync(
            MixAll.brokerVIPChannel(this.clientConfig.isVipChannelEnabled(), address), request, timeoutMillis);
        assert response != null;
        if (response.getCode() == ResponseCode.SUCCESS) {
            return;
        }

        throw new MQClientException(response.getCode(), response.getRemark());
    }

    public void createPlainAccessConfig(final String addr, final PlainAccessConfig plainAccessConfig,
        final long timeoutMillis)
        throws RemotingException, InterruptedException, MQClientException {
        CreateAccessConfigRequestHeader requestHeader = new CreateAccessConfigRequestHeader();
        requestHeader.setAccessKey(plainAccessConfig.getAccessKey());
        requestHeader.setSecretKey(plainAccessConfig.getSecretKey());
        requestHeader.setAdmin(plainAccessConfig.isAdmin());
        requestHeader.setDefaultGroupPerm(plainAccessConfig.getDefaultGroupPerm());
        requestHeader.setDefaultTopicPerm(plainAccessConfig.getDefaultTopicPerm());
        requestHeader.setWhiteRemoteAddress(plainAccessConfig.getWhiteRemoteAddress());
        requestHeader.setTopicPerms(StringUtils.join(plainAccessConfig.getTopicPerms(), ","));
        requestHeader.setGroupPerms(StringUtils.join(plainAccessConfig.getGroupPerms(), ","));

        RemotingCommand request = RemotingCommand.createRequestCommand(RequestCode.UPDATE_AND_CREATE_ACL_CONFIG, requestHeader);

        RemotingCommand response = this.remotingClient.invokeSync(NetworkUtils.brokerVIPChannel(this.clientConfig.isVipChannelEnabled(), addr),
            request, timeoutMillis);
        assert response != null;
        switch (response.getCode()) {
            case ResponseCode.SUCCESS: {
                return;
            }
            default:
                break;
        }

        throw new MQClientException(response.getCode(), response.getRemark());
    }

    public void deleteAccessConfig(final String addr, final String accessKey, final long timeoutMillis)
        throws RemotingException, InterruptedException, MQClientException {
        DeleteAccessConfigRequestHeader requestHeader = new DeleteAccessConfigRequestHeader();
        requestHeader.setAccessKey(accessKey);

        RemotingCommand request = RemotingCommand.createRequestCommand(RequestCode.DELETE_ACL_CONFIG, requestHeader);

        RemotingCommand response = this.remotingClient.invokeSync(NetworkUtils.brokerVIPChannel(this.clientConfig.isVipChannelEnabled(), addr),
            request, timeoutMillis);
        assert response != null;
        switch (response.getCode()) {
            case ResponseCode.SUCCESS: {
                return;
            }
            default:
                break;
        }

        throw new MQClientException(response.getCode(), response.getRemark());
    }

    public void updateGlobalWhiteAddrsConfig(final String addr, final String globalWhiteAddrs, String aclFileFullPath,
        final long timeoutMillis)
        throws RemotingException, MQBrokerException, InterruptedException, MQClientException {
        UpdateGlobalWhiteAddrsConfigRequestHeader requestHeader = new UpdateGlobalWhiteAddrsConfigRequestHeader();
        requestHeader.setGlobalWhiteAddrs(globalWhiteAddrs);
        requestHeader.setAclFileFullPath(aclFileFullPath);

        RemotingCommand request = RemotingCommand.createRequestCommand(RequestCode.UPDATE_GLOBAL_WHITE_ADDRS_CONFIG, requestHeader);

        RemotingCommand response = this.remotingClient.invokeSync(NetworkUtils.brokerVIPChannel(this.clientConfig.isVipChannelEnabled(), addr),
            request, timeoutMillis);
        assert response != null;
        switch (response.getCode()) {
            case ResponseCode.SUCCESS: {
                return;
            }
            default:
                break;
        }

        throw new MQClientException(response.getCode(), response.getRemark());
    }

    public ClusterAclVersionInfo getBrokerClusterAclInfo(final String addr,
        final long timeoutMillis) throws RemotingCommandException, InterruptedException, RemotingTimeoutException,
        RemotingSendRequestException, RemotingConnectException, MQBrokerException {
        RemotingCommand request = RemotingCommand.createRequestCommand(RequestCode.GET_BROKER_CLUSTER_ACL_INFO, null);

        RemotingCommand response = this.remotingClient.invokeSync(NetworkUtils.brokerVIPChannel(this.clientConfig.isVipChannelEnabled(), addr), request, timeoutMillis);
        assert response != null;
        switch (response.getCode()) {
            case ResponseCode.SUCCESS: {
                GetBrokerAclConfigResponseHeader responseHeader =
                    (GetBrokerAclConfigResponseHeader) response.decodeCommandCustomHeader(GetBrokerAclConfigResponseHeader.class);

                ClusterAclVersionInfo clusterAclVersionInfo = new ClusterAclVersionInfo();
                clusterAclVersionInfo.setClusterName(responseHeader.getClusterName());
                clusterAclVersionInfo.setBrokerName(responseHeader.getBrokerName());
                clusterAclVersionInfo.setBrokerAddr(responseHeader.getBrokerAddr());
                clusterAclVersionInfo.setAclConfigDataVersion(DataVersion.fromJson(responseHeader.getVersion(), DataVersion.class));
                HashMap<String, Object> dataVersionMap = JSON.parseObject(responseHeader.getAllAclFileVersion(), HashMap.class);
                Map<String, DataVersion> allAclConfigDataVersion = new HashMap<>(dataVersionMap.size(), 1);
                for (Map.Entry<String, Object> entry : dataVersionMap.entrySet()) {
                    allAclConfigDataVersion.put(entry.getKey(), DataVersion.fromJson(JSON.toJSONString(entry.getValue()), DataVersion.class));
                }
                clusterAclVersionInfo.setAllAclConfigDataVersion(allAclConfigDataVersion);
                return clusterAclVersionInfo;
            }
            default:
                break;
        }

        throw new MQBrokerException(response.getCode(), response.getRemark(), addr);

    }

    public SendResult sendMessage(
        final String addr,
        final String brokerName,
        final Message msg,
        final SendMessageRequestHeader requestHeader,
        final long timeoutMillis,
        final CommunicationMode communicationMode,
        final SendMessageContext context,
        final DefaultMQProducerImpl producer
    ) throws RemotingException, MQBrokerException, InterruptedException {
        return sendMessage(addr, brokerName, msg, requestHeader, timeoutMillis, communicationMode, null, null, null, 0, context, producer);
    }

    public SendResult sendMessage(
        final String addr,
        final String brokerName,
        final Message msg,
        final SendMessageRequestHeader requestHeader,
        final long timeoutMillis,
        final CommunicationMode communicationMode,
        final SendCallback sendCallback,
        final TopicPublishInfo topicPublishInfo,
        final MQClientInstance instance,
        final int retryTimesWhenSendFailed,
        final SendMessageContext context,
        final DefaultMQProducerImpl producer
    ) throws RemotingException, MQBrokerException, InterruptedException {
        long beginStartTime = System.currentTimeMillis();
        RemotingCommand request = null;
        String msgType = msg.getProperty(MessageConst.PROPERTY_MESSAGE_TYPE);
        boolean isReply = msgType != null && msgType.equals(MQConstants.REPLY_MESSAGE_FLAG);
        if (isReply) {
            if (sendSmartMsg) {
                SendMessageRequestHeaderV2 requestHeaderV2 = SendMessageRequestHeaderV2.createSendMessageRequestHeaderV2(requestHeader);
                request = RemotingCommand.createRequestCommand(RequestCode.SEND_REPLY_MESSAGE_V2, requestHeaderV2);
            } else {
                request = RemotingCommand.createRequestCommand(RequestCode.SEND_REPLY_MESSAGE, requestHeader);
            }
        } else {
            if (sendSmartMsg || msg instanceof MessageBatch) {
                SendMessageRequestHeaderV2 requestHeaderV2 = SendMessageRequestHeaderV2.createSendMessageRequestHeaderV2(requestHeader);
                request = RemotingCommand.createRequestCommand(msg instanceof MessageBatch ? RequestCode.SEND_BATCH_MESSAGE : RequestCode.SEND_MESSAGE_V2, requestHeaderV2);
            } else {
                request = RemotingCommand.createRequestCommand(RequestCode.SEND_MESSAGE, requestHeader);
            }
        }
        request.setBody(msg.getBody());

        switch (communicationMode) {
            case ONEWAY:
                this.remotingClient.invokeOneway(addr, request, timeoutMillis);
                return null;
            case ASYNC:
                final AtomicInteger times = new AtomicInteger();
                long costTimeAsync = System.currentTimeMillis() - beginStartTime;
                if (timeoutMillis < costTimeAsync) {
                    throw new RemotingTooMuchRequestException("sendMessage call timeout");
                }
                this.sendMessageAsync(addr, brokerName, msg, timeoutMillis - costTimeAsync, request, sendCallback, topicPublishInfo, instance,
                    retryTimesWhenSendFailed, times, context, producer);
                return null;
            case SYNC:
                long costTimeSync = System.currentTimeMillis() - beginStartTime;
                if (timeoutMillis < costTimeSync) {
                    throw new RemotingTooMuchRequestException("sendMessage call timeout");
                }
                return this.sendMessageSync(addr, brokerName, msg, timeoutMillis - costTimeSync, request);
            default:
                assert false;
                break;
        }

        return null;
    }

    private SendResult sendMessageSync(
        final String addr,
        final String brokerName,
        final Message msg,
        final long timeoutMillis,
        final RemotingCommand request
    ) throws RemotingException, MQBrokerException, InterruptedException {
        RemotingCommand response = this.remotingClient.invokeSync(addr, request, timeoutMillis);
        assert response != null;
        return this.processSendResponse(brokerName, msg, response, addr);
    }

    void execRpcHooksAfterRequest(ResponseFuture responseFuture) {
        if (this.remotingClient instanceof NettyRemotingClient) {
            NettyRemotingClient remotingClient = (NettyRemotingClient) this.remotingClient;
            RemotingCommand response = responseFuture.getResponseCommand();
            remotingClient.doAfterRpcHooks(RemotingHelper.parseChannelRemoteAddr(responseFuture.getChannel()), responseFuture.getRequestCommand(), response);
        }
    }

    private void sendMessageAsync(
        final String addr,
        final String brokerName,
        final Message msg,
        final long timeoutMillis,
        final RemotingCommand request,
        final SendCallback sendCallback,
        final TopicPublishInfo topicPublishInfo,
        final MQClientInstance instance,
        final int retryTimesWhenSendFailed,
        final AtomicInteger times,
        final SendMessageContext context,
        final DefaultMQProducerImpl producer
    ) {
        final long beginStartTime = System.currentTimeMillis();
        try {
            this.remotingClient.invokeAsync(addr, request, timeoutMillis, new InvokeCallback() {
                @Override
                public void operationComplete(ResponseFuture responseFuture) {

                }

                @Override
                public void operationSucceed(RemotingCommand response) {
                    long cost = System.currentTimeMillis() - beginStartTime;
                    if (null == sendCallback) {
                        try {
                            SendResult sendResult = MQClientAPIImpl.this.processSendResponse(brokerName, msg, response, addr);
                            if (context != null && sendResult != null) {
                                context.setSendResult(sendResult);
                                context.getProducer().executeSendMessageHookAfter(context);
                            }
                        } catch (Throwable e) {
                        }

                        producer.updateFaultItem(brokerName, System.currentTimeMillis() - beginStartTime, false, true);
                        return;
                    }

                    try {
                        SendResult sendResult = MQClientAPIImpl.this.processSendResponse(brokerName, msg, response, addr);
                        assert sendResult != null;
                        if (context != null) {
                            context.setSendResult(sendResult);
                            context.getProducer().executeSendMessageHookAfter(context);
                        }

                        try {
                            sendCallback.onSuccess(sendResult);
                        } catch (Throwable e) {
                        }

                        producer.updateFaultItem(brokerName, System.currentTimeMillis() - beginStartTime, false, true);
                    } catch (Exception e) {
                        producer.updateFaultItem(brokerName, System.currentTimeMillis() - beginStartTime, true, true);
                        onExceptionImpl(brokerName, msg, timeoutMillis - cost, request, sendCallback, topicPublishInfo, instance,
                            retryTimesWhenSendFailed, times, e, context, false, producer);
                    }
                }

                @Override
                public void operationFail(Throwable throwable) {
                    producer.updateFaultItem(brokerName, System.currentTimeMillis() - beginStartTime, true, true);
                    long cost = System.currentTimeMillis() - beginStartTime;
                    if (throwable instanceof RemotingSendRequestException) {
                        MQClientException ex = new MQClientException("send request failed", throwable);
                        onExceptionImpl(brokerName, msg, timeoutMillis - cost, request, sendCallback, topicPublishInfo, instance,
                            retryTimesWhenSendFailed, times, ex, context, true, producer);
                    } else if (throwable instanceof RemotingTimeoutException) {
                        MQClientException ex = new MQClientException("wait response timeout, cost=" + cost, throwable);
                        onExceptionImpl(brokerName, msg, timeoutMillis - cost, request, sendCallback, topicPublishInfo, instance,
                            retryTimesWhenSendFailed, times, ex, context, true, producer);
                    } else {
                        MQClientException ex = new MQClientException("unknown reason", throwable);
                        boolean needRetry = !(throwable instanceof RemotingTooMuchRequestException);
                        onExceptionImpl(brokerName, msg, timeoutMillis - cost, request, sendCallback, topicPublishInfo, instance,
                            retryTimesWhenSendFailed, times, ex, context, needRetry, producer);
                    }
                }
            });
        } catch (Exception ex) {
            long cost = System.currentTimeMillis() - beginStartTime;
            producer.updateFaultItem(brokerName, cost, true, false);
            onExceptionImpl(brokerName, msg, timeoutMillis - cost, request, sendCallback, topicPublishInfo, instance,
                retryTimesWhenSendFailed, times, ex, context, true, producer);
        }
    }

    private void onExceptionImpl(final String brokerName,
        final Message msg,
        final long timeoutMillis,
        final RemotingCommand request,
        final SendCallback sendCallback,
        final TopicPublishInfo topicPublishInfo,
        final MQClientInstance instance,
        final int timesTotal,
        final AtomicInteger curTimes,
        final Exception e,
        final SendMessageContext context,
        final boolean needRetry,
        final DefaultMQProducerImpl producer
    ) {
        int tmp = curTimes.incrementAndGet();
        if (needRetry && tmp <= timesTotal) {
            String retryBrokerName = brokerName;//by default, it will send to the same broker
            if (topicPublishInfo != null) { //select one message queue accordingly, in order to determine which broker to send
                MessageQueue mqChosen = producer.selectOneMessageQueue(topicPublishInfo, brokerName, false);
                retryBrokerName = instance.getBrokerNameFromMessageQueue(mqChosen);
            }
            String addr = instance.findBrokerAddressInPublish(retryBrokerName);
            log.warn("async send msg by retry {} times. topic={}, brokerAddr={}, brokerName={}", tmp, msg.getTopic(), addr,
                retryBrokerName, e);
            request.setOpaque(RemotingCommand.createNewRequestId());
            sendMessageAsync(addr, retryBrokerName, msg, timeoutMillis, request, sendCallback, topicPublishInfo, instance,
                timesTotal, curTimes, context, producer);
        } else {

            if (context != null) {
                context.setException(e);
                context.getProducer().executeSendMessageHookAfter(context);
            }

            try {
                sendCallback.onException(e);
            } catch (Exception ignored) {
            }
        }
    }

    protected SendResult processSendResponse(
        final String brokerName,
        final Message msg,
        final RemotingCommand response,
        final String addr
    ) throws MQBrokerException, RemotingCommandException {
        SendStatus sendStatus;
        switch (response.getCode()) {
            case ResponseCode.FLUSH_DISK_TIMEOUT: {
                sendStatus = SendStatus.FLUSH_DISK_TIMEOUT;
                break;
            }
            case ResponseCode.FLUSH_SLAVE_TIMEOUT: {
                sendStatus = SendStatus.FLUSH_SLAVE_TIMEOUT;
                break;
            }
            case ResponseCode.SLAVE_NOT_AVAILABLE: {
                sendStatus = SendStatus.SLAVE_NOT_AVAILABLE;
                break;
            }
            case ResponseCode.SUCCESS: {
                sendStatus = SendStatus.SEND_OK;
                break;
            }
            default: {
                throw new MQBrokerException(response.getCode(), response.getRemark(), addr);
            }
        }

        SendMessageResponseHeader responseHeader =
            (SendMessageResponseHeader) response.decodeCommandCustomHeader(SendMessageResponseHeader.class);

        //If namespace not null , reset Topic without namespace.
        String topic = msg.getTopic();
        if (StringUtils.isNotEmpty(this.clientConfig.getNamespace())) {
            topic = NamespaceUtil.withoutNamespace(topic, this.clientConfig.getNamespace());
        }

        MessageQueue messageQueue = new MessageQueue(topic, brokerName, responseHeader.getQueueId());

        String uniqMsgId = MessageClientIDSetter.getUniqID(msg);
        if (msg instanceof MessageBatch && responseHeader.getBatchUniqId() == null) {
            // This means it is not an inner batch
            StringBuilder sb = new StringBuilder();
            for (Message message : (MessageBatch) msg) {
                sb.append(sb.length() == 0 ? "" : ",").append(MessageClientIDSetter.getUniqID(message));
            }
            uniqMsgId = sb.toString();
        }
        SendResult sendResult = new SendResult(sendStatus,
            uniqMsgId,
            responseHeader.getMsgId(), messageQueue, responseHeader.getQueueOffset());
        sendResult.setTransactionId(responseHeader.getTransactionId());
        String regionId = response.getExtFields().get(MessageConst.PROPERTY_MSG_REGION);
        if (regionId == null || regionId.isEmpty()) {
            regionId = MQConstants.DEFAULT_TRACE_REGION_ID;
        }
        sendResult.setRegionId(regionId);
        String traceOn = response.getExtFields().get(MessageConst.PROPERTY_TRACE_SWITCH);
        sendResult.setTraceOn(!Boolean.FALSE.toString().equals(traceOn));
        return sendResult;
    }

    public PullResult pullMessage(
        final String addr,
        final PullMessageRequestHeader requestHeader,
        final long timeoutMillis,
        final CommunicationMode communicationMode,
        final PullCallback pullCallback
    ) throws RemotingException, MQBrokerException, InterruptedException {
        RemotingCommand request;
        if (PullSysFlag.hasLitePullFlag(requestHeader.getSysFlag())) {
            request = RemotingCommand.createRequestCommand(RequestCode.LITE_PULL_MESSAGE, requestHeader);
        } else {
            request = RemotingCommand.createRequestCommand(RequestCode.PULL_MESSAGE, requestHeader);
        }

        switch (communicationMode) {
            case ONEWAY:
                assert false;
                return null;
            case ASYNC:
                this.pullMessageAsync(addr, request, timeoutMillis, pullCallback);
                return null;
            case SYNC:
                return this.pullMessageSync(addr, request, timeoutMillis);
            default:
                assert false;
                break;
        }

        return null;
    }

    public void popMessageAsync(
        final String brokerName, final String addr, final PopMessageRequestHeader requestHeader,
        final long timeoutMillis, final PopCallback popCallback
    ) throws RemotingException, InterruptedException {
        final RemotingCommand request = RemotingCommand.createRequestCommand(RequestCode.POP_MESSAGE, requestHeader);
        this.remotingClient.invokeAsync(addr, request, timeoutMillis, new InvokeCallback() {
            @Override
            public void operationComplete(ResponseFuture responseFuture) {

            }

            @Override
            public void operationSucceed(RemotingCommand response) {
                try {
                    PopResult popResult = MQClientAPIImpl.this.processPopResponse(brokerName, response, requestHeader.getTopic(), requestHeader);
                    popCallback.onSuccess(popResult);
                } catch (Exception e) {
                    popCallback.onException(e);
                }
            }
            @Override
            public void operationFail(Throwable throwable) {
                popCallback.onException(throwable);
            }
        });
    }

    public void ackMessageAsync(
        final String addr,
        final long timeOut,
        final AckCallback ackCallback,
        final AckMessageRequestHeader requestHeader
    ) throws RemotingException, MQBrokerException, InterruptedException {
        ackMessageAsync(addr, timeOut, ackCallback, requestHeader, null);
    }

    public void batchAckMessageAsync(
        final String addr,
        final long timeOut,
        final AckCallback ackCallback,
        final String topic,
        final String consumerGroup,
        final List<String> extraInfoList
    ) throws RemotingException, MQBrokerException, InterruptedException {
        String brokerName = null;
        Map<String, BatchAck> batchAckMap = new HashMap<>();
        for (String extraInfo : extraInfoList) {
            String[] extraInfoData = ExtraInfoUtil.split(extraInfo);
            if (brokerName == null) {
                brokerName = ExtraInfoUtil.getBrokerName(extraInfoData);
            }
            String mergeKey = ExtraInfoUtil.getRetry(extraInfoData) + "@" +
                ExtraInfoUtil.getQueueId(extraInfoData) + "@" +
                ExtraInfoUtil.getCkQueueOffset(extraInfoData) + "@" +
                ExtraInfoUtil.getPopTime(extraInfoData);
            BatchAck bAck = batchAckMap.computeIfAbsent(mergeKey, k -> {
                BatchAck newBatchAck = new BatchAck();
                newBatchAck.setConsumerGroup(consumerGroup);
                newBatchAck.setTopic(topic);
                newBatchAck.setRetry(ExtraInfoUtil.getRetry(extraInfoData));
                newBatchAck.setStartOffset(ExtraInfoUtil.getCkQueueOffset(extraInfoData));
                newBatchAck.setQueueId(ExtraInfoUtil.getQueueId(extraInfoData));
                newBatchAck.setReviveQueueId(ExtraInfoUtil.getReviveQid(extraInfoData));
                newBatchAck.setPopTime(ExtraInfoUtil.getPopTime(extraInfoData));
                newBatchAck.setInvisibleTime(ExtraInfoUtil.getInvisibleTime(extraInfoData));
                newBatchAck.setBitSet(new BitSet());
                return newBatchAck;
            });
            bAck.getBitSet().set((int) (ExtraInfoUtil.getQueueOffset(extraInfoData) - ExtraInfoUtil.getCkQueueOffset(extraInfoData)));
        }

        BatchAckMessageRequestBody requestBody = new BatchAckMessageRequestBody();
        requestBody.setBrokerName(brokerName);
        requestBody.setAcks(new ArrayList<>(batchAckMap.values()));
        batchAckMessageAsync(addr, timeOut, ackCallback, requestBody);
    }

    public void batchAckMessageAsync(
        final String addr,
        final long timeOut,
        final AckCallback ackCallback,
        final BatchAckMessageRequestBody requestBody
    ) throws RemotingException, MQBrokerException, InterruptedException {
        ackMessageAsync(addr, timeOut, ackCallback, null, requestBody);
    }

    protected void ackMessageAsync(
        final String addr,
        final long timeOut,
        final AckCallback ackCallback,
        final AckMessageRequestHeader requestHeader,
        final BatchAckMessageRequestBody requestBody
    ) throws RemotingException, MQBrokerException, InterruptedException {
        RemotingCommand request;
        if (requestHeader != null) {
            request = RemotingCommand.createRequestCommand(RequestCode.ACK_MESSAGE, requestHeader);
        } else {
            request = RemotingCommand.createRequestCommand(RequestCode.BATCH_ACK_MESSAGE, null);
            if (requestBody != null) {
                request.setBody(requestBody.encode());
            }
        }
        this.remotingClient.invokeAsync(addr, request, timeOut, new InvokeCallback() {
            @Override
            public void operationComplete(ResponseFuture responseFuture) {

            }

            @Override
            public void operationSucceed(RemotingCommand response) {
                AckResult ackResult = new AckResult();
                if (ResponseCode.SUCCESS == response.getCode()) {
                    ackResult.setStatus(AckStatus.OK);
                } else {
                    ackResult.setStatus(AckStatus.NO_EXIST);
                }
                ackCallback.onSuccess(ackResult);
            }

            @Override
            public void operationFail(Throwable throwable) {
                ackCallback.onException(throwable);
            }
        });
    }

    public void changeInvisibleTimeAsync(//
        final String brokerName,
        final String addr, //
        final ChangeInvisibleTimeRequestHeader requestHeader,//
        final long timeoutMillis,
        final AckCallback ackCallback
    ) throws RemotingException, MQBrokerException, InterruptedException {
        final RemotingCommand request = RemotingCommand.createRequestCommand(RequestCode.CHANGE_MESSAGE_INVISIBLETIME, requestHeader);
        this.remotingClient.invokeAsync(addr, request, timeoutMillis, new InvokeCallback() {
            @Override
            public void operationComplete(ResponseFuture responseFuture) {

            }

            @Override
            public void operationSucceed(RemotingCommand response) {
                try {
                    ChangeInvisibleTimeResponseHeader responseHeader = (ChangeInvisibleTimeResponseHeader) response.decodeCommandCustomHeader(ChangeInvisibleTimeResponseHeader.class);
                    AckResult ackResult = new AckResult();
                    if (ResponseCode.SUCCESS == response.getCode()) {
                        ackResult.setStatus(AckStatus.OK);
                        ackResult.setPopTime(responseHeader.getPopTime());
                        ackResult.setExtraInfo(ExtraInfoUtil
                            .buildExtraInfo(requestHeader.getOffset(), responseHeader.getPopTime(), responseHeader.getInvisibleTime(),
                                responseHeader.getReviveQid(), requestHeader.getTopic(), brokerName, requestHeader.getQueueId()) + MessageConst.KEY_SEPARATOR
                            + requestHeader.getOffset());
                    } else {
                        ackResult.setStatus(AckStatus.NO_EXIST);
                    }
                    ackCallback.onSuccess(ackResult);
                } catch (Exception e) {
                    ackCallback.onException(e);
                }
            }

            @Override
            public void operationFail(Throwable throwable) {
                ackCallback.onException(throwable);
            }
        });
    }

    private void pullMessageAsync(
        final String addr,
        final RemotingCommand request,
        final long timeoutMillis,
        final PullCallback pullCallback
    ) throws RemotingException, InterruptedException {
        this.remotingClient.invokeAsync(addr, request, timeoutMillis, new InvokeCallback() {
            @Override
            public void operationComplete(ResponseFuture responseFuture) {

            }

            @Override
            public void operationSucceed(RemotingCommand response) {
                try {
                    PullResult pullResult = MQClientAPIImpl.this.processPullResponse(response, addr);
                    pullCallback.onSuccess(pullResult);
                } catch (Exception e) {
                    pullCallback.onException(e);
                }
            }

            @Override
            public void operationFail(Throwable throwable) {
                pullCallback.onException(throwable);
            }
        });
    }

    private PullResult pullMessageSync(
        final String addr,
        final RemotingCommand request,
        final long timeoutMillis
    ) throws RemotingException, InterruptedException, MQBrokerException {
        RemotingCommand response = this.remotingClient.invokeSync(addr, request, timeoutMillis);
        assert response != null;
        return this.processPullResponse(response, addr);
    }

    private PullResult processPullResponse(
        final RemotingCommand response,
        final String addr) throws MQBrokerException, RemotingCommandException {
        PullStatus pullStatus = PullStatus.NO_NEW_MSG;
        switch (response.getCode()) {
            case ResponseCode.SUCCESS:
                pullStatus = PullStatus.FOUND;
                break;
            case ResponseCode.PULL_NOT_FOUND:
                pullStatus = PullStatus.NO_NEW_MSG;
                break;
            case ResponseCode.PULL_RETRY_IMMEDIATELY:
                pullStatus = PullStatus.NO_MATCHED_MSG;
                break;
            case ResponseCode.PULL_OFFSET_MOVED:
                pullStatus = PullStatus.OFFSET_ILLEGAL;
                break;

            default:
                throw new MQBrokerException(response.getCode(), response.getRemark(), addr);
        }

        PullMessageResponseHeader responseHeader =
            (PullMessageResponseHeader) response.decodeCommandCustomHeader(PullMessageResponseHeader.class);

        return new PullResultExt(pullStatus, responseHeader.getNextBeginOffset(), responseHeader.getMinOffset(),
            responseHeader.getMaxOffset(), null, responseHeader.getSuggestWhichBrokerId(), response.getBody(), responseHeader.getOffsetDelta());
    }

    private PopResult processPopResponse(final String brokerName, final RemotingCommand response, String topic,
        CommandCustomHeader requestHeader) throws MQBrokerException, RemotingCommandException {
        PopStatus popStatus = PopStatus.NO_NEW_MSG;
        List<MessageExt> msgFoundList = null;
        switch (response.getCode()) {
            case ResponseCode.SUCCESS:
                popStatus = PopStatus.FOUND;
                ByteBuffer byteBuffer = ByteBuffer.wrap(response.getBody());
                msgFoundList = MessageDecoder.decodesBatch(
                    byteBuffer,
                    clientConfig.isDecodeReadBody(),
                    clientConfig.isDecodeDecompressBody(),
                    true);
                break;
            case ResponseCode.POLLING_FULL:
                popStatus = PopStatus.POLLING_FULL;
                break;
            case ResponseCode.POLLING_TIMEOUT:
                popStatus = PopStatus.POLLING_NOT_FOUND;
                break;
            case ResponseCode.PULL_NOT_FOUND:
                popStatus = PopStatus.POLLING_NOT_FOUND;
                break;
            default:
                throw new MQBrokerException(response.getCode(), response.getRemark());
        }

        PopResult popResult = new PopResult(popStatus, msgFoundList);
        PopMessageResponseHeader responseHeader = (PopMessageResponseHeader) response.decodeCommandCustomHeader(PopMessageResponseHeader.class);
        popResult.setRestNum(responseHeader.getRestNum());
        if (popStatus != PopStatus.FOUND) {
            return popResult;
        }
        // it is a pop command if pop time greater than 0, we should set the check point info to extraInfo field
        Map<String, Long> startOffsetInfo = null;
        Map<String, List<Long>> msgOffsetInfo = null;
        Map<String, Integer> orderCountInfo = null;
        if (requestHeader instanceof PopMessageRequestHeader) {
            popResult.setInvisibleTime(responseHeader.getInvisibleTime());
            popResult.setPopTime(responseHeader.getPopTime());
            startOffsetInfo = ExtraInfoUtil.parseStartOffsetInfo(responseHeader.getStartOffsetInfo());
            msgOffsetInfo = ExtraInfoUtil.parseMsgOffsetInfo(responseHeader.getMsgOffsetInfo());
            orderCountInfo = ExtraInfoUtil.parseOrderCountInfo(responseHeader.getOrderCountInfo());
        }
        Map<String/*topicMark@queueId*/, List<Long>/*msg queueOffset*/> sortMap
            = buildQueueOffsetSortedMap(topic, msgFoundList);
        Map<String, String> map = new HashMap<>(5);
        for (MessageExt messageExt : msgFoundList) {
            if (requestHeader instanceof PopMessageRequestHeader) {
                if (startOffsetInfo == null) {
                    // we should set the check point info to extraInfo field , if the command is popMsg
                    // find pop ck offset
                    String key = messageExt.getTopic() + messageExt.getQueueId();
                    if (!map.containsKey(messageExt.getTopic() + messageExt.getQueueId())) {
                        map.put(key, ExtraInfoUtil.buildExtraInfo(messageExt.getQueueOffset(), responseHeader.getPopTime(), responseHeader.getInvisibleTime(), responseHeader.getReviveQid(),
                            messageExt.getTopic(), brokerName, messageExt.getQueueId()));

                    }
                    messageExt.getProperties().put(MessageConst.PROPERTY_POP_CK, map.get(key) + MessageConst.KEY_SEPARATOR + messageExt.getQueueOffset());
                } else {
                    if (messageExt.getProperty(MessageConst.PROPERTY_POP_CK) == null) {
                        final String queueIdKey;
                        final String queueOffsetKey;
                        final int index;
                        final Long msgQueueOffset;
                        if (MQConstants.isLmq(topic) && messageExt.getReconsumeTimes() == 0 && StringUtils.isNotEmpty(
                            messageExt.getProperty(MessageConst.PROPERTY_INNER_MULTI_DISPATCH))) {
<<<<<<< HEAD
                            // process LMQ, LMQ topic has only 1 queue, which queue id is 0
                            queueIdKey = ExtraInfoUtil.getStartOffsetInfoMapKey(topic, MQConstants.LMQ_QUEUE_ID);
                            queueOffsetKey = ExtraInfoUtil.getQueueOffsetMapKey(topic, MQConstants.LMQ_QUEUE_ID, Long.parseLong(
                                messageExt.getProperty(MessageConst.PROPERTY_INNER_MULTI_QUEUE_OFFSET)));
                            index = sortMap.get(queueIdKey).indexOf(
                                Long.parseLong(messageExt.getProperty(MessageConst.PROPERTY_INNER_MULTI_QUEUE_OFFSET)));
=======
                            // process LMQ
                            String[] queues = messageExt.getProperty(MessageConst.PROPERTY_INNER_MULTI_DISPATCH)
                                .split(MixAll.LMQ_DISPATCH_SEPARATOR);
                            String[] queueOffsets = messageExt.getProperty(MessageConst.PROPERTY_INNER_MULTI_QUEUE_OFFSET)
                                .split(MixAll.LMQ_DISPATCH_SEPARATOR);
                            long offset = Long.parseLong(queueOffsets[ArrayUtils.indexOf(queues, topic)]);
                            // LMQ topic has only 1 queue, which queue id is 0
                            queueIdKey = ExtraInfoUtil.getStartOffsetInfoMapKey(topic, MixAll.LMQ_QUEUE_ID);
                            queueOffsetKey = ExtraInfoUtil.getQueueOffsetMapKey(topic, MixAll.LMQ_QUEUE_ID, offset);
                            index = sortMap.get(queueIdKey).indexOf(offset);
>>>>>>> a8779c0d
                            msgQueueOffset = msgOffsetInfo.get(queueIdKey).get(index);
                            if (msgQueueOffset != offset) {
                                log.warn("Queue offset[{}] of msg is strange, not equal to the stored in msg, {}",
                                    msgQueueOffset, messageExt);
                            }
                            messageExt.getProperties().put(MessageConst.PROPERTY_POP_CK,
                                ExtraInfoUtil.buildExtraInfo(startOffsetInfo.get(queueIdKey), responseHeader.getPopTime(), responseHeader.getInvisibleTime(),
                                    responseHeader.getReviveQid(), topic, brokerName, 0, msgQueueOffset)
                            );
                        } else {
                            queueIdKey = ExtraInfoUtil.getStartOffsetInfoMapKey(messageExt.getTopic(), messageExt.getQueueId());
                            queueOffsetKey = ExtraInfoUtil.getQueueOffsetMapKey(messageExt.getTopic(), messageExt.getQueueId(), messageExt.getQueueOffset());
                            index = sortMap.get(queueIdKey).indexOf(messageExt.getQueueOffset());
                            msgQueueOffset = msgOffsetInfo.get(queueIdKey).get(index);
                            if (msgQueueOffset != messageExt.getQueueOffset()) {
                                log.warn("Queue offset[{}] of msg is strange, not equal to the stored in msg, {}", msgQueueOffset, messageExt);
                            }
                            messageExt.getProperties().put(MessageConst.PROPERTY_POP_CK,
                                ExtraInfoUtil.buildExtraInfo(startOffsetInfo.get(queueIdKey), responseHeader.getPopTime(), responseHeader.getInvisibleTime(),
                                    responseHeader.getReviveQid(), messageExt.getTopic(), brokerName, messageExt.getQueueId(), msgQueueOffset)
                            );
                        }
                        if (((PopMessageRequestHeader) requestHeader).isOrder() && orderCountInfo != null) {
                            Integer count = orderCountInfo.get(queueOffsetKey);
                            if (count == null) {
                                count = orderCountInfo.get(queueIdKey);
                            }
                            if (count != null && count > 0) {
                                messageExt.setReconsumeTimes(count);
                            }
                        }
                    }
                }
                messageExt.getProperties().computeIfAbsent(
                    MessageConst.PROPERTY_FIRST_POP_TIME, k -> String.valueOf(responseHeader.getPopTime()));
            }
            messageExt.setBrokerName(brokerName);
            messageExt.setTopic(NamespaceUtil.withoutNamespace(topic, this.clientConfig.getNamespace()));
        }
        return popResult;
    }

    /**
     * Build queue offset sorted map
     *
     * @param topic pop consumer topic
     * @param msgFoundList popped message list
     * @return sorted map, key is topicMark@queueId, value is sorted msg queueOffset list
     */
    private static Map<String, List<Long>> buildQueueOffsetSortedMap(String topic, List<MessageExt> msgFoundList) {
        Map<String/*topicMark@queueId*/, List<Long>/*msg queueOffset*/> sortMap = new HashMap<>(16);
        for (MessageExt messageExt : msgFoundList) {
            final String key;
            if (MQConstants.isLmq(topic) && messageExt.getReconsumeTimes() == 0
                && StringUtils.isNotEmpty(messageExt.getProperty(MessageConst.PROPERTY_INNER_MULTI_DISPATCH))) {
                // process LMQ
                String[] queues = messageExt.getProperty(MessageConst.PROPERTY_INNER_MULTI_DISPATCH)
                    .split(MixAll.LMQ_DISPATCH_SEPARATOR);
                String[] queueOffsets = messageExt.getProperty(MessageConst.PROPERTY_INNER_MULTI_QUEUE_OFFSET)
                    .split(MixAll.LMQ_DISPATCH_SEPARATOR);
                // LMQ topic has only 1 queue, which queue id is 0
                key = ExtraInfoUtil.getStartOffsetInfoMapKey(topic, MixAll.LMQ_QUEUE_ID);
                sortMap.putIfAbsent(key, new ArrayList<>(4));
                sortMap.get(key).add(Long.parseLong(queueOffsets[ArrayUtils.indexOf(queues, topic)]));
                continue;
            }
            // Value of POP_CK is used to determine whether it is a pop retry,
            // cause topic could be rewritten by broker.
            key = ExtraInfoUtil.getStartOffsetInfoMapKey(messageExt.getTopic(),
                messageExt.getProperty(MessageConst.PROPERTY_POP_CK), messageExt.getQueueId());
            if (!sortMap.containsKey(key)) {
                sortMap.put(key, new ArrayList<>(4));
            }
            sortMap.get(key).add(messageExt.getQueueOffset());
        }
        return sortMap;
    }

    public MessageExt viewMessage(final String addr, final String topic, final long phyoffset, final long timeoutMillis)
        throws RemotingException, MQBrokerException, InterruptedException {
        ViewMessageRequestHeader requestHeader = new ViewMessageRequestHeader();
        requestHeader.setTopic(topic);
        requestHeader.setOffset(phyoffset);
        RemotingCommand request = RemotingCommand.createRequestCommand(RequestCode.VIEW_MESSAGE_BY_ID, requestHeader);

        RemotingCommand response = this.remotingClient.invokeSync(NetworkUtils.brokerVIPChannel(this.clientConfig.isVipChannelEnabled(), addr),
            request, timeoutMillis);
        assert response != null;
        switch (response.getCode()) {
            case ResponseCode.SUCCESS: {
                ByteBuffer byteBuffer = ByteBuffer.wrap(response.getBody());
                MessageExt messageExt = MessageDecoder.clientDecode(byteBuffer, true);
                //If namespace not null , reset Topic without namespace.
                if (StringUtils.isNotEmpty(this.clientConfig.getNamespace())) {
                    messageExt.setTopic(NamespaceUtil.withoutNamespace(messageExt.getTopic(), this.clientConfig.getNamespace()));
                }
                return messageExt;
            }
            default:
                break;
        }

        throw new MQBrokerException(response.getCode(), response.getRemark(), addr);
    }

    @Deprecated
    public long searchOffset(final String addr, final String topic, final int queueId, final long timestamp,
        final long timeoutMillis)
        throws RemotingException, MQBrokerException, InterruptedException {
        SearchOffsetRequestHeader requestHeader = new SearchOffsetRequestHeader();
        requestHeader.setTopic(topic);
        requestHeader.setQueueId(queueId);
        requestHeader.setTimestamp(timestamp);
        RemotingCommand request = RemotingCommand.createRequestCommand(RequestCode.SEARCH_OFFSET_BY_TIMESTAMP, requestHeader);

        RemotingCommand response = this.remotingClient.invokeSync(NetworkUtils.brokerVIPChannel(this.clientConfig.isVipChannelEnabled(), addr),
            request, timeoutMillis);
        assert response != null;
        switch (response.getCode()) {
            case ResponseCode.SUCCESS: {
                SearchOffsetResponseHeader responseHeader =
                    (SearchOffsetResponseHeader) response.decodeCommandCustomHeader(SearchOffsetResponseHeader.class);
                return responseHeader.getOffset();
            }
            default:
                break;
        }

        throw new MQBrokerException(response.getCode(), response.getRemark(), addr);
    }

    public long searchOffset(final String addr, final MessageQueue messageQueue, final long timestamp,
        final long timeoutMillis)
        throws RemotingException, MQBrokerException, InterruptedException {
        // default return lower boundary offset when there are more than one offsets.
        return searchOffset(addr, messageQueue, timestamp, BoundaryType.LOWER, timeoutMillis);
    }

    public long searchOffset(final String addr, final MessageQueue messageQueue, final long timestamp,
        final BoundaryType boundaryType, final long timeoutMillis)
        throws RemotingException, MQBrokerException, InterruptedException {
        SearchOffsetRequestHeader requestHeader = new SearchOffsetRequestHeader();
        requestHeader.setTopic(messageQueue.getTopic());
        requestHeader.setQueueId(messageQueue.getQueueId());
        requestHeader.setBrokerName(messageQueue.getBrokerName());
        requestHeader.setTimestamp(timestamp);
        requestHeader.setBoundaryType(boundaryType);
        RemotingCommand request = RemotingCommand.createRequestCommand(RequestCode.SEARCH_OFFSET_BY_TIMESTAMP, requestHeader);
        RemotingCommand response = this.remotingClient.invokeSync(NetworkUtils.brokerVIPChannel(this.clientConfig.isVipChannelEnabled(), addr),
            request, timeoutMillis);
        assert response != null;
        switch (response.getCode()) {
            case ResponseCode.SUCCESS: {
                SearchOffsetResponseHeader responseHeader =
                    (SearchOffsetResponseHeader) response.decodeCommandCustomHeader(SearchOffsetResponseHeader.class);
                return responseHeader.getOffset();
            }
            default:
                break;
        }

        throw new MQBrokerException(response.getCode(), response.getRemark(), addr);
    }

    public long getMaxOffset(final String addr, final MessageQueue messageQueue, final long timeoutMillis)
        throws RemotingException, MQBrokerException, InterruptedException {
        GetMaxOffsetRequestHeader requestHeader = new GetMaxOffsetRequestHeader();
        requestHeader.setTopic(messageQueue.getTopic());
        requestHeader.setQueueId(messageQueue.getQueueId());
        requestHeader.setBrokerName(messageQueue.getBrokerName());
        RemotingCommand request = RemotingCommand.createRequestCommand(RequestCode.GET_MAX_OFFSET, requestHeader);

        RemotingCommand response = this.remotingClient.invokeSync(NetworkUtils.brokerVIPChannel(this.clientConfig.isVipChannelEnabled(), addr),
            request, timeoutMillis);
        assert response != null;
        switch (response.getCode()) {
            case ResponseCode.SUCCESS: {
                GetMaxOffsetResponseHeader responseHeader =
                    (GetMaxOffsetResponseHeader) response.decodeCommandCustomHeader(GetMaxOffsetResponseHeader.class);

                return responseHeader.getOffset();
            }
            default:
                break;
        }

        throw new MQBrokerException(response.getCode(), response.getRemark(), addr);
    }

    public List<String> getConsumerIdListByGroup(
        final String addr,
        final String consumerGroup,
        final long timeoutMillis) throws RemotingConnectException, RemotingSendRequestException, RemotingTimeoutException,
        MQBrokerException, InterruptedException {
        GetConsumerListByGroupRequestHeader requestHeader = new GetConsumerListByGroupRequestHeader();
        requestHeader.setConsumerGroup(consumerGroup);
        RemotingCommand request = RemotingCommand.createRequestCommand(RequestCode.GET_CONSUMER_LIST_BY_GROUP, requestHeader);

        RemotingCommand response = this.remotingClient.invokeSync(NetworkUtils.brokerVIPChannel(this.clientConfig.isVipChannelEnabled(), addr),
            request, timeoutMillis);
        assert response != null;
        switch (response.getCode()) {
            case ResponseCode.SUCCESS: {
                if (response.getBody() != null) {
                    GetConsumerListByGroupResponseBody body =
                        GetConsumerListByGroupResponseBody.decode(response.getBody(), GetConsumerListByGroupResponseBody.class);
                    return body.getConsumerIdList();
                }
            }
            default:
                break;
        }

        throw new MQBrokerException(response.getCode(), response.getRemark(), addr);
    }

    public long getMinOffset(final String addr, final MessageQueue messageQueue, final long timeoutMillis)
        throws RemotingException, MQBrokerException, InterruptedException {
        GetMinOffsetRequestHeader requestHeader = new GetMinOffsetRequestHeader();
        requestHeader.setTopic(messageQueue.getTopic());
        requestHeader.setQueueId(messageQueue.getQueueId());
        requestHeader.setBrokerName(messageQueue.getBrokerName());
        RemotingCommand request = RemotingCommand.createRequestCommand(RequestCode.GET_MIN_OFFSET, requestHeader);

        RemotingCommand response = this.remotingClient.invokeSync(NetworkUtils.brokerVIPChannel(this.clientConfig.isVipChannelEnabled(), addr),
            request, timeoutMillis);
        assert response != null;
        switch (response.getCode()) {
            case ResponseCode.SUCCESS: {
                GetMinOffsetResponseHeader responseHeader =
                    (GetMinOffsetResponseHeader) response.decodeCommandCustomHeader(GetMinOffsetResponseHeader.class);

                return responseHeader.getOffset();
            }
            default:
                break;
        }

        throw new MQBrokerException(response.getCode(), response.getRemark(), addr);
    }

    public long getEarliestMsgStoretime(final String addr, final MessageQueue mq, final long timeoutMillis)
        throws RemotingException, MQBrokerException, InterruptedException {
        GetEarliestMsgStoretimeRequestHeader requestHeader = new GetEarliestMsgStoretimeRequestHeader();
        requestHeader.setTopic(mq.getTopic());
        requestHeader.setQueueId(mq.getQueueId());
        requestHeader.setBrokerName(mq.getBrokerName());
        RemotingCommand request = RemotingCommand.createRequestCommand(RequestCode.GET_EARLIEST_MSG_STORETIME, requestHeader);

        RemotingCommand response = this.remotingClient.invokeSync(NetworkUtils.brokerVIPChannel(this.clientConfig.isVipChannelEnabled(), addr),
            request, timeoutMillis);
        assert response != null;
        switch (response.getCode()) {
            case ResponseCode.SUCCESS: {
                GetEarliestMsgStoretimeResponseHeader responseHeader =
                    (GetEarliestMsgStoretimeResponseHeader) response.decodeCommandCustomHeader(GetEarliestMsgStoretimeResponseHeader.class);

                return responseHeader.getTimestamp();
            }
            default:
                break;
        }

        throw new MQBrokerException(response.getCode(), response.getRemark(), addr);
    }

    public long queryConsumerOffset(
        final String addr,
        final QueryConsumerOffsetRequestHeader requestHeader,
        final long timeoutMillis
    ) throws RemotingException, MQBrokerException, InterruptedException {
        RemotingCommand request = RemotingCommand.createRequestCommand(RequestCode.QUERY_CONSUMER_OFFSET, requestHeader);

        RemotingCommand response = this.remotingClient.invokeSync(NetworkUtils.brokerVIPChannel(this.clientConfig.isVipChannelEnabled(), addr),
            request, timeoutMillis);
        assert response != null;
        switch (response.getCode()) {
            case ResponseCode.SUCCESS: {
                QueryConsumerOffsetResponseHeader responseHeader =
                    (QueryConsumerOffsetResponseHeader) response.decodeCommandCustomHeader(QueryConsumerOffsetResponseHeader.class);
                return responseHeader.getOffset();
            }
            case ResponseCode.QUERY_NOT_FOUND: {
                throw new OffsetNotFoundException(response.getCode(), response.getRemark(), addr);
            }
            default:
                break;
        }

        throw new MQBrokerException(response.getCode(), response.getRemark(), addr);
    }

    public void updateConsumerOffset(
        final String addr,
        final UpdateConsumerOffsetRequestHeader requestHeader,
        final long timeoutMillis
    ) throws RemotingException, MQBrokerException, InterruptedException {
        RemotingCommand request = RemotingCommand.createRequestCommand(RequestCode.UPDATE_CONSUMER_OFFSET, requestHeader);

        RemotingCommand response = this.remotingClient.invokeSync(NetworkUtils.brokerVIPChannel(this.clientConfig.isVipChannelEnabled(), addr),
            request, timeoutMillis);
        assert response != null;
        switch (response.getCode()) {
            case ResponseCode.SUCCESS: {
                return;
            }
            default:
                break;
        }

        throw new MQBrokerException(response.getCode(), response.getRemark(), addr);
    }

    public void updateConsumerOffsetOneway(
        final String addr,
        final UpdateConsumerOffsetRequestHeader requestHeader,
        final long timeoutMillis
    ) throws RemotingConnectException, RemotingTooMuchRequestException, RemotingTimeoutException, RemotingSendRequestException,
        InterruptedException {
        RemotingCommand request = RemotingCommand.createRequestCommand(RequestCode.UPDATE_CONSUMER_OFFSET, requestHeader);

        this.remotingClient.invokeOneway(NetworkUtils.brokerVIPChannel(this.clientConfig.isVipChannelEnabled(), addr), request, timeoutMillis);
    }

    public int sendHeartbeat(
        final String addr,
        final HeartbeatData heartbeatData,
        final long timeoutMillis
    ) throws RemotingException, MQBrokerException, InterruptedException {
        RemotingCommand request = RemotingCommand.createRequestCommand(RequestCode.HEART_BEAT, new HeartbeatRequestHeader());
        request.setLanguage(clientConfig.getLanguage());
        request.setBody(heartbeatData.encode());
        RemotingCommand response = this.remotingClient.invokeSync(addr, request, timeoutMillis);
        assert response != null;
        switch (response.getCode()) {
            case ResponseCode.SUCCESS: {
                return response.getVersion();
            }
            default:
                break;
        }

        throw new MQBrokerException(response.getCode(), response.getRemark(), addr);
    }

    public HeartbeatV2Result sendHeartbeatV2(
        final String addr,
        final HeartbeatData heartbeatData,
        final long timeoutMillis
    ) throws RemotingException, MQBrokerException, InterruptedException {
        RemotingCommand request = RemotingCommand.createRequestCommand(RequestCode.HEART_BEAT, new HeartbeatRequestHeader());
        request.setLanguage(clientConfig.getLanguage());
        request.setBody(heartbeatData.encode());
        RemotingCommand response = this.remotingClient.invokeSync(addr, request, timeoutMillis);
        assert response != null;
        switch (response.getCode()) {
            case ResponseCode.SUCCESS: {
                if (response.getExtFields() != null) {
                    return new HeartbeatV2Result(response.getVersion(), Boolean.parseBoolean(response.getExtFields().get(MQConstants.IS_SUB_CHANGE)), Boolean.parseBoolean(response.getExtFields().get(MQConstants.IS_SUPPORT_HEART_BEAT_V2)));
                }
                return new HeartbeatV2Result(response.getVersion(), false, false);
            }
            default:
                break;
        }

        throw new MQBrokerException(response.getCode(), response.getRemark());
    }

    public void unregisterClient(
        final String addr,
        final String clientID,
        final String producerGroup,
        final String consumerGroup,
        final long timeoutMillis
    ) throws RemotingException, MQBrokerException, InterruptedException {
        final UnregisterClientRequestHeader requestHeader = new UnregisterClientRequestHeader();
        requestHeader.setClientID(clientID);
        requestHeader.setProducerGroup(producerGroup);
        requestHeader.setConsumerGroup(consumerGroup);
        RemotingCommand request = RemotingCommand.createRequestCommand(RequestCode.UNREGISTER_CLIENT, requestHeader);

        RemotingCommand response = this.remotingClient.invokeSync(addr, request, timeoutMillis);
        assert response != null;
        switch (response.getCode()) {
            case ResponseCode.SUCCESS: {
                return;
            }
            default:
                break;
        }

        throw new MQBrokerException(response.getCode(), response.getRemark(), addr);
    }

    public void endTransactionOneway(
        final String addr,
        final EndTransactionRequestHeader requestHeader,
        final String remark,
        final long timeoutMillis
    ) throws RemotingException, InterruptedException {
        RemotingCommand request = RemotingCommand.createRequestCommand(RequestCode.END_TRANSACTION, requestHeader);

        request.setRemark(remark);
        this.remotingClient.invokeOneway(addr, request, timeoutMillis);
    }

    public void queryMessage(
        final String addr,
        final QueryMessageRequestHeader requestHeader,
        final long timeoutMillis,
        final InvokeCallback invokeCallback,
        final Boolean isUniqueKey
    ) throws RemotingException, MQBrokerException, InterruptedException {
        RemotingCommand request = RemotingCommand.createRequestCommand(RequestCode.QUERY_MESSAGE, requestHeader);
<<<<<<< HEAD
        request.addExtField(MQConstants.UNIQUE_MSG_QUERY_FLAG, isUnqiueKey.toString());
        this.remotingClient.invokeAsync(NetworkUtils.brokerVIPChannel(this.clientConfig.isVipChannelEnabled(), addr), request, timeoutMillis,
=======
        request.addExtField(MixAll.UNIQUE_MSG_QUERY_FLAG, isUniqueKey.toString());
        this.remotingClient.invokeAsync(MixAll.brokerVIPChannel(this.clientConfig.isVipChannelEnabled(), addr), request, timeoutMillis,
>>>>>>> a8779c0d
            invokeCallback);
    }

    public boolean registerClient(final String addr, final HeartbeatData heartbeat, final long timeoutMillis)
        throws RemotingException, InterruptedException {
        RemotingCommand request = RemotingCommand.createRequestCommand(RequestCode.HEART_BEAT, new HeartbeatRequestHeader());

        request.setBody(heartbeat.encode());
        RemotingCommand response = this.remotingClient.invokeSync(addr, request, timeoutMillis);
        return response.getCode() == ResponseCode.SUCCESS;
    }

    public void consumerSendMessageBack(
        final String addr,
        final String brokerName,
        final MessageExt msg,
        final String consumerGroup,
        final int delayLevel,
        final long timeoutMillis,
        final int maxConsumeRetryTimes
    ) throws RemotingException, MQBrokerException, InterruptedException {
        ConsumerSendMsgBackRequestHeader requestHeader = new ConsumerSendMsgBackRequestHeader();
        RemotingCommand request = RemotingCommand.createRequestCommand(RequestCode.CONSUMER_SEND_MSG_BACK, requestHeader);

        requestHeader.setGroup(consumerGroup);
        requestHeader.setOriginTopic(msg.getTopic());
        requestHeader.setOffset(msg.getCommitLogOffset());
        requestHeader.setDelayLevel(delayLevel);
        requestHeader.setOriginMsgId(msg.getMsgId());
        requestHeader.setMaxReconsumeTimes(maxConsumeRetryTimes);
        requestHeader.setBrokerName(brokerName);

        RemotingCommand response = this.remotingClient.invokeSync(NetworkUtils.brokerVIPChannel(this.clientConfig.isVipChannelEnabled(), addr),
            request, timeoutMillis);
        assert response != null;
        switch (response.getCode()) {
            case ResponseCode.SUCCESS: {
                return;
            }
            default:
                break;
        }

        throw new MQBrokerException(response.getCode(), response.getRemark(), addr);
    }

    public Set<MessageQueue> lockBatchMQ(
        final String addr,
        final LockBatchRequestBody requestBody,
        final long timeoutMillis) throws RemotingException, MQBrokerException, InterruptedException {
        RemotingCommand request = RemotingCommand.createRequestCommand(RequestCode.LOCK_BATCH_MQ, new LockBatchMqRequestHeader());

        request.setBody(requestBody.encode());
        RemotingCommand response = this.remotingClient.invokeSync(NetworkUtils.brokerVIPChannel(this.clientConfig.isVipChannelEnabled(), addr),
            request, timeoutMillis);
        switch (response.getCode()) {
            case ResponseCode.SUCCESS: {
                LockBatchResponseBody responseBody = LockBatchResponseBody.decode(response.getBody(), LockBatchResponseBody.class);
                Set<MessageQueue> messageQueues = responseBody.getLockOKMQSet();
                return messageQueues;
            }
            default:
                break;
        }

        throw new MQBrokerException(response.getCode(), response.getRemark(), addr);
    }

    public void unlockBatchMQ(
        final String addr,
        final UnlockBatchRequestBody requestBody,
        final long timeoutMillis,
        final boolean oneway
    ) throws RemotingException, MQBrokerException, InterruptedException {
        RemotingCommand request = RemotingCommand.createRequestCommand(RequestCode.UNLOCK_BATCH_MQ, new UnlockBatchMqRequestHeader());

        request.setBody(requestBody.encode());

        if (oneway) {
            this.remotingClient.invokeOneway(addr, request, timeoutMillis);
        } else {
            RemotingCommand response = this.remotingClient
                .invokeSync(NetworkUtils.brokerVIPChannel(this.clientConfig.isVipChannelEnabled(), addr), request, timeoutMillis);
            switch (response.getCode()) {
                case ResponseCode.SUCCESS: {
                    return;
                }
                default:
                    break;
            }

            throw new MQBrokerException(response.getCode(), response.getRemark(), addr);
        }
    }

    public TopicStatsTable getTopicStatsInfo(final String addr, final String topic,
        final long timeoutMillis) throws InterruptedException,
        RemotingTimeoutException, RemotingSendRequestException, RemotingConnectException, MQBrokerException {
        GetTopicStatsInfoRequestHeader requestHeader = new GetTopicStatsInfoRequestHeader();
        requestHeader.setTopic(topic);

        RemotingCommand request = RemotingCommand.createRequestCommand(RequestCode.GET_TOPIC_STATS_INFO, requestHeader);

        RemotingCommand response = this.remotingClient.invokeSync(NetworkUtils.brokerVIPChannel(this.clientConfig.isVipChannelEnabled(), addr),
            request, timeoutMillis);
        switch (response.getCode()) {
            case ResponseCode.SUCCESS: {
                TopicStatsTable topicStatsTable = TopicStatsTable.decode(response.getBody(), TopicStatsTable.class);
                return topicStatsTable;
            }
            default:
                break;
        }

        throw new MQBrokerException(response.getCode(), response.getRemark(), addr);
    }

    public ConsumeStats getConsumeStats(final String addr, final String consumerGroup, final long timeoutMillis)
        throws InterruptedException, RemotingTimeoutException, RemotingSendRequestException, RemotingConnectException,
        MQBrokerException {
        return getConsumeStats(addr, consumerGroup, null, timeoutMillis);
    }

    public ConsumeStats getConsumeStats(final String addr, final String consumerGroup, final String topic,
        final long timeoutMillis)
        throws InterruptedException, RemotingTimeoutException, RemotingSendRequestException, RemotingConnectException,
        MQBrokerException {
        GetConsumeStatsRequestHeader requestHeader = new GetConsumeStatsRequestHeader();
        requestHeader.setConsumerGroup(consumerGroup);
        requestHeader.setTopic(topic);

        RemotingCommand request = RemotingCommand.createRequestCommand(RequestCode.GET_CONSUME_STATS, requestHeader);

        RemotingCommand response = this.remotingClient.invokeSync(NetworkUtils.brokerVIPChannel(this.clientConfig.isVipChannelEnabled(), addr),
            request, timeoutMillis);
        switch (response.getCode()) {
            case ResponseCode.SUCCESS: {
                ConsumeStats consumeStats = ConsumeStats.decode(response.getBody(), ConsumeStats.class);
                return consumeStats;
            }
            default:
                break;
        }

        throw new MQBrokerException(response.getCode(), response.getRemark(), addr);
    }

    public ProducerConnection getProducerConnectionList(final String addr, final String producerGroup,
        final long timeoutMillis)
        throws RemotingConnectException, RemotingSendRequestException, RemotingTimeoutException, InterruptedException,
        MQBrokerException {
        GetProducerConnectionListRequestHeader requestHeader = new GetProducerConnectionListRequestHeader();
        requestHeader.setProducerGroup(producerGroup);

        RemotingCommand request = RemotingCommand.createRequestCommand(RequestCode.GET_PRODUCER_CONNECTION_LIST, requestHeader);

        RemotingCommand response = this.remotingClient.invokeSync(NetworkUtils.brokerVIPChannel(this.clientConfig.isVipChannelEnabled(), addr),
            request, timeoutMillis);
        switch (response.getCode()) {
            case ResponseCode.SUCCESS: {
                return ProducerConnection.decode(response.getBody(), ProducerConnection.class);
            }
            default:
                break;
        }

        throw new MQBrokerException(response.getCode(), response.getRemark(), addr);
    }

    public ProducerTableInfo getAllProducerInfo(final String addr, final long timeoutMillis)
        throws RemotingConnectException, RemotingSendRequestException, RemotingTimeoutException, InterruptedException,
        MQBrokerException {
        GetAllProducerInfoRequestHeader requestHeader = new GetAllProducerInfoRequestHeader();

        RemotingCommand request = RemotingCommand.createRequestCommand(RequestCode.GET_ALL_PRODUCER_INFO, requestHeader);

        RemotingCommand response = this.remotingClient.invokeSync(NetworkUtils.brokerVIPChannel(this.clientConfig.isVipChannelEnabled(), addr),
            request, timeoutMillis);
        switch (response.getCode()) {
            case ResponseCode.SUCCESS: {
                return ProducerTableInfo.decode(response.getBody(), ProducerTableInfo.class);
            }
            default:
                break;
        }

        throw new MQBrokerException(response.getCode(), response.getRemark(), addr);
    }

    public ConsumerConnection getConsumerConnectionList(final String addr, final String consumerGroup,
        final long timeoutMillis)
        throws RemotingConnectException, RemotingSendRequestException, RemotingTimeoutException, InterruptedException,
        MQBrokerException {
        GetConsumerConnectionListRequestHeader requestHeader = new GetConsumerConnectionListRequestHeader();
        requestHeader.setConsumerGroup(consumerGroup);

        RemotingCommand request = RemotingCommand.createRequestCommand(RequestCode.GET_CONSUMER_CONNECTION_LIST, requestHeader);

        RemotingCommand response = this.remotingClient.invokeSync(NetworkUtils.brokerVIPChannel(this.clientConfig.isVipChannelEnabled(), addr),
            request, timeoutMillis);
        switch (response.getCode()) {
            case ResponseCode.SUCCESS: {
                return ConsumerConnection.decode(response.getBody(), ConsumerConnection.class);
            }
            default:
                break;
        }

        throw new MQBrokerException(response.getCode(), response.getRemark(), addr);
    }

    public KVTable getBrokerRuntimeInfo(final String addr, final long timeoutMillis) throws RemotingConnectException,
        RemotingSendRequestException, RemotingTimeoutException, InterruptedException, MQBrokerException {

        RemotingCommand request = RemotingCommand.createRequestCommand(RequestCode.GET_BROKER_RUNTIME_INFO, null);

        RemotingCommand response = this.remotingClient.invokeSync(NetworkUtils.brokerVIPChannel(this.clientConfig.isVipChannelEnabled(), addr),
            request, timeoutMillis);
        switch (response.getCode()) {
            case ResponseCode.SUCCESS: {
                return KVTable.decode(response.getBody(), KVTable.class);
            }
            default:
                break;
        }

        throw new MQBrokerException(response.getCode(), response.getRemark(), addr);
    }

    public void addBroker(final String addr, final String brokerConfigPath, final long timeoutMillis)
        throws InterruptedException, RemotingTimeoutException, RemotingSendRequestException, RemotingConnectException, MQBrokerException {
        AddBrokerRequestHeader requestHeader = new AddBrokerRequestHeader();
        requestHeader.setConfigPath(brokerConfigPath);

        RemotingCommand request = RemotingCommand.createRequestCommand(RequestCode.ADD_BROKER, requestHeader);
        RemotingCommand response = this.remotingClient.invokeSync(addr, request, timeoutMillis);
        assert response != null;

        switch (response.getCode()) {
            case ResponseCode.SUCCESS:
                return;
            default:
                break;
        }

        throw new MQBrokerException(response.getCode(), response.getRemark());
    }

    public void removeBroker(final String addr, String clusterName, String brokerName, long brokerId,
        final long timeoutMillis)
        throws InterruptedException, RemotingTimeoutException, RemotingSendRequestException, RemotingConnectException, MQBrokerException {
        RemoveBrokerRequestHeader requestHeader = new RemoveBrokerRequestHeader();
        requestHeader.setBrokerClusterName(clusterName);
        requestHeader.setBrokerName(brokerName);
        requestHeader.setBrokerId(brokerId);

        RemotingCommand request = RemotingCommand.createRequestCommand(RequestCode.REMOVE_BROKER, requestHeader);
        RemotingCommand response = this.remotingClient.invokeSync(addr, request, timeoutMillis);
        assert response != null;

        switch (response.getCode()) {
            case ResponseCode.SUCCESS:
                return;
            default:
                break;
        }

        throw new MQBrokerException(response.getCode(), response.getRemark());
    }

    public void updateBrokerConfig(final String addr, final Properties properties, final long timeoutMillis)
        throws RemotingConnectException, RemotingSendRequestException, RemotingTimeoutException, InterruptedException,
        MQBrokerException, MQClientException, UnsupportedEncodingException {
        Validators.checkBrokerConfig(properties);

        RemotingCommand request = RemotingCommand.createRequestCommand(RequestCode.UPDATE_BROKER_CONFIG, null);

        String str = BeanUtils.properties2String(properties);
        if (str != null && str.length() > 0) {
            request.setBody(str.getBytes(MQConstants.DEFAULT_CHARSET));
            RemotingCommand response = this.remotingClient
                .invokeSync(NetworkUtils.brokerVIPChannel(this.clientConfig.isVipChannelEnabled(), addr), request, timeoutMillis);
            switch (response.getCode()) {
                case ResponseCode.SUCCESS: {
                    return;
                }
                default:
                    break;
            }

            throw new MQBrokerException(response.getCode(), response.getRemark(), addr);
        }
    }

    public Properties getBrokerConfig(final String addr, final long timeoutMillis)
        throws RemotingConnectException, RemotingSendRequestException, RemotingTimeoutException, InterruptedException,
        MQBrokerException, UnsupportedEncodingException {
        RemotingCommand request = RemotingCommand.createRequestCommand(RequestCode.GET_BROKER_CONFIG, null);

        RemotingCommand response = this.remotingClient.invokeSync(addr, request, timeoutMillis);
        assert response != null;
        switch (response.getCode()) {
            case ResponseCode.SUCCESS: {
                return BeanUtils.string2Properties(new String(response.getBody(), MQConstants.DEFAULT_CHARSET));
            }
            default:
                break;
        }

        throw new MQBrokerException(response.getCode(), response.getRemark(), addr);
    }

    public void updateColdDataFlowCtrGroupConfig(final String addr, final Properties properties, final long timeoutMillis)
        throws RemotingConnectException, RemotingSendRequestException, RemotingTimeoutException, InterruptedException, MQBrokerException, UnsupportedEncodingException {
        RemotingCommand request = RemotingCommand.createRequestCommand(RequestCode.UPDATE_COLD_DATA_FLOW_CTR_CONFIG, null);
        String str = BeanUtils.properties2String(properties);
        if (str != null && str.length() > 0) {
            request.setBody(str.getBytes(MQConstants.DEFAULT_CHARSET));
            RemotingCommand response = this.remotingClient.invokeSync(
                NetworkUtils.brokerVIPChannel(this.clientConfig.isVipChannelEnabled(), addr), request, timeoutMillis);
            switch (response.getCode()) {
                case ResponseCode.SUCCESS: {
                    return;
                }
                default:
                    break;
            }
            throw new MQBrokerException(response.getCode(), response.getRemark());
        }
    }

    public void removeColdDataFlowCtrGroupConfig(final String addr, final String consumerGroup, final long timeoutMillis)
        throws RemotingConnectException, RemotingSendRequestException, RemotingTimeoutException, InterruptedException, MQBrokerException, UnsupportedEncodingException {
        RemotingCommand request = RemotingCommand.createRequestCommand(RequestCode.REMOVE_COLD_DATA_FLOW_CTR_CONFIG, null);
        if (consumerGroup != null && consumerGroup.length() > 0) {
            request.setBody(consumerGroup.getBytes(MQConstants.DEFAULT_CHARSET));
            RemotingCommand response = this.remotingClient.invokeSync(
                NetworkUtils.brokerVIPChannel(this.clientConfig.isVipChannelEnabled(), addr), request, timeoutMillis);
            switch (response.getCode()) {
                case ResponseCode.SUCCESS: {
                    return;
                }
                default:
                    break;
            }
            throw new MQBrokerException(response.getCode(), response.getRemark());
        }
    }

    public String getColdDataFlowCtrInfo(final String addr, final long timeoutMillis)
        throws RemotingConnectException, RemotingSendRequestException, RemotingTimeoutException, InterruptedException, MQBrokerException, UnsupportedEncodingException {
        RemotingCommand request = RemotingCommand.createRequestCommand(RequestCode.GET_COLD_DATA_FLOW_CTR_INFO, null);
        RemotingCommand response = this.remotingClient.invokeSync(addr, request, timeoutMillis);
        assert response != null;
        switch (response.getCode()) {
            case ResponseCode.SUCCESS: {
                if (null != response.getBody() && response.getBody().length > 0) {
                    return new String(response.getBody(), MQConstants.DEFAULT_CHARSET);
                }
                return null;
            }
            default:
                break;
        }
        throw new MQBrokerException(response.getCode(), response.getRemark());
    }

    public String setCommitLogReadAheadMode(final String addr, final String mode, final long timeoutMillis)
        throws RemotingConnectException, RemotingSendRequestException, RemotingTimeoutException, InterruptedException, MQBrokerException {
        RemotingCommand request = RemotingCommand.createRequestCommand(RequestCode.SET_COMMITLOG_READ_MODE, null);
        HashMap<String, String> extFields = new HashMap<>();
        extFields.put(FIleReadaheadMode.READ_AHEAD_MODE, mode);
        request.setExtFields(extFields);
        RemotingCommand response = this.remotingClient.invokeSync(addr, request, timeoutMillis);
        assert response != null;
        switch (response.getCode()) {
            case ResponseCode.SUCCESS: {
                if (null != response.getRemark() && response.getRemark().length() > 0) {
                    return response.getRemark();
                }
                return null;
            }
            default:
                break;
        }
        throw new MQBrokerException(response.getCode(), response.getRemark());
    }

    public ClusterInfo getBrokerClusterInfo(
        final long timeoutMillis) throws InterruptedException, RemotingTimeoutException,
        RemotingSendRequestException, RemotingConnectException, MQBrokerException {
        RemotingCommand request = RemotingCommand.createRequestCommand(RequestCode.GET_BROKER_CLUSTER_INFO, null);

        RemotingCommand response = this.remotingClient.invokeSync(null, request, timeoutMillis);
        assert response != null;
        switch (response.getCode()) {
            case ResponseCode.SUCCESS: {
                return ClusterInfo.decode(response.getBody(), ClusterInfo.class);
            }
            default:
                break;
        }

        throw new MQBrokerException(response.getCode(), response.getRemark());
    }

    public TopicRouteData getDefaultTopicRouteInfoFromNameServer(final long timeoutMillis)
        throws RemotingException, MQClientException, InterruptedException {

        return getTopicRouteInfoFromNameServer(TopicValidator.AUTO_CREATE_TOPIC_KEY_TOPIC, timeoutMillis, false);
    }

    public TopicRouteData getTopicRouteInfoFromNameServer(final String topic, final long timeoutMillis)
        throws RemotingException, MQClientException, InterruptedException {
        return getTopicRouteInfoFromNameServer(topic, timeoutMillis, true);
    }

    public TopicRouteData getTopicRouteInfoFromNameServer(final String topic, final long timeoutMillis,
        boolean allowTopicNotExist) throws MQClientException, InterruptedException, RemotingTimeoutException, RemotingSendRequestException, RemotingConnectException {
        GetRouteInfoRequestHeader requestHeader = new GetRouteInfoRequestHeader();
        requestHeader.setTopic(topic);
        RemotingCommand request = RemotingCommand.createRequestCommand(RequestCode.GET_ROUTEINFO_BY_TOPIC, requestHeader);

        RemotingCommand response = this.remotingClient.invokeSync(null, request, timeoutMillis);
        assert response != null;
        switch (response.getCode()) {
            case ResponseCode.TOPIC_NOT_EXIST: {
                if (allowTopicNotExist) {
                    log.warn("get Topic [{}] RouteInfoFromNameServer is not exist value", topic);
                }

                break;
            }
            case ResponseCode.SUCCESS: {
                byte[] body = response.getBody();
                if (body != null) {
                    return TopicRouteData.decode(body, TopicRouteData.class);
                }
            }
            default:
                break;
        }

        throw new MQClientException(response.getCode(), response.getRemark());
    }

    public TopicList getTopicListFromNameServer(final long timeoutMillis)
        throws RemotingException, MQClientException, InterruptedException {
        RemotingCommand request = RemotingCommand.createRequestCommand(RequestCode.GET_ALL_TOPIC_LIST_FROM_NAMESERVER, null);
        RemotingCommand response = this.remotingClient.invokeSync(null, request, timeoutMillis);
        assert response != null;
        switch (response.getCode()) {
            case ResponseCode.SUCCESS: {
                byte[] body = response.getBody();
                if (body != null) {
                    return TopicList.decode(body, TopicList.class);
                }
            }
            default:
                break;
        }

        throw new MQClientException(response.getCode(), response.getRemark());
    }

    public int wipeWritePermOfBroker(final String namesrvAddr, String brokerName,
        final long timeoutMillis) throws RemotingCommandException,
        RemotingConnectException, RemotingSendRequestException, RemotingTimeoutException, InterruptedException, MQClientException {
        WipeWritePermOfBrokerRequestHeader requestHeader = new WipeWritePermOfBrokerRequestHeader();
        requestHeader.setBrokerName(brokerName);

        RemotingCommand request = RemotingCommand.createRequestCommand(RequestCode.WIPE_WRITE_PERM_OF_BROKER, requestHeader);
        RemotingCommand response = this.remotingClient.invokeSync(namesrvAddr, request, timeoutMillis);
        assert response != null;
        switch (response.getCode()) {
            case ResponseCode.SUCCESS: {
                WipeWritePermOfBrokerResponseHeader responseHeader =
                    (WipeWritePermOfBrokerResponseHeader) response.decodeCommandCustomHeader(WipeWritePermOfBrokerResponseHeader.class);
                return responseHeader.getWipeTopicCount();
            }
            default:
                break;
        }

        throw new MQClientException(response.getCode(), response.getRemark());
    }

    public int addWritePermOfBroker(final String nameSrvAddr, String brokerName, final long timeoutMillis)
        throws RemotingCommandException,
        RemotingConnectException, RemotingSendRequestException, RemotingTimeoutException, InterruptedException, MQClientException {
        AddWritePermOfBrokerRequestHeader requestHeader = new AddWritePermOfBrokerRequestHeader();
        requestHeader.setBrokerName(brokerName);

        RemotingCommand request = RemotingCommand.createRequestCommand(RequestCode.ADD_WRITE_PERM_OF_BROKER, requestHeader);

        RemotingCommand response = this.remotingClient.invokeSync(nameSrvAddr, request, timeoutMillis);
        assert response != null;
        switch (response.getCode()) {
            case ResponseCode.SUCCESS: {
                AddWritePermOfBrokerResponseHeader responseHeader =
                    (AddWritePermOfBrokerResponseHeader) response.decodeCommandCustomHeader(AddWritePermOfBrokerResponseHeader.class);
                return responseHeader.getAddTopicCount();
            }
            default:
                break;
        }
        throw new MQClientException(response.getCode(), response.getRemark());
    }

    public void deleteTopicInBroker(final String addr, final String topic, final long timeoutMillis)
        throws RemotingException, InterruptedException, MQClientException {
        DeleteTopicRequestHeader requestHeader = new DeleteTopicRequestHeader();
        requestHeader.setTopic(topic);
        RemotingCommand request = RemotingCommand.createRequestCommand(RequestCode.DELETE_TOPIC_IN_BROKER, requestHeader);
        RemotingCommand response = this.remotingClient.invokeSync(NetworkUtils.brokerVIPChannel(this.clientConfig.isVipChannelEnabled(), addr),
            request, timeoutMillis);
        assert response != null;
        switch (response.getCode()) {
            case ResponseCode.SUCCESS: {
                return;
            }
            default:
                break;
        }

        throw new MQClientException(response.getCode(), response.getRemark());
    }

    public void deleteTopicInNameServer(final String addr, final String topic, final long timeoutMillis)
        throws RemotingException, InterruptedException, MQClientException {
        DeleteTopicFromNamesrvRequestHeader requestHeader = new DeleteTopicFromNamesrvRequestHeader();
        requestHeader.setTopic(topic);
        RemotingCommand request = RemotingCommand.createRequestCommand(RequestCode.DELETE_TOPIC_IN_NAMESRV, requestHeader);
        RemotingCommand response = this.remotingClient.invokeSync(addr, request, timeoutMillis);
        assert response != null;
        switch (response.getCode()) {
            case ResponseCode.SUCCESS: {
                return;
            }
            default:
                break;
        }

        throw new MQClientException(response.getCode(), response.getRemark());
    }

    public void deleteTopicInNameServer(final String addr, final String clusterName, final String topic,
        final long timeoutMillis)
        throws RemotingException, MQBrokerException, InterruptedException, MQClientException {
        DeleteTopicFromNamesrvRequestHeader requestHeader = new DeleteTopicFromNamesrvRequestHeader();
        requestHeader.setTopic(topic);
        requestHeader.setClusterName(clusterName);
        RemotingCommand request = RemotingCommand.createRequestCommand(RequestCode.DELETE_TOPIC_IN_NAMESRV, requestHeader);
        RemotingCommand response = this.remotingClient.invokeSync(addr, request, timeoutMillis);
        assert response != null;
        switch (response.getCode()) {
            case ResponseCode.SUCCESS: {
                return;
            }
            default:
                break;
        }

        throw new MQClientException(response.getCode(), response.getRemark());
    }

    public void deleteSubscriptionGroup(final String addr, final String groupName, final boolean removeOffset,
        final long timeoutMillis)
        throws RemotingException, InterruptedException, MQClientException {
        DeleteSubscriptionGroupRequestHeader requestHeader = new DeleteSubscriptionGroupRequestHeader();
        requestHeader.setGroupName(groupName);
        requestHeader.setCleanOffset(removeOffset);
        RemotingCommand request = RemotingCommand.createRequestCommand(RequestCode.DELETE_SUBSCRIPTIONGROUP, requestHeader);

        RemotingCommand response = this.remotingClient.invokeSync(NetworkUtils.brokerVIPChannel(this.clientConfig.isVipChannelEnabled(), addr),
            request, timeoutMillis);
        assert response != null;
        switch (response.getCode()) {
            case ResponseCode.SUCCESS: {
                return;
            }
            default:
                break;
        }

        throw new MQClientException(response.getCode(), response.getRemark());
    }

    public String getKVConfigValue(final String namespace, final String key, final long timeoutMillis)
        throws RemotingException, MQClientException, InterruptedException {
        GetKVConfigRequestHeader requestHeader = new GetKVConfigRequestHeader();
        requestHeader.setNamespace(namespace);
        requestHeader.setKey(key);

        RemotingCommand request = RemotingCommand.createRequestCommand(RequestCode.GET_KV_CONFIG, requestHeader);
        RemotingCommand response = this.remotingClient.invokeSync(null, request, timeoutMillis);
        assert response != null;
        switch (response.getCode()) {
            case ResponseCode.SUCCESS: {
                GetKVConfigResponseHeader responseHeader =
                    (GetKVConfigResponseHeader) response.decodeCommandCustomHeader(GetKVConfigResponseHeader.class);
                return responseHeader.getValue();
            }
            default:
                break;
        }

        throw new MQClientException(response.getCode(), response.getRemark());
    }

    public void putKVConfigValue(final String namespace, final String key, final String value, final long timeoutMillis)
        throws RemotingException, MQClientException, InterruptedException {
        PutKVConfigRequestHeader requestHeader = new PutKVConfigRequestHeader();
        requestHeader.setNamespace(namespace);
        requestHeader.setKey(key);
        requestHeader.setValue(value);

        RemotingCommand request = RemotingCommand.createRequestCommand(RequestCode.PUT_KV_CONFIG, requestHeader);

        List<String> nameServerAddressList = this.remotingClient.getNameServerAddressList();
        if (nameServerAddressList != null) {
            RemotingCommand errResponse = null;
            for (String namesrvAddr : nameServerAddressList) {
                RemotingCommand response = this.remotingClient.invokeSync(namesrvAddr, request, timeoutMillis);
                assert response != null;
                switch (response.getCode()) {
                    case ResponseCode.SUCCESS: {
                        break;
                    }
                    default:
                        errResponse = response;
                }
            }

            if (errResponse != null) {
                throw new MQClientException(errResponse.getCode(), errResponse.getRemark());
            }
        }
    }

    public void deleteKVConfigValue(final String namespace, final String key, final long timeoutMillis)
        throws RemotingException, MQClientException, InterruptedException {
        DeleteKVConfigRequestHeader requestHeader = new DeleteKVConfigRequestHeader();
        requestHeader.setNamespace(namespace);
        requestHeader.setKey(key);

        RemotingCommand request = RemotingCommand.createRequestCommand(RequestCode.DELETE_KV_CONFIG, requestHeader);

        List<String> nameServerAddressList = this.remotingClient.getNameServerAddressList();
        if (nameServerAddressList != null) {
            RemotingCommand errResponse = null;
            for (String namesrvAddr : nameServerAddressList) {
                RemotingCommand response = this.remotingClient.invokeSync(namesrvAddr, request, timeoutMillis);
                assert response != null;
                switch (response.getCode()) {
                    case ResponseCode.SUCCESS: {
                        break;
                    }
                    default:
                        errResponse = response;
                }
            }
            if (errResponse != null) {
                throw new MQClientException(errResponse.getCode(), errResponse.getRemark());
            }
        }
    }

    public KVTable getKVListByNamespace(final String namespace, final long timeoutMillis)
        throws RemotingException, MQClientException, InterruptedException {
        GetKVListByNamespaceRequestHeader requestHeader = new GetKVListByNamespaceRequestHeader();
        requestHeader.setNamespace(namespace);

        RemotingCommand request = RemotingCommand.createRequestCommand(RequestCode.GET_KVLIST_BY_NAMESPACE, requestHeader);
        RemotingCommand response = this.remotingClient.invokeSync(null, request, timeoutMillis);
        assert response != null;
        switch (response.getCode()) {
            case ResponseCode.SUCCESS: {
                return KVTable.decode(response.getBody(), KVTable.class);
            }
            default:
                break;
        }

        throw new MQClientException(response.getCode(), response.getRemark());
    }

    public Map<MessageQueue, Long> invokeBrokerToResetOffset(final String addr, final String topic, final String group,
        final long timestamp, final boolean isForce, final long timeoutMillis)
        throws RemotingException, MQClientException, InterruptedException {
        return invokeBrokerToResetOffset(addr, topic, group, timestamp, isForce, timeoutMillis, false);
    }

    public Map<MessageQueue, Long> invokeBrokerToResetOffset(final String addr, final String topic, final String group,
        final long timestamp, int queueId, Long offset, final long timeoutMillis)
        throws RemotingException, MQClientException, InterruptedException {

        ResetOffsetRequestHeader requestHeader = new ResetOffsetRequestHeader();
        requestHeader.setTopic(topic);
        requestHeader.setGroup(group);
        requestHeader.setQueueId(queueId);
        requestHeader.setTimestamp(timestamp);
        requestHeader.setOffset(offset);
        RemotingCommand request = RemotingCommand.createRequestCommand(RequestCode.INVOKE_BROKER_TO_RESET_OFFSET,
            requestHeader);

        RemotingCommand response = remotingClient.invokeSync(
            NetworkUtils.brokerVIPChannel(this.clientConfig.isVipChannelEnabled(), addr), request, timeoutMillis);
        switch (response.getCode()) {
            case ResponseCode.SUCCESS: {
                if (null != response.getBody()) {
                    return ResetOffsetBody.decode(response.getBody(), ResetOffsetBody.class).getOffsetTable();
                }
                break;
            }
            case ResponseCode.TOPIC_NOT_EXIST:
            case ResponseCode.SUBSCRIPTION_NOT_EXIST:
            case ResponseCode.SYSTEM_ERROR:
                log.warn("Invoke broker to reset offset error code={}, remark={}",
                    response.getCode(), response.getRemark());
                break;
            default:
                break;
        }
        throw new MQClientException(response.getCode(), response.getRemark());
    }

    public Map<MessageQueue, Long> invokeBrokerToResetOffset(final String addr, final String topic, final String group,
        final long timestamp, final boolean isForce, final long timeoutMillis, boolean isC)
        throws RemotingException, MQClientException, InterruptedException {
        ResetOffsetRequestHeader requestHeader = new ResetOffsetRequestHeader();
        requestHeader.setTopic(topic);
        requestHeader.setGroup(group);
        requestHeader.setTimestamp(timestamp);
        requestHeader.setForce(isForce);
        // offset is -1 means offset is null
        requestHeader.setOffset(-1L);

        RemotingCommand request = RemotingCommand.createRequestCommand(RequestCode.INVOKE_BROKER_TO_RESET_OFFSET, requestHeader);
        if (isC) {
            request.setLanguage(LanguageCode.CPP);
        }
        RemotingCommand response = this.remotingClient.invokeSync(NetworkUtils.brokerVIPChannel(this.clientConfig.isVipChannelEnabled(), addr),
            request, timeoutMillis);
        assert response != null;
        switch (response.getCode()) {
            case ResponseCode.SUCCESS: {
                if (response.getBody() != null) {
                    ResetOffsetBody body = ResetOffsetBody.decode(response.getBody(), ResetOffsetBody.class);
                    return body.getOffsetTable();
                }
            }
            default:
                break;
        }

        throw new MQClientException(response.getCode(), response.getRemark());
    }

    public Map<String, Map<MessageQueue, Long>> invokeBrokerToGetConsumerStatus(final String addr, final String topic,
        final String group,
        final String clientAddr,
        final long timeoutMillis) throws RemotingException, MQClientException, InterruptedException {
        GetConsumerStatusRequestHeader requestHeader = new GetConsumerStatusRequestHeader();
        requestHeader.setTopic(topic);
        requestHeader.setGroup(group);
        requestHeader.setClientAddr(clientAddr);

        RemotingCommand request = RemotingCommand.createRequestCommand(RequestCode.INVOKE_BROKER_TO_GET_CONSUMER_STATUS, requestHeader);
        RemotingCommand response = this.remotingClient.invokeSync(NetworkUtils.brokerVIPChannel(this.clientConfig.isVipChannelEnabled(), addr),
            request, timeoutMillis);
        assert response != null;
        switch (response.getCode()) {
            case ResponseCode.SUCCESS: {
                if (response.getBody() != null) {
                    GetConsumerStatusBody body = GetConsumerStatusBody.decode(response.getBody(), GetConsumerStatusBody.class);
                    return body.getConsumerTable();
                }
            }
            default:
                break;
        }

        throw new MQClientException(response.getCode(), response.getRemark());
    }

    public GroupList queryTopicConsumeByWho(final String addr, final String topic, final long timeoutMillis)
        throws RemotingConnectException, RemotingSendRequestException, RemotingTimeoutException, InterruptedException,
        MQBrokerException {
        QueryTopicConsumeByWhoRequestHeader requestHeader = new QueryTopicConsumeByWhoRequestHeader();
        requestHeader.setTopic(topic);

        RemotingCommand request = RemotingCommand.createRequestCommand(RequestCode.QUERY_TOPIC_CONSUME_BY_WHO, requestHeader);
        RemotingCommand response = this.remotingClient.invokeSync(NetworkUtils.brokerVIPChannel(this.clientConfig.isVipChannelEnabled(), addr),
            request, timeoutMillis);
        switch (response.getCode()) {
            case ResponseCode.SUCCESS: {
                GroupList groupList = GroupList.decode(response.getBody(), GroupList.class);
                return groupList;
            }
            default:
                break;
        }

        throw new MQBrokerException(response.getCode(), response.getRemark(), addr);
    }

    public TopicList queryTopicsByConsumer(final String addr, final String group, final long timeoutMillis)
        throws RemotingConnectException, RemotingSendRequestException, RemotingTimeoutException, InterruptedException,
        MQBrokerException {
        QueryTopicsByConsumerRequestHeader requestHeader = new QueryTopicsByConsumerRequestHeader();
        requestHeader.setGroup(group);

        RemotingCommand request = RemotingCommand.createRequestCommand(RequestCode.QUERY_TOPICS_BY_CONSUMER, requestHeader);
        RemotingCommand response = this.remotingClient.invokeSync(NetworkUtils.brokerVIPChannel(this.clientConfig.isVipChannelEnabled(), addr),
            request, timeoutMillis);
        switch (response.getCode()) {
            case ResponseCode.SUCCESS: {
                TopicList topicList = TopicList.decode(response.getBody(), TopicList.class);
                return topicList;
            }
            default:
                break;
        }

        throw new MQBrokerException(response.getCode(), response.getRemark());
    }

    public SubscriptionData querySubscriptionByConsumer(final String addr, final String group, final String topic,
        final long timeoutMillis)
        throws RemotingConnectException, RemotingSendRequestException, RemotingTimeoutException, InterruptedException,
        MQBrokerException {
        QuerySubscriptionByConsumerRequestHeader requestHeader = new QuerySubscriptionByConsumerRequestHeader();
        requestHeader.setGroup(group);
        requestHeader.setTopic(topic);

        RemotingCommand request = RemotingCommand.createRequestCommand(RequestCode.QUERY_SUBSCRIPTION_BY_CONSUMER, requestHeader);
        RemotingCommand response = this.remotingClient.invokeSync(NetworkUtils.brokerVIPChannel(this.clientConfig.isVipChannelEnabled(), addr),
            request, timeoutMillis);
        switch (response.getCode()) {
            case ResponseCode.SUCCESS: {
                QuerySubscriptionResponseBody subscriptionResponseBody =
                    QuerySubscriptionResponseBody.decode(response.getBody(), QuerySubscriptionResponseBody.class);
                return subscriptionResponseBody.getSubscriptionData();
            }
            default:
                break;
        }

        throw new MQBrokerException(response.getCode(), response.getRemark());
    }

    public List<QueueTimeSpan> queryConsumeTimeSpan(final String addr, final String topic, final String group,
        final long timeoutMillis)
        throws RemotingConnectException, RemotingSendRequestException, RemotingTimeoutException, InterruptedException,
        MQBrokerException {
        QueryConsumeTimeSpanRequestHeader requestHeader = new QueryConsumeTimeSpanRequestHeader();
        requestHeader.setTopic(topic);
        requestHeader.setGroup(group);

        RemotingCommand request = RemotingCommand.createRequestCommand(RequestCode.QUERY_CONSUME_TIME_SPAN, requestHeader);
        RemotingCommand response = this.remotingClient.invokeSync(NetworkUtils.brokerVIPChannel(this.clientConfig.isVipChannelEnabled(), addr),
            request, timeoutMillis);
        switch (response.getCode()) {
            case ResponseCode.SUCCESS: {
                QueryConsumeTimeSpanBody consumeTimeSpanBody = GroupList.decode(response.getBody(), QueryConsumeTimeSpanBody.class);
                return consumeTimeSpanBody.getConsumeTimeSpanSet();
            }
            default:
                break;
        }

        throw new MQBrokerException(response.getCode(), response.getRemark(), addr);
    }

    public TopicList getTopicsByCluster(final String cluster, final long timeoutMillis)
        throws RemotingException, MQClientException, InterruptedException {
        GetTopicsByClusterRequestHeader requestHeader = new GetTopicsByClusterRequestHeader();
        requestHeader.setCluster(cluster);
        RemotingCommand request = RemotingCommand.createRequestCommand(RequestCode.GET_TOPICS_BY_CLUSTER, requestHeader);
        RemotingCommand response = this.remotingClient.invokeSync(null, request, timeoutMillis);
        assert response != null;
        switch (response.getCode()) {
            case ResponseCode.SUCCESS: {
                byte[] body = response.getBody();
                if (body != null) {
                    TopicList topicList = TopicList.decode(body, TopicList.class);
                    return topicList;
                }
            }
            default:
                break;
        }

        throw new MQClientException(response.getCode(), response.getRemark());
    }

    public TopicList getSystemTopicList(
        final long timeoutMillis) throws RemotingException, MQClientException, InterruptedException {
        RemotingCommand request = RemotingCommand.createRequestCommand(RequestCode.GET_SYSTEM_TOPIC_LIST_FROM_NS, null);
        RemotingCommand response = this.remotingClient.invokeSync(null, request, timeoutMillis);
        assert response != null;
        switch (response.getCode()) {
            case ResponseCode.SUCCESS: {
                byte[] body = response.getBody();
                if (body != null) {
                    TopicList topicList = TopicList.decode(response.getBody(), TopicList.class);
                    if (topicList.getTopicList() != null && !topicList.getTopicList().isEmpty()
                        && !StringUtils.isBlank(topicList.getBrokerAddr())) {
                        TopicList tmp = getSystemTopicListFromBroker(topicList.getBrokerAddr(), timeoutMillis);
                        if (tmp.getTopicList() != null && !tmp.getTopicList().isEmpty()) {
                            topicList.getTopicList().addAll(tmp.getTopicList());
                        }
                    }
                    return topicList;
                }
            }
            default:
                break;
        }

        throw new MQClientException(response.getCode(), response.getRemark());
    }

    public TopicList getSystemTopicListFromBroker(final String addr, final long timeoutMillis)
        throws RemotingException, MQClientException, InterruptedException {
        RemotingCommand request = RemotingCommand.createRequestCommand(RequestCode.GET_SYSTEM_TOPIC_LIST_FROM_BROKER, null);
        RemotingCommand response = this.remotingClient.invokeSync(NetworkUtils.brokerVIPChannel(this.clientConfig.isVipChannelEnabled(), addr),
            request, timeoutMillis);
        assert response != null;
        switch (response.getCode()) {
            case ResponseCode.SUCCESS: {
                byte[] body = response.getBody();
                if (body != null) {
                    TopicList topicList = TopicList.decode(body, TopicList.class);
                    return topicList;
                }
            }
            default:
                break;
        }

        throw new MQClientException(response.getCode(), response.getRemark());
    }

    public boolean cleanExpiredConsumeQueue(final String addr,
        long timeoutMillis) throws MQClientException, RemotingConnectException,
        RemotingSendRequestException, RemotingTimeoutException, InterruptedException {
        RemotingCommand request = RemotingCommand.createRequestCommand(RequestCode.CLEAN_EXPIRED_CONSUMEQUEUE, null);
        RemotingCommand response = this.remotingClient.invokeSync(NetworkUtils.brokerVIPChannel(this.clientConfig.isVipChannelEnabled(), addr),
            request, timeoutMillis);
        switch (response.getCode()) {
            case ResponseCode.SUCCESS: {
                return true;
            }
            default:
                break;
        }

        throw new MQClientException(response.getCode(), response.getRemark());
    }

    public boolean deleteExpiredCommitLog(final String addr, long timeoutMillis) throws MQClientException,
        RemotingConnectException, RemotingSendRequestException, RemotingTimeoutException, InterruptedException {
        RemotingCommand request = RemotingCommand.createRequestCommand(RequestCode.DELETE_EXPIRED_COMMITLOG, null);
        RemotingCommand response = this.remotingClient.invokeSync(NetworkUtils.brokerVIPChannel(this.clientConfig.isVipChannelEnabled(), addr),
            request, timeoutMillis);
        switch (response.getCode()) {
            case ResponseCode.SUCCESS: {
                return true;
            }
            default:
                break;
        }

        throw new MQClientException(response.getCode(), response.getRemark());
    }

    public boolean cleanUnusedTopicByAddr(final String addr,
        long timeoutMillis) throws MQClientException, RemotingConnectException,
        RemotingSendRequestException, RemotingTimeoutException, InterruptedException {
        RemotingCommand request = RemotingCommand.createRequestCommand(RequestCode.CLEAN_UNUSED_TOPIC, null);
        RemotingCommand response = this.remotingClient.invokeSync(NetworkUtils.brokerVIPChannel(this.clientConfig.isVipChannelEnabled(), addr),
            request, timeoutMillis);
        switch (response.getCode()) {
            case ResponseCode.SUCCESS: {
                return true;
            }
            default:
                break;
        }

        throw new MQClientException(response.getCode(), response.getRemark());
    }

    public ConsumerRunningInfo getConsumerRunningInfo(final String addr, String consumerGroup, String clientId,
        boolean jstack,
        final long timeoutMillis) throws RemotingException, MQClientException, InterruptedException {
        GetConsumerRunningInfoRequestHeader requestHeader = new GetConsumerRunningInfoRequestHeader();
        requestHeader.setConsumerGroup(consumerGroup);
        requestHeader.setClientId(clientId);
        requestHeader.setJstackEnable(jstack);

        RemotingCommand request = RemotingCommand.createRequestCommand(RequestCode.GET_CONSUMER_RUNNING_INFO, requestHeader);

        RemotingCommand response = this.remotingClient.invokeSync(NetworkUtils.brokerVIPChannel(this.clientConfig.isVipChannelEnabled(), addr),
            request, timeoutMillis);
        assert response != null;
        switch (response.getCode()) {
            case ResponseCode.SUCCESS: {
                byte[] body = response.getBody();
                if (body != null) {
                    ConsumerRunningInfo info = ConsumerRunningInfo.decode(body, ConsumerRunningInfo.class);
                    return info;
                }
            }
            default:
                break;
        }

        throw new MQClientException(response.getCode(), response.getRemark());
    }

    public ConsumeMessageDirectlyResult consumeMessageDirectly(final String addr,
        String consumerGroup,
        String clientId,
        String topic,
        String msgId,
        final long timeoutMillis) throws RemotingException, MQClientException, InterruptedException {
        ConsumeMessageDirectlyResultRequestHeader requestHeader = new ConsumeMessageDirectlyResultRequestHeader();
        requestHeader.setTopic(topic);
        requestHeader.setConsumerGroup(consumerGroup);
        requestHeader.setClientId(clientId);
        requestHeader.setMsgId(msgId);

        RemotingCommand request = RemotingCommand.createRequestCommand(RequestCode.CONSUME_MESSAGE_DIRECTLY, requestHeader);

        RemotingCommand response = this.remotingClient.invokeSync(NetworkUtils.brokerVIPChannel(this.clientConfig.isVipChannelEnabled(), addr),
            request, timeoutMillis);
        assert response != null;
        switch (response.getCode()) {
            case ResponseCode.SUCCESS: {
                byte[] body = response.getBody();
                if (body != null) {
                    ConsumeMessageDirectlyResult info = ConsumeMessageDirectlyResult.decode(body, ConsumeMessageDirectlyResult.class);
                    return info;
                }
            }
            default:
                break;
        }

        throw new MQClientException(response.getCode(), response.getRemark());
    }

    public Map<Integer, Long> queryCorrectionOffset(final String addr, final String topic, final String group,
        Set<String> filterGroup,
        long timeoutMillis) throws MQClientException, RemotingConnectException, RemotingSendRequestException, RemotingTimeoutException,
        InterruptedException {
        QueryCorrectionOffsetHeader requestHeader = new QueryCorrectionOffsetHeader();
        requestHeader.setCompareGroup(group);
        requestHeader.setTopic(topic);
        if (filterGroup != null) {
            StringBuilder sb = new StringBuilder();
            String splitor = "";
            for (String s : filterGroup) {
                sb.append(splitor).append(s);
                splitor = ",";
            }
            requestHeader.setFilterGroups(sb.toString());
        }
        RemotingCommand request = RemotingCommand.createRequestCommand(RequestCode.QUERY_CORRECTION_OFFSET, requestHeader);
        RemotingCommand response = this.remotingClient.invokeSync(NetworkUtils.brokerVIPChannel(this.clientConfig.isVipChannelEnabled(), addr),
            request, timeoutMillis);
        assert response != null;
        switch (response.getCode()) {
            case ResponseCode.SUCCESS: {
                if (response.getBody() != null) {
                    QueryCorrectionOffsetBody body = QueryCorrectionOffsetBody.decode(response.getBody(), QueryCorrectionOffsetBody.class);
                    return body.getCorrectionOffsets();
                }
            }
            default:
                break;
        }

        throw new MQClientException(response.getCode(), response.getRemark());
    }

    public TopicList getUnitTopicList(final boolean containRetry, final long timeoutMillis)
        throws RemotingException, MQClientException, InterruptedException {
        RemotingCommand request = RemotingCommand.createRequestCommand(RequestCode.GET_UNIT_TOPIC_LIST, null);
        RemotingCommand response = this.remotingClient.invokeSync(null, request, timeoutMillis);
        assert response != null;
        switch (response.getCode()) {
            case ResponseCode.SUCCESS: {
                byte[] body = response.getBody();
                if (body != null) {
                    TopicList topicList = TopicList.decode(response.getBody(), TopicList.class);
                    if (!containRetry) {
                        Iterator<String> it = topicList.getTopicList().iterator();
                        while (it.hasNext()) {
                            String topic = it.next();
                            if (topic.startsWith(MQConstants.RETRY_GROUP_TOPIC_PREFIX)) {
                                it.remove();
                            }
                        }
                    }

                    return topicList;
                }
            }
            default:
                break;
        }

        throw new MQClientException(response.getCode(), response.getRemark());
    }

    public TopicList getHasUnitSubTopicList(final boolean containRetry, final long timeoutMillis)
        throws RemotingException, MQClientException, InterruptedException {
        RemotingCommand request = RemotingCommand.createRequestCommand(RequestCode.GET_HAS_UNIT_SUB_TOPIC_LIST, null);
        RemotingCommand response = this.remotingClient.invokeSync(null, request, timeoutMillis);
        assert response != null;
        switch (response.getCode()) {
            case ResponseCode.SUCCESS: {
                byte[] body = response.getBody();
                if (body != null) {
                    TopicList topicList = TopicList.decode(response.getBody(), TopicList.class);
                    if (!containRetry) {
                        Iterator<String> it = topicList.getTopicList().iterator();
                        while (it.hasNext()) {
                            String topic = it.next();
                            if (topic.startsWith(MQConstants.RETRY_GROUP_TOPIC_PREFIX)) {
                                it.remove();
                            }
                        }
                    }
                    return topicList;
                }
            }
            default:
                break;
        }

        throw new MQClientException(response.getCode(), response.getRemark());
    }

    public TopicList getHasUnitSubUnUnitTopicList(final boolean containRetry, final long timeoutMillis)
        throws RemotingException, MQClientException, InterruptedException {
        RemotingCommand request = RemotingCommand.createRequestCommand(RequestCode.GET_HAS_UNIT_SUB_UNUNIT_TOPIC_LIST, null);
        RemotingCommand response = this.remotingClient.invokeSync(null, request, timeoutMillis);
        assert response != null;
        switch (response.getCode()) {
            case ResponseCode.SUCCESS: {
                byte[] body = response.getBody();
                if (body != null) {
                    TopicList topicList = TopicList.decode(response.getBody(), TopicList.class);
                    if (!containRetry) {
                        Iterator<String> it = topicList.getTopicList().iterator();
                        while (it.hasNext()) {
                            String topic = it.next();
                            if (topic.startsWith(MQConstants.RETRY_GROUP_TOPIC_PREFIX)) {
                                it.remove();
                            }
                        }
                    }
                    return topicList;
                }
            }
            default:
                break;
        }

        throw new MQClientException(response.getCode(), response.getRemark());
    }

    public void cloneGroupOffset(final String addr, final String srcGroup, final String destGroup, final String topic,
        final boolean isOffline,
        final long timeoutMillis) throws RemotingException, MQClientException, InterruptedException {
        CloneGroupOffsetRequestHeader requestHeader = new CloneGroupOffsetRequestHeader();
        requestHeader.setSrcGroup(srcGroup);
        requestHeader.setDestGroup(destGroup);
        requestHeader.setTopic(topic);
        requestHeader.setOffline(isOffline);
        RemotingCommand request = RemotingCommand.createRequestCommand(RequestCode.CLONE_GROUP_OFFSET, requestHeader);
        RemotingCommand response = this.remotingClient.invokeSync(NetworkUtils.brokerVIPChannel(this.clientConfig.isVipChannelEnabled(), addr),
            request, timeoutMillis);
        assert response != null;
        switch (response.getCode()) {
            case ResponseCode.SUCCESS: {
                return;
            }
            default:
                break;
        }

        throw new MQClientException(response.getCode(), response.getRemark());
    }

    public BrokerStatsData viewBrokerStatsData(String brokerAddr, String statsName, String statsKey, long timeoutMillis)
        throws MQClientException, RemotingConnectException, RemotingSendRequestException, RemotingTimeoutException,
        InterruptedException {
        ViewBrokerStatsDataRequestHeader requestHeader = new ViewBrokerStatsDataRequestHeader();
        requestHeader.setStatsName(statsName);
        requestHeader.setStatsKey(statsKey);

        RemotingCommand request = RemotingCommand.createRequestCommand(RequestCode.VIEW_BROKER_STATS_DATA, requestHeader);
        RemotingCommand response = this.remotingClient
            .invokeSync(NetworkUtils.brokerVIPChannel(this.clientConfig.isVipChannelEnabled(), brokerAddr), request, timeoutMillis);
        assert response != null;
        switch (response.getCode()) {
            case ResponseCode.SUCCESS: {
                byte[] body = response.getBody();
                if (body != null) {
                    return BrokerStatsData.decode(body, BrokerStatsData.class);
                }
            }
            default:
                break;
        }

        throw new MQClientException(response.getCode(), response.getRemark());
    }

    public Set<String> getClusterList(String topic,
        long timeoutMillis) {
        return Collections.EMPTY_SET;
    }

    public ConsumeStatsList fetchConsumeStatsInBroker(String brokerAddr, boolean isOrder,
        long timeoutMillis) throws MQClientException,
        RemotingConnectException, RemotingSendRequestException, RemotingTimeoutException, InterruptedException {
        GetConsumeStatsInBrokerHeader requestHeader = new GetConsumeStatsInBrokerHeader();
        requestHeader.setIsOrder(isOrder);

        RemotingCommand request = RemotingCommand.createRequestCommand(RequestCode.GET_BROKER_CONSUME_STATS, requestHeader);
        RemotingCommand response = this.remotingClient
            .invokeSync(NetworkUtils.brokerVIPChannel(this.clientConfig.isVipChannelEnabled(), brokerAddr), request, timeoutMillis);
        assert response != null;
        switch (response.getCode()) {
            case ResponseCode.SUCCESS: {
                byte[] body = response.getBody();
                if (body != null) {
                    return ConsumeStatsList.decode(body, ConsumeStatsList.class);
                }
            }
            default:
                break;
        }

        throw new MQClientException(response.getCode(), response.getRemark());
    }

    public SubscriptionGroupWrapper getAllSubscriptionGroup(final String brokerAddr,
        long timeoutMillis) throws InterruptedException,
        RemotingTimeoutException, RemotingSendRequestException, RemotingConnectException, MQBrokerException {
        RemotingCommand request = RemotingCommand.createRequestCommand(RequestCode.GET_ALL_SUBSCRIPTIONGROUP_CONFIG, null);
        RemotingCommand response = this.remotingClient
            .invokeSync(NetworkUtils.brokerVIPChannel(this.clientConfig.isVipChannelEnabled(), brokerAddr), request, timeoutMillis);
        assert response != null;
        switch (response.getCode()) {
            case ResponseCode.SUCCESS: {
                return SubscriptionGroupWrapper.decode(response.getBody(), SubscriptionGroupWrapper.class);
            }
            default:
                break;
        }
        throw new MQBrokerException(response.getCode(), response.getRemark(), brokerAddr);
    }

    public SubscriptionGroupConfig getSubscriptionGroupConfig(final String brokerAddr, String group,
        long timeoutMillis) throws InterruptedException,
        RemotingTimeoutException, RemotingSendRequestException, RemotingConnectException, MQBrokerException {
        GetSubscriptionGroupConfigRequestHeader header = new GetSubscriptionGroupConfigRequestHeader();
        header.setGroup(group);
        RemotingCommand request = RemotingCommand.createRequestCommand(RequestCode.GET_SUBSCRIPTIONGROUP_CONFIG, header);
        RemotingCommand response = this.remotingClient
            .invokeSync(NetworkUtils.brokerVIPChannel(this.clientConfig.isVipChannelEnabled(), brokerAddr), request, timeoutMillis);
        assert response != null;
        switch (response.getCode()) {
            case ResponseCode.SUCCESS: {
                return RemotingSerializable.decode(response.getBody(), SubscriptionGroupConfig.class);
            }
            default:
                break;
        }
        throw new MQBrokerException(response.getCode(), response.getRemark(), brokerAddr);
    }

    public TopicConfigSerializeWrapper getAllTopicConfig(final String addr,
        long timeoutMillis) throws RemotingConnectException,
        RemotingSendRequestException, RemotingTimeoutException, InterruptedException, MQBrokerException {
        RemotingCommand request = RemotingCommand.createRequestCommand(RequestCode.GET_ALL_TOPIC_CONFIG, null);

        RemotingCommand response = this.remotingClient.invokeSync(NetworkUtils.brokerVIPChannel(this.clientConfig.isVipChannelEnabled(), addr),
            request, timeoutMillis);
        assert response != null;
        switch (response.getCode()) {
            case ResponseCode.SUCCESS: {
                return TopicConfigSerializeWrapper.decode(response.getBody(), TopicConfigSerializeWrapper.class);
            }
            default:
                break;
        }

        throw new MQBrokerException(response.getCode(), response.getRemark(), addr);
    }

    public void updateNameServerConfig(final Properties properties, final List<String> nameServers, long timeoutMillis)
        throws UnsupportedEncodingException, InterruptedException, RemotingTimeoutException, RemotingSendRequestException,
        RemotingConnectException, MQClientException {
        String str = BeanUtils.properties2String(properties);
        if (str == null || str.length() < 1) {
            return;
        }
        List<String> invokeNameServers = (nameServers == null || nameServers.isEmpty()) ?
            this.remotingClient.getNameServerAddressList() : nameServers;
        if (invokeNameServers == null || invokeNameServers.isEmpty()) {
            return;
        }

        RemotingCommand request = RemotingCommand.createRequestCommand(RequestCode.UPDATE_NAMESRV_CONFIG, null);
        request.setBody(str.getBytes(MQConstants.DEFAULT_CHARSET));

        RemotingCommand errResponse = null;
        for (String nameServer : invokeNameServers) {
            RemotingCommand response = this.remotingClient.invokeSync(nameServer, request, timeoutMillis);
            assert response != null;
            switch (response.getCode()) {
                case ResponseCode.SUCCESS: {
                    break;
                }
                default:
                    errResponse = response;
            }
        }

        if (errResponse != null) {
            throw new MQClientException(errResponse.getCode(), errResponse.getRemark());
        }
    }

    public Map<String, Properties> getNameServerConfig(final List<String> nameServers, long timeoutMillis)
        throws InterruptedException,
        RemotingTimeoutException, RemotingSendRequestException, RemotingConnectException,
        MQClientException, UnsupportedEncodingException {
        List<String> invokeNameServers = (nameServers == null || nameServers.isEmpty()) ?
            this.remotingClient.getNameServerAddressList() : nameServers;
        if (invokeNameServers == null || invokeNameServers.isEmpty()) {
            return null;
        }

        RemotingCommand request = RemotingCommand.createRequestCommand(RequestCode.GET_NAMESRV_CONFIG, null);

        Map<String, Properties> configMap = new HashMap<>(4);
        for (String nameServer : invokeNameServers) {
            RemotingCommand response = this.remotingClient.invokeSync(nameServer, request, timeoutMillis);

            assert response != null;

            if (ResponseCode.SUCCESS == response.getCode()) {
                configMap.put(nameServer, BeanUtils.string2Properties(new String(response.getBody(), MQConstants.DEFAULT_CHARSET)));
            } else {
                throw new MQClientException(response.getCode(), response.getRemark());
            }
        }
        return configMap;
    }

    public QueryConsumeQueueResponseBody queryConsumeQueue(final String brokerAddr, final String topic,
        final int queueId,
        final long index, final int count, final String consumerGroup,
        final long timeoutMillis) throws InterruptedException,
        RemotingTimeoutException, RemotingSendRequestException, RemotingConnectException, MQClientException {

        QueryConsumeQueueRequestHeader requestHeader = new QueryConsumeQueueRequestHeader();
        requestHeader.setTopic(topic);
        requestHeader.setQueueId(queueId);
        requestHeader.setIndex(index);
        requestHeader.setCount(count);
        requestHeader.setConsumerGroup(consumerGroup);

        RemotingCommand request = RemotingCommand.createRequestCommand(RequestCode.QUERY_CONSUME_QUEUE, requestHeader);
        RemotingCommand response = this.remotingClient.invokeSync(NetworkUtils.brokerVIPChannel(this.clientConfig.isVipChannelEnabled(), brokerAddr), request, timeoutMillis);

        assert response != null;

        if (ResponseCode.SUCCESS == response.getCode()) {
            return QueryConsumeQueueResponseBody.decode(response.getBody(), QueryConsumeQueueResponseBody.class);
        }

        throw new MQClientException(response.getCode(), response.getRemark());
    }

    public CheckRocksdbCqWriteResult checkRocksdbCqWriteProgress(final String brokerAddr, final String topic, final long checkStoreTime, final long timeoutMillis) throws InterruptedException,
        RemotingTimeoutException, RemotingSendRequestException, RemotingConnectException, MQClientException {
        CheckRocksdbCqWriteProgressRequestHeader header = new CheckRocksdbCqWriteProgressRequestHeader();
        header.setTopic(topic);
        header.setCheckStoreTime(checkStoreTime);
        RemotingCommand request = RemotingCommand.createRequestCommand(RequestCode.CHECK_ROCKSDB_CQ_WRITE_PROGRESS, header);
        RemotingCommand response = this.remotingClient.invokeSync(brokerAddr, request, timeoutMillis);
        assert response != null;
        if (ResponseCode.SUCCESS == response.getCode()) {
            return JSON.parseObject(response.getBody(), CheckRocksdbCqWriteResult.class);
        }
        throw new MQClientException(response.getCode(), response.getRemark());
    }

    public void checkClientInBroker(final String brokerAddr, final String consumerGroup,
        final String clientId, final SubscriptionData subscriptionData,
        final long timeoutMillis)
        throws InterruptedException, RemotingTimeoutException, RemotingSendRequestException,
        RemotingConnectException, MQClientException {
        RemotingCommand request = RemotingCommand.createRequestCommand(RequestCode.CHECK_CLIENT_CONFIG, null);

        CheckClientRequestBody requestBody = new CheckClientRequestBody();
        requestBody.setClientId(clientId);
        requestBody.setGroup(consumerGroup);
        requestBody.setSubscriptionData(subscriptionData);

        request.setBody(requestBody.encode());

        RemotingCommand response = this.remotingClient.invokeSync(NetworkUtils.brokerVIPChannel(this.clientConfig.isVipChannelEnabled(), brokerAddr), request, timeoutMillis);

        assert response != null;

        if (ResponseCode.SUCCESS != response.getCode()) {
            throw new MQClientException(response.getCode(), response.getRemark());
        }
    }

    public boolean resumeCheckHalfMessage(final String addr, String topic, String msgId,
        final long timeoutMillis) throws RemotingException, InterruptedException {
        ResumeCheckHalfMessageRequestHeader requestHeader = new ResumeCheckHalfMessageRequestHeader();
        requestHeader.setTopic(topic);
        requestHeader.setMsgId(msgId);

        RemotingCommand request = RemotingCommand.createRequestCommand(RequestCode.RESUME_CHECK_HALF_MESSAGE, requestHeader);

        RemotingCommand response = this.remotingClient.invokeSync(NetworkUtils.brokerVIPChannel(this.clientConfig.isVipChannelEnabled(), addr),
            request, timeoutMillis);
        assert response != null;
        switch (response.getCode()) {
            case ResponseCode.SUCCESS: {
                return true;
            }
            default:
                log.error("Failed to resume half message check logic. Remark={}", response.getRemark());
                return false;
        }
    }

    public void setMessageRequestMode(final String brokerAddr, final String topic, final String consumerGroup,
        final MessageRequestMode mode, final int popShareQueueNum, final long timeoutMillis)
        throws InterruptedException, RemotingTimeoutException, RemotingSendRequestException,
        RemotingConnectException, MQClientException {
        RemotingCommand request = RemotingCommand.createRequestCommand(RequestCode.SET_MESSAGE_REQUEST_MODE, null);

        SetMessageRequestModeRequestBody requestBody = new SetMessageRequestModeRequestBody();
        requestBody.setTopic(topic);
        requestBody.setConsumerGroup(consumerGroup);
        requestBody.setMode(mode);
        requestBody.setPopShareQueueNum(popShareQueueNum);
        request.setBody(requestBody.encode());

        RemotingCommand response = this.remotingClient.invokeSync(NetworkUtils.brokerVIPChannel(this.clientConfig.isVipChannelEnabled(), brokerAddr), request, timeoutMillis);
        assert response != null;
        if (ResponseCode.SUCCESS != response.getCode()) {
            throw new MQClientException(response.getCode(), response.getRemark());
        }
    }

    public TopicConfigAndQueueMapping getTopicConfig(final String brokerAddr, String topic,
        long timeoutMillis) throws InterruptedException,
        RemotingTimeoutException, RemotingSendRequestException, RemotingConnectException, MQBrokerException {
        GetTopicConfigRequestHeader header = new GetTopicConfigRequestHeader();
        header.setTopic(topic);
        header.setLo(true);
        RemotingCommand request = RemotingCommand.createRequestCommand(RequestCode.GET_TOPIC_CONFIG, header);
        RemotingCommand response = this.remotingClient
            .invokeSync(NetworkUtils.brokerVIPChannel(this.clientConfig.isVipChannelEnabled(), brokerAddr), request, timeoutMillis);
        assert response != null;
        switch (response.getCode()) {
            case ResponseCode.SUCCESS: {
                return RemotingSerializable.decode(response.getBody(), TopicConfigAndQueueMapping.class);
            }
            //should check the exist
            case ResponseCode.TOPIC_NOT_EXIST: {
                //should return null?
                break;
            }
            default:
                break;
        }
        throw new MQBrokerException(response.getCode(), response.getRemark());
    }

    public void createStaticTopic(final String addr, final String defaultTopic, final TopicConfig topicConfig,
        final TopicQueueMappingDetail topicQueueMappingDetail, boolean force,
        final long timeoutMillis) throws RemotingException, InterruptedException, MQBrokerException {
        CreateTopicRequestHeader requestHeader = new CreateTopicRequestHeader();
        requestHeader.setTopic(topicConfig.getTopicName());
        requestHeader.setDefaultTopic(defaultTopic);
        requestHeader.setReadQueueNums(topicConfig.getReadQueueNums());
        requestHeader.setWriteQueueNums(topicConfig.getWriteQueueNums());
        requestHeader.setPerm(topicConfig.getPerm());
        requestHeader.setTopicFilterType(topicConfig.getTopicFilterType().name());
        requestHeader.setTopicSysFlag(topicConfig.getTopicSysFlag());
        requestHeader.setOrder(topicConfig.isOrder());
        requestHeader.setForce(force);
        RemotingCommand request = RemotingCommand.createRequestCommand(RequestCode.UPDATE_AND_CREATE_STATIC_TOPIC, requestHeader);
        request.setBody(topicQueueMappingDetail.encode());

        RemotingCommand response = this.remotingClient.invokeSync(NetworkUtils.brokerVIPChannel(this.clientConfig.isVipChannelEnabled(), addr),
            request, timeoutMillis);
        assert response != null;
        switch (response.getCode()) {
            case ResponseCode.SUCCESS: {
                return;
            }
            default:
                break;
        }

        throw new MQBrokerException(response.getCode(), response.getRemark());
    }

    /**
     * @param addr
     * @param requestHeader
     * @param timeoutMillis
     * @throws InterruptedException
     * @throws RemotingTimeoutException
     * @throws RemotingSendRequestException
     * @throws RemotingConnectException
     * @throws MQBrokerException
     */
    public GroupForbidden updateAndGetGroupForbidden(String addr, UpdateGroupForbiddenRequestHeader requestHeader,
        long timeoutMillis) throws RemotingConnectException, RemotingSendRequestException, RemotingTimeoutException, InterruptedException, MQBrokerException {
        RemotingCommand request = RemotingCommand.createRequestCommand(RequestCode.UPDATE_AND_GET_GROUP_FORBIDDEN, requestHeader);

        RemotingCommand response = this.remotingClient.invokeSync(NetworkUtils.brokerVIPChannel(this.clientConfig.isVipChannelEnabled(), addr),
            request, timeoutMillis);
        assert response != null;
        switch (response.getCode()) {
            case ResponseCode.SUCCESS: {
                return RemotingSerializable.decode(response.getBody(), GroupForbidden.class);
            }
            default:
                break;
        }

        throw new MQBrokerException(response.getCode(), response.getRemark(), addr);
    }

    public void resetMasterFlushOffset(final String brokerAddr, final long masterFlushOffset)
        throws InterruptedException, RemotingTimeoutException, RemotingSendRequestException, RemotingConnectException, MQBrokerException {
        ResetMasterFlushOffsetHeader requestHeader = new ResetMasterFlushOffsetHeader();
        requestHeader.setMasterFlushOffset(masterFlushOffset);

        RemotingCommand request = RemotingCommand.createRequestCommand(RequestCode.RESET_MASTER_FLUSH_OFFSET, requestHeader);

        RemotingCommand response = this.remotingClient.invokeSync(brokerAddr, request, 3000);
        assert response != null;
        switch (response.getCode()) {
            case ResponseCode.SUCCESS: {
                return;
            }
            default:
                break;
        }
        throw new MQBrokerException(response.getCode(), response.getRemark(), brokerAddr);
    }

    public HARuntimeInfo getBrokerHAStatus(final String brokerAddr, final long timeoutMillis)
        throws RemotingConnectException, RemotingSendRequestException, RemotingTimeoutException,
        InterruptedException, MQBrokerException {
        RemotingCommand request = RemotingCommand.createRequestCommand(RequestCode.GET_BROKER_HA_STATUS, null);
        RemotingCommand response = this.remotingClient.invokeSync(brokerAddr, request, timeoutMillis);
        assert response != null;

        switch (response.getCode()) {
            case ResponseCode.SUCCESS: {
                return HARuntimeInfo.decode(response.getBody(), HARuntimeInfo.class);
            }
            default:
                break;
        }

        throw new MQBrokerException(response.getCode(), response.getRemark());
    }

    public GetMetaDataResponseHeader getControllerMetaData(
        final String controllerAddress) throws RemotingConnectException, RemotingSendRequestException, RemotingTimeoutException, InterruptedException, RemotingCommandException, MQBrokerException {
        final RemotingCommand request = RemotingCommand.createRequestCommand(RequestCode.CONTROLLER_GET_METADATA_INFO, null);
        final RemotingCommand response = this.remotingClient.invokeSync(controllerAddress, request, 3000);
        assert response != null;
        if (response.getCode() == SUCCESS) {
            return (GetMetaDataResponseHeader) response.decodeCommandCustomHeader(GetMetaDataResponseHeader.class);
        }
        throw new MQBrokerException(response.getCode(), response.getRemark());
    }

    public BrokerReplicasInfo getInSyncStateData(final String controllerAddress,
        final List<String> brokers) throws RemotingConnectException, RemotingSendRequestException, RemotingTimeoutException, InterruptedException, MQBrokerException, RemotingCommandException {
        // Get controller leader address.
        final GetMetaDataResponseHeader controllerMetaData = getControllerMetaData(controllerAddress);
        assert controllerMetaData != null;
        assert controllerMetaData.getControllerLeaderAddress() != null;
        final String leaderAddress = controllerMetaData.getControllerLeaderAddress();

        RemotingCommand request = RemotingCommand.createRequestCommand(RequestCode.CONTROLLER_GET_SYNC_STATE_DATA, null);
        final byte[] body = RemotingSerializable.encode(brokers);
        request.setBody(body);
        RemotingCommand response = this.remotingClient.invokeSync(leaderAddress, request, 3000);
        assert response != null;
        switch (response.getCode()) {
            case ResponseCode.SUCCESS: {
                return RemotingSerializable.decode(response.getBody(), BrokerReplicasInfo.class);
            }
            default:
                break;
        }
        throw new MQBrokerException(response.getCode(), response.getRemark());
    }

    public EpochEntryCache getBrokerEpochCache(
        String brokerAddr) throws RemotingConnectException, RemotingSendRequestException, RemotingTimeoutException, InterruptedException, MQBrokerException {
        RemotingCommand request = RemotingCommand.createRequestCommand(RequestCode.GET_BROKER_EPOCH_CACHE, null);
        final RemotingCommand response = this.remotingClient.invokeSync(brokerAddr, request, 3000);
        assert response != null;
        switch (response.getCode()) {
            case ResponseCode.SUCCESS: {
                return RemotingSerializable.decode(response.getBody(), EpochEntryCache.class);
            }
            default:
                break;
        }
        throw new MQBrokerException(response.getCode(), response.getRemark());
    }

    public Map<String, Properties> getControllerConfig(final List<String> controllerServers,
        final long timeoutMillis) throws InterruptedException, RemotingTimeoutException,
        RemotingSendRequestException, RemotingConnectException, MQClientException, UnsupportedEncodingException {
        List<String> invokeControllerServers = (controllerServers == null || controllerServers.isEmpty()) ?
            this.remotingClient.getNameServerAddressList() : controllerServers;
        if (invokeControllerServers == null || invokeControllerServers.isEmpty()) {
            return null;
        }

        RemotingCommand request = RemotingCommand.createRequestCommand(RequestCode.GET_CONTROLLER_CONFIG, null);

        Map<String, Properties> configMap = new HashMap<>(4);
        for (String controller : invokeControllerServers) {
            RemotingCommand response = this.remotingClient.invokeSync(controller, request, timeoutMillis);

            assert response != null;

            if (ResponseCode.SUCCESS == response.getCode()) {
                configMap.put(controller, BeanUtils.string2Properties(new String(response.getBody(), MQConstants.DEFAULT_CHARSET)));
            } else {
                throw new MQClientException(response.getCode(), response.getRemark());
            }
        }
        return configMap;
    }

    public void updateControllerConfig(final Properties properties, final List<String> controllers,
        final long timeoutMillis) throws InterruptedException, RemotingConnectException, UnsupportedEncodingException,
        RemotingSendRequestException, RemotingTimeoutException, MQClientException {
        String str = BeanUtils.properties2String(properties);
        if (str.length() < 1 || controllers == null || controllers.isEmpty()) {
            return;
        }

        RemotingCommand request = RemotingCommand.createRequestCommand(RequestCode.UPDATE_CONTROLLER_CONFIG, null);
        request.setBody(str.getBytes(MQConstants.DEFAULT_CHARSET));

        RemotingCommand errResponse = null;
        for (String controller : controllers) {
            RemotingCommand response = this.remotingClient.invokeSync(controller, request, timeoutMillis);
            assert response != null;
            switch (response.getCode()) {
                case ResponseCode.SUCCESS: {
                    break;
                }
                default:
                    errResponse = response;
            }
        }

        if (errResponse != null) {
            throw new MQClientException(errResponse.getCode(), errResponse.getRemark());
        }
    }

    public Pair<ElectMasterResponseHeader, BrokerMemberGroup> electMaster(String controllerAddr, String clusterName,
        String brokerName,
        Long brokerId) throws MQBrokerException, RemotingConnectException, RemotingSendRequestException, RemotingTimeoutException, InterruptedException, RemotingCommandException {

        //get controller leader address
        final GetMetaDataResponseHeader controllerMetaData = this.getControllerMetaData(controllerAddr);
        assert controllerMetaData != null;
        assert controllerMetaData.getControllerLeaderAddress() != null;
        final String leaderAddress = controllerMetaData.getControllerLeaderAddress();
        ElectMasterRequestHeader electRequestHeader = ElectMasterRequestHeader.ofAdminTrigger(clusterName, brokerName, brokerId);

        RemotingCommand request = RemotingCommand.createRequestCommand(RequestCode.CONTROLLER_ELECT_MASTER, electRequestHeader);
        final RemotingCommand response = this.remotingClient.invokeSync(leaderAddress, request, 3000);
        assert response != null;
        switch (response.getCode()) {
            case ResponseCode.SUCCESS: {
                BrokerMemberGroup brokerMemberGroup = RemotingSerializable.decode(response.getBody(), BrokerMemberGroup.class);
                ElectMasterResponseHeader responseHeader = (ElectMasterResponseHeader) response.decodeCommandCustomHeader(ElectMasterResponseHeader.class);
                return new Pair<>(responseHeader, brokerMemberGroup);
            }
            default:
                break;
        }
        throw new MQBrokerException(response.getCode(), response.getRemark());
    }

    public void cleanControllerBrokerData(String controllerAddr, String clusterName,
        String brokerName, String brokerControllerIdsToClean, boolean isCleanLivingBroker)
        throws RemotingException, InterruptedException, MQBrokerException {

        //get controller leader address
        final GetMetaDataResponseHeader controllerMetaData = this.getControllerMetaData(controllerAddr);
        assert controllerMetaData != null;
        assert controllerMetaData.getControllerLeaderAddress() != null;
        final String leaderAddress = controllerMetaData.getControllerLeaderAddress();

        CleanControllerBrokerDataRequestHeader cleanHeader = new CleanControllerBrokerDataRequestHeader(clusterName, brokerName, brokerControllerIdsToClean, isCleanLivingBroker);
        RemotingCommand request = RemotingCommand.createRequestCommand(RequestCode.CLEAN_BROKER_DATA, cleanHeader);

        final RemotingCommand response = this.remotingClient.invokeSync(leaderAddress, request, 3000);
        assert response != null;
        switch (response.getCode()) {
            case ResponseCode.SUCCESS: {
                return;
            }
            default:
                break;
        }
        throw new MQBrokerException(response.getCode(), response.getRemark());
    }

    public void createUser(String addr, UserInfo userInfo, long millis) throws RemotingConnectException, RemotingSendRequestException, RemotingTimeoutException, InterruptedException, MQBrokerException {
        CreateUserRequestHeader requestHeader = new CreateUserRequestHeader(userInfo.getUsername());
        RemotingCommand request = RemotingCommand.createRequestCommand(RequestCode.AUTH_CREATE_USER, requestHeader);
        request.setBody(RemotingSerializable.encode(userInfo));
        RemotingCommand response = this.remotingClient.invokeSync(addr, request, millis);
        assert response != null;
        switch (response.getCode()) {
            case ResponseCode.SUCCESS: {
                return;
            }
            default:
                break;
        }
        throw new MQBrokerException(response.getCode(), response.getRemark());
    }

    public void updateUser(String addr, UserInfo userInfo, long millis) throws RemotingConnectException, RemotingSendRequestException, RemotingTimeoutException, InterruptedException, MQBrokerException {
        UpdateUserRequestHeader requestHeader = new UpdateUserRequestHeader(userInfo.getUsername());
        RemotingCommand request = RemotingCommand.createRequestCommand(RequestCode.AUTH_UPDATE_USER, requestHeader);
        request.setBody(RemotingSerializable.encode(userInfo));
        RemotingCommand response = this.remotingClient.invokeSync(addr, request, millis);
        assert response != null;
        switch (response.getCode()) {
            case ResponseCode.SUCCESS: {
                return;
            }
            default:
                break;
        }
        throw new MQBrokerException(response.getCode(), response.getRemark());
    }

    public void deleteUser(String addr, String username, long millis) throws RemotingConnectException, RemotingSendRequestException, RemotingTimeoutException, InterruptedException, MQBrokerException {
        DeleteUserRequestHeader requestHeader = new DeleteUserRequestHeader(username);
        RemotingCommand request = RemotingCommand.createRequestCommand(RequestCode.AUTH_DELETE_USER, requestHeader);
        RemotingCommand response = this.remotingClient.invokeSync(addr, request, millis);
        assert response != null;
        switch (response.getCode()) {
            case ResponseCode.SUCCESS: {
                return;
            }
            default:
                break;
        }
        throw new MQBrokerException(response.getCode(), response.getRemark());
    }

    public UserInfo getUser(String addr, String username, long millis) throws RemotingConnectException, RemotingSendRequestException, RemotingTimeoutException, InterruptedException, MQBrokerException {
        GetUserRequestHeader requestHeader = new GetUserRequestHeader(username);
        RemotingCommand request = RemotingCommand.createRequestCommand(RequestCode.AUTH_GET_USER, requestHeader);
        RemotingCommand response = this.remotingClient.invokeSync(addr, request, millis);
        assert response != null;
        switch (response.getCode()) {
            case ResponseCode.SUCCESS: {
                return RemotingSerializable.decode(response.getBody(), UserInfo.class);
            }
            default:
                break;
        }
        throw new MQBrokerException(response.getCode(), response.getRemark());
    }

    public List<UserInfo> listUser(String addr, String filter, long millis) throws RemotingConnectException, RemotingSendRequestException, RemotingTimeoutException, InterruptedException, MQBrokerException {
        ListUsersRequestHeader requestHeader = new ListUsersRequestHeader(filter);
        RemotingCommand request = RemotingCommand.createRequestCommand(RequestCode.AUTH_LIST_USER, requestHeader);
        RemotingCommand response = this.remotingClient.invokeSync(addr, request, millis);
        assert response != null;
        switch (response.getCode()) {
            case ResponseCode.SUCCESS: {
                return RemotingSerializable.decodeList(response.getBody(), UserInfo.class);
            }
            default:
                break;
        }
        throw new MQBrokerException(response.getCode(), response.getRemark());
    }

    public void createAcl(String addr, AclInfo aclInfo, long millis) throws RemotingConnectException, RemotingSendRequestException, RemotingTimeoutException, InterruptedException, MQBrokerException {
        CreateAclRequestHeader requestHeader = new CreateAclRequestHeader(aclInfo.getSubject());
        RemotingCommand request = RemotingCommand.createRequestCommand(RequestCode.AUTH_CREATE_ACL, requestHeader);
        request.setBody(RemotingSerializable.encode(aclInfo));
        RemotingCommand response = this.remotingClient.invokeSync(addr, request, millis);
        assert response != null;
        switch (response.getCode()) {
            case ResponseCode.SUCCESS: {
                return;
            }
            default:
                break;
        }
        throw new MQBrokerException(response.getCode(), response.getRemark());
    }

    public void updateAcl(String addr, AclInfo aclInfo, long millis) throws RemotingConnectException, RemotingSendRequestException, RemotingTimeoutException, InterruptedException, MQBrokerException {
        UpdateAclRequestHeader requestHeader = new UpdateAclRequestHeader(aclInfo.getSubject());
        RemotingCommand request = RemotingCommand.createRequestCommand(RequestCode.AUTH_UPDATE_ACL, requestHeader);
        request.setBody(RemotingSerializable.encode(aclInfo));
        RemotingCommand response = this.remotingClient.invokeSync(addr, request, millis);
        assert response != null;
        switch (response.getCode()) {
            case ResponseCode.SUCCESS: {
                return;
            }
            default:
                break;
        }
        throw new MQBrokerException(response.getCode(), response.getRemark());
    }

    public void deleteAcl(String addr, String subject, String resource, long millis) throws RemotingConnectException, RemotingSendRequestException, RemotingTimeoutException, InterruptedException, MQBrokerException {
        DeleteAclRequestHeader requestHeader = new DeleteAclRequestHeader(subject, resource);
        RemotingCommand request = RemotingCommand.createRequestCommand(RequestCode.AUTH_DELETE_ACL, requestHeader);
        RemotingCommand response = this.remotingClient.invokeSync(addr, request, millis);
        assert response != null;
        switch (response.getCode()) {
            case ResponseCode.SUCCESS: {
                return;
            }
            default:
                break;
        }
        throw new MQBrokerException(response.getCode(), response.getRemark());
    }

    public AclInfo getAcl(String addr, String subject, long millis) throws RemotingConnectException, RemotingSendRequestException, RemotingTimeoutException, InterruptedException, MQBrokerException {
        GetAclRequestHeader requestHeader = new GetAclRequestHeader(subject);
        RemotingCommand request = RemotingCommand.createRequestCommand(RequestCode.AUTH_GET_ACL, requestHeader);
        RemotingCommand response = this.remotingClient.invokeSync(addr, request, millis);
        assert response != null;
        switch (response.getCode()) {
            case ResponseCode.SUCCESS: {
                return RemotingSerializable.decode(response.getBody(), AclInfo.class);
            }
            default:
                break;
        }
        throw new MQBrokerException(response.getCode(), response.getRemark());
    }

    public List<AclInfo> listAcl(String addr, String subjectFilter, String resourceFilter, long millis) throws RemotingConnectException, RemotingSendRequestException, RemotingTimeoutException, InterruptedException, MQBrokerException {
        ListAclsRequestHeader requestHeader = new ListAclsRequestHeader(subjectFilter, resourceFilter);
        RemotingCommand request = RemotingCommand.createRequestCommand(RequestCode.AUTH_LIST_ACL, requestHeader);
        RemotingCommand response = this.remotingClient.invokeSync(addr, request, millis);
        assert response != null;
        switch (response.getCode()) {
            case ResponseCode.SUCCESS: {
                return RemotingSerializable.decodeList(response.getBody(), AclInfo.class);
            }
            default:
                break;
        }
        throw new MQBrokerException(response.getCode(), response.getRemark());
    }
}<|MERGE_RESOLUTION|>--- conflicted
+++ resolved
@@ -55,7 +55,6 @@
 import org.apache.rocketmq.client.producer.SendResult;
 import org.apache.rocketmq.client.producer.SendStatus;
 import org.apache.rocketmq.client.rpchook.NamespaceRpcHook;
-<<<<<<< HEAD
 import org.apache.rocketmq.common.app.config.PlainAccessConfig;
 import org.apache.rocketmq.common.domain.constant.FIleReadaheadMode;
 import org.apache.rocketmq.common.domain.constant.MQConstants;
@@ -80,33 +79,8 @@
 import org.apache.rocketmq.common.lang.attribute.AttributeParser;
 import org.apache.rocketmq.common.utils.BeanUtils;
 import org.apache.rocketmq.common.utils.NetworkUtils;
-=======
-import org.apache.rocketmq.common.BoundaryType;
 import org.apache.rocketmq.common.CheckRocksdbCqWriteResult;
-import org.apache.rocketmq.common.MQVersion;
 import org.apache.rocketmq.common.MixAll;
-import org.apache.rocketmq.common.Pair;
-import org.apache.rocketmq.common.PlainAccessConfig;
-import org.apache.rocketmq.common.TopicConfig;
-import org.apache.rocketmq.common.UtilAll;
-import org.apache.rocketmq.common.attribute.AttributeParser;
-import org.apache.rocketmq.common.constant.FIleReadaheadMode;
-import org.apache.rocketmq.common.message.Message;
-import org.apache.rocketmq.common.message.MessageBatch;
-import org.apache.rocketmq.common.message.MessageClientIDSetter;
-import org.apache.rocketmq.common.message.MessageConst;
-import org.apache.rocketmq.common.message.MessageDecoder;
-import org.apache.rocketmq.common.message.MessageExt;
-import org.apache.rocketmq.common.message.MessageQueue;
-import org.apache.rocketmq.common.message.MessageQueueAssignment;
-import org.apache.rocketmq.common.message.MessageRequestMode;
-import org.apache.rocketmq.common.namesrv.DefaultTopAddressing;
-import org.apache.rocketmq.common.namesrv.NameServerUpdateCallback;
-import org.apache.rocketmq.common.namesrv.TopAddressing;
-import org.apache.rocketmq.common.sysflag.PullSysFlag;
-import org.apache.rocketmq.common.topic.TopicValidator;
-import org.apache.rocketmq.common.utils.StartAndShutdown;
->>>>>>> a8779c0d
 import org.apache.rocketmq.logging.org.slf4j.Logger;
 import org.apache.rocketmq.logging.org.slf4j.LoggerFactory;
 import org.apache.rocketmq.remoting.ChannelEventListener;
@@ -1224,25 +1198,16 @@
                         final Long msgQueueOffset;
                         if (MQConstants.isLmq(topic) && messageExt.getReconsumeTimes() == 0 && StringUtils.isNotEmpty(
                             messageExt.getProperty(MessageConst.PROPERTY_INNER_MULTI_DISPATCH))) {
-<<<<<<< HEAD
-                            // process LMQ, LMQ topic has only 1 queue, which queue id is 0
-                            queueIdKey = ExtraInfoUtil.getStartOffsetInfoMapKey(topic, MQConstants.LMQ_QUEUE_ID);
-                            queueOffsetKey = ExtraInfoUtil.getQueueOffsetMapKey(topic, MQConstants.LMQ_QUEUE_ID, Long.parseLong(
-                                messageExt.getProperty(MessageConst.PROPERTY_INNER_MULTI_QUEUE_OFFSET)));
-                            index = sortMap.get(queueIdKey).indexOf(
-                                Long.parseLong(messageExt.getProperty(MessageConst.PROPERTY_INNER_MULTI_QUEUE_OFFSET)));
-=======
                             // process LMQ
                             String[] queues = messageExt.getProperty(MessageConst.PROPERTY_INNER_MULTI_DISPATCH)
-                                .split(MixAll.LMQ_DISPATCH_SEPARATOR);
+                                .split(MQConstants.LMQ_DISPATCH_SEPARATOR);
                             String[] queueOffsets = messageExt.getProperty(MessageConst.PROPERTY_INNER_MULTI_QUEUE_OFFSET)
-                                .split(MixAll.LMQ_DISPATCH_SEPARATOR);
+                                .split(MQConstants.LMQ_DISPATCH_SEPARATOR);
                             long offset = Long.parseLong(queueOffsets[ArrayUtils.indexOf(queues, topic)]);
                             // LMQ topic has only 1 queue, which queue id is 0
-                            queueIdKey = ExtraInfoUtil.getStartOffsetInfoMapKey(topic, MixAll.LMQ_QUEUE_ID);
-                            queueOffsetKey = ExtraInfoUtil.getQueueOffsetMapKey(topic, MixAll.LMQ_QUEUE_ID, offset);
+                            queueIdKey = ExtraInfoUtil.getStartOffsetInfoMapKey(topic, MQConstants.LMQ_QUEUE_ID);
+                            queueOffsetKey = ExtraInfoUtil.getQueueOffsetMapKey(topic, MQConstants.LMQ_QUEUE_ID, offset);
                             index = sortMap.get(queueIdKey).indexOf(offset);
->>>>>>> a8779c0d
                             msgQueueOffset = msgOffsetInfo.get(queueIdKey).get(index);
                             if (msgQueueOffset != offset) {
                                 log.warn("Queue offset[{}] of msg is strange, not equal to the stored in msg, {}",
@@ -1658,13 +1623,8 @@
         final Boolean isUniqueKey
     ) throws RemotingException, MQBrokerException, InterruptedException {
         RemotingCommand request = RemotingCommand.createRequestCommand(RequestCode.QUERY_MESSAGE, requestHeader);
-<<<<<<< HEAD
-        request.addExtField(MQConstants.UNIQUE_MSG_QUERY_FLAG, isUnqiueKey.toString());
+        request.addExtField(MQConstants.UNIQUE_MSG_QUERY_FLAG, isUniqueKey.toString());
         this.remotingClient.invokeAsync(NetworkUtils.brokerVIPChannel(this.clientConfig.isVipChannelEnabled(), addr), request, timeoutMillis,
-=======
-        request.addExtField(MixAll.UNIQUE_MSG_QUERY_FLAG, isUniqueKey.toString());
-        this.remotingClient.invokeAsync(MixAll.brokerVIPChannel(this.clientConfig.isVipChannelEnabled(), addr), request, timeoutMillis,
->>>>>>> a8779c0d
             invokeCallback);
     }
 
