/*
 * Licensed to the Apache Software Foundation (ASF) under one or more
 * contributor license agreements.  See the NOTICE file distributed with
 * this work for additional information regarding copyright ownership.
 * The ASF licenses this file to You under the Apache License, Version 2.0
 * (the "License"); you may not use this file except in compliance with
 * the License.  You may obtain a copy of the License at
 *
 *     http://www.apache.org/licenses/LICENSE-2.0
 *
 * Unless required by applicable law or agreed to in writing, software
 * distributed under the License is distributed on an "AS IS" BASIS,
 * WITHOUT WARRANTIES OR CONDITIONS OF ANY KIND, either express or implied.
 * See the License for the specific language governing permissions and
 * limitations under the License.
 */
package org.apache.rocketmq.client.impl;

import com.alibaba.fastjson.JSON;
import org.apache.commons.lang3.StringUtils;
import org.apache.rocketmq.client.ClientConfig;
import org.apache.rocketmq.client.Validators;
import org.apache.rocketmq.client.consumer.AckCallback;
import org.apache.rocketmq.client.consumer.AckResult;
import org.apache.rocketmq.client.consumer.AckStatus;
import org.apache.rocketmq.client.consumer.PopCallback;
import org.apache.rocketmq.client.consumer.PopResult;
import org.apache.rocketmq.client.consumer.PopStatus;
import org.apache.rocketmq.client.consumer.PullCallback;
import org.apache.rocketmq.client.consumer.PullResult;
import org.apache.rocketmq.client.consumer.PullStatus;
import org.apache.rocketmq.client.exception.MQBrokerException;
import org.apache.rocketmq.client.exception.MQClientException;
import org.apache.rocketmq.client.exception.OffsetNotFoundException;
import org.apache.rocketmq.client.hook.SendMessageContext;
import org.apache.rocketmq.client.impl.consumer.PullResultExt;
import org.apache.rocketmq.client.impl.factory.MQClientInstance;
import org.apache.rocketmq.client.impl.producer.DefaultMQProducerImpl;
import org.apache.rocketmq.client.impl.producer.TopicPublishInfo;
import org.apache.rocketmq.client.producer.SendCallback;
import org.apache.rocketmq.client.producer.SendResult;
import org.apache.rocketmq.client.producer.SendStatus;
import org.apache.rocketmq.common.BoundaryType;
import org.apache.rocketmq.common.MQVersion;
import org.apache.rocketmq.common.MixAll;
import org.apache.rocketmq.common.Pair;
import org.apache.rocketmq.common.PlainAccessConfig;
import org.apache.rocketmq.common.TopicConfig;
import org.apache.rocketmq.common.attribute.AttributeParser;
import org.apache.rocketmq.common.constant.FIleReadaheadMode;
import org.apache.rocketmq.common.message.Message;
import org.apache.rocketmq.common.message.MessageBatch;
import org.apache.rocketmq.common.message.MessageClientIDSetter;
import org.apache.rocketmq.common.message.MessageConst;
import org.apache.rocketmq.common.message.MessageDecoder;
import org.apache.rocketmq.common.message.MessageExt;
import org.apache.rocketmq.common.message.MessageQueue;
import org.apache.rocketmq.common.message.MessageQueueAssignment;
import org.apache.rocketmq.common.message.MessageRequestMode;
import org.apache.rocketmq.common.namesrv.DefaultTopAddressing;
import org.apache.rocketmq.common.namesrv.NameServerUpdateCallback;
import org.apache.rocketmq.common.namesrv.TopAddressing;
import org.apache.rocketmq.common.sysflag.PullSysFlag;
import org.apache.rocketmq.common.topic.TopicValidator;
import org.apache.rocketmq.common.utils.ChannelUtil;
import org.apache.rocketmq.common.utils.NetworkUtil;
import org.apache.rocketmq.logging.org.slf4j.Logger;
import org.apache.rocketmq.logging.org.slf4j.LoggerFactory;
import org.apache.rocketmq.remoting.ChannelEventListener;
import org.apache.rocketmq.remoting.CommandCustomHeader;
import org.apache.rocketmq.remoting.InvokeCallback;
import org.apache.rocketmq.remoting.RPCHook;
import org.apache.rocketmq.remoting.RemotingClient;
import org.apache.rocketmq.remoting.common.HeartbeatV2Result;
import org.apache.rocketmq.remoting.common.RemotingHelper;
import org.apache.rocketmq.remoting.exception.RemotingCommandException;
import org.apache.rocketmq.remoting.exception.RemotingConnectException;
import org.apache.rocketmq.remoting.exception.RemotingException;
import org.apache.rocketmq.remoting.exception.RemotingSendRequestException;
import org.apache.rocketmq.remoting.exception.RemotingTimeoutException;
import org.apache.rocketmq.remoting.exception.RemotingTooMuchRequestException;
import org.apache.rocketmq.remoting.netty.NettyClientConfig;
import org.apache.rocketmq.remoting.netty.NettyRemotingClient;
import org.apache.rocketmq.remoting.netty.ResponseFuture;
import org.apache.rocketmq.remoting.protocol.DataVersion;
import org.apache.rocketmq.remoting.protocol.LanguageCode;
import org.apache.rocketmq.remoting.protocol.NamespaceUtil;
import org.apache.rocketmq.remoting.protocol.RemotingCommand;
import org.apache.rocketmq.remoting.protocol.RemotingSerializable;
import org.apache.rocketmq.remoting.protocol.RequestCode;
import org.apache.rocketmq.remoting.protocol.ResponseCode;
import org.apache.rocketmq.remoting.protocol.admin.ConsumeStats;
import org.apache.rocketmq.remoting.protocol.admin.TopicStatsTable;
import org.apache.rocketmq.remoting.protocol.body.BatchAck;
import org.apache.rocketmq.remoting.protocol.body.BatchAckMessageRequestBody;
import org.apache.rocketmq.remoting.protocol.body.BrokerMemberGroup;
import org.apache.rocketmq.remoting.protocol.body.BrokerReplicasInfo;
import org.apache.rocketmq.remoting.protocol.body.BrokerStatsData;
import org.apache.rocketmq.remoting.protocol.body.CheckClientRequestBody;
import org.apache.rocketmq.remoting.protocol.body.ClusterAclVersionInfo;
import org.apache.rocketmq.remoting.protocol.body.ClusterInfo;
import org.apache.rocketmq.remoting.protocol.body.ConsumeMessageDirectlyResult;
import org.apache.rocketmq.remoting.protocol.body.ConsumeStatsList;
import org.apache.rocketmq.remoting.protocol.body.ConsumerConnection;
import org.apache.rocketmq.remoting.protocol.body.ConsumerRunningInfo;
import org.apache.rocketmq.remoting.protocol.body.EpochEntryCache;
import org.apache.rocketmq.remoting.protocol.body.GetConsumerStatusBody;
import org.apache.rocketmq.remoting.protocol.body.GroupList;
import org.apache.rocketmq.remoting.protocol.body.HARuntimeInfo;
import org.apache.rocketmq.remoting.protocol.body.KVTable;
import org.apache.rocketmq.remoting.protocol.body.LockBatchRequestBody;
import org.apache.rocketmq.remoting.protocol.body.LockBatchResponseBody;
import org.apache.rocketmq.remoting.protocol.body.ProducerConnection;
import org.apache.rocketmq.remoting.protocol.body.ProducerTableInfo;
import org.apache.rocketmq.remoting.protocol.body.QueryAssignmentRequestBody;
import org.apache.rocketmq.remoting.protocol.body.QueryAssignmentResponseBody;
import org.apache.rocketmq.remoting.protocol.body.QueryConsumeQueueResponseBody;
import org.apache.rocketmq.remoting.protocol.body.QueryConsumeTimeSpanBody;
import org.apache.rocketmq.remoting.protocol.body.QueryCorrectionOffsetBody;
import org.apache.rocketmq.remoting.protocol.body.QuerySubscriptionResponseBody;
import org.apache.rocketmq.remoting.protocol.body.QueueTimeSpan;
import org.apache.rocketmq.remoting.protocol.body.ResetOffsetBody;
import org.apache.rocketmq.remoting.protocol.body.SetMessageRequestModeRequestBody;
import org.apache.rocketmq.remoting.protocol.body.SubscriptionGroupWrapper;
import org.apache.rocketmq.remoting.protocol.body.TopicConfigSerializeWrapper;
import org.apache.rocketmq.remoting.protocol.body.TopicList;
import org.apache.rocketmq.remoting.protocol.body.UnlockBatchRequestBody;
import org.apache.rocketmq.remoting.protocol.header.AckMessageRequestHeader;
import org.apache.rocketmq.remoting.protocol.header.AddBrokerRequestHeader;
import org.apache.rocketmq.remoting.protocol.header.ChangeInvisibleTimeRequestHeader;
import org.apache.rocketmq.remoting.protocol.header.ChangeInvisibleTimeResponseHeader;
import org.apache.rocketmq.remoting.protocol.header.CloneGroupOffsetRequestHeader;
import org.apache.rocketmq.remoting.protocol.header.ConsumeMessageDirectlyResultRequestHeader;
import org.apache.rocketmq.remoting.protocol.header.ConsumerSendMsgBackRequestHeader;
import org.apache.rocketmq.remoting.protocol.header.CreateAccessConfigRequestHeader;
import org.apache.rocketmq.remoting.protocol.header.CreateTopicRequestHeader;
import org.apache.rocketmq.remoting.protocol.header.DeleteAccessConfigRequestHeader;
import org.apache.rocketmq.remoting.protocol.header.DeleteSubscriptionGroupRequestHeader;
import org.apache.rocketmq.remoting.protocol.header.DeleteTopicRequestHeader;
import org.apache.rocketmq.remoting.protocol.header.EndTransactionRequestHeader;
import org.apache.rocketmq.remoting.protocol.header.ExtraInfoUtil;
import org.apache.rocketmq.remoting.protocol.header.GetAllProducerInfoRequestHeader;
import org.apache.rocketmq.remoting.protocol.header.GetBrokerAclConfigResponseHeader;
import org.apache.rocketmq.remoting.protocol.header.GetConsumeStatsInBrokerHeader;
import org.apache.rocketmq.remoting.protocol.header.GetConsumeStatsRequestHeader;
import org.apache.rocketmq.remoting.protocol.header.GetConsumerConnectionListRequestHeader;
import org.apache.rocketmq.remoting.protocol.header.GetConsumerListByGroupRequestHeader;
import org.apache.rocketmq.remoting.protocol.header.GetConsumerListByGroupResponseBody;
import org.apache.rocketmq.remoting.protocol.header.GetConsumerRunningInfoRequestHeader;
import org.apache.rocketmq.remoting.protocol.header.GetConsumerStatusRequestHeader;
import org.apache.rocketmq.remoting.protocol.header.GetEarliestMsgStoretimeRequestHeader;
import org.apache.rocketmq.remoting.protocol.header.GetEarliestMsgStoretimeResponseHeader;
import org.apache.rocketmq.remoting.protocol.header.GetMaxOffsetRequestHeader;
import org.apache.rocketmq.remoting.protocol.header.GetMaxOffsetResponseHeader;
import org.apache.rocketmq.remoting.protocol.header.GetMinOffsetRequestHeader;
import org.apache.rocketmq.remoting.protocol.header.GetMinOffsetResponseHeader;
import org.apache.rocketmq.remoting.protocol.header.GetProducerConnectionListRequestHeader;
import org.apache.rocketmq.remoting.protocol.header.GetSubscriptionGroupConfigRequestHeader;
import org.apache.rocketmq.remoting.protocol.header.GetTopicConfigRequestHeader;
import org.apache.rocketmq.remoting.protocol.header.GetTopicStatsInfoRequestHeader;
import org.apache.rocketmq.remoting.protocol.header.GetTopicsByClusterRequestHeader;
import org.apache.rocketmq.remoting.protocol.header.PopMessageRequestHeader;
import org.apache.rocketmq.remoting.protocol.header.PopMessageResponseHeader;
import org.apache.rocketmq.remoting.protocol.header.PullMessageRequestHeader;
import org.apache.rocketmq.remoting.protocol.header.PullMessageResponseHeader;
import org.apache.rocketmq.remoting.protocol.header.QueryConsumeQueueRequestHeader;
import org.apache.rocketmq.remoting.protocol.header.QueryConsumeTimeSpanRequestHeader;
import org.apache.rocketmq.remoting.protocol.header.QueryConsumerOffsetRequestHeader;
import org.apache.rocketmq.remoting.protocol.header.QueryConsumerOffsetResponseHeader;
import org.apache.rocketmq.remoting.protocol.header.QueryCorrectionOffsetHeader;
import org.apache.rocketmq.remoting.protocol.header.QueryMessageRequestHeader;
import org.apache.rocketmq.remoting.protocol.header.QuerySubscriptionByConsumerRequestHeader;
import org.apache.rocketmq.remoting.protocol.header.QueryTopicConsumeByWhoRequestHeader;
import org.apache.rocketmq.remoting.protocol.header.QueryTopicsByConsumerRequestHeader;
import org.apache.rocketmq.remoting.protocol.header.RemoveBrokerRequestHeader;
import org.apache.rocketmq.remoting.protocol.header.ResetMasterFlushOffsetHeader;
import org.apache.rocketmq.remoting.protocol.header.ResetOffsetRequestHeader;
import org.apache.rocketmq.remoting.protocol.header.ResumeCheckHalfMessageRequestHeader;
import org.apache.rocketmq.remoting.protocol.header.SearchOffsetRequestHeader;
import org.apache.rocketmq.remoting.protocol.header.SearchOffsetResponseHeader;
import org.apache.rocketmq.remoting.protocol.header.SendMessageRequestHeader;
import org.apache.rocketmq.remoting.protocol.header.SendMessageRequestHeaderV2;
import org.apache.rocketmq.remoting.protocol.header.SendMessageResponseHeader;
import org.apache.rocketmq.remoting.protocol.header.UnregisterClientRequestHeader;
import org.apache.rocketmq.remoting.protocol.header.UpdateConsumerOffsetRequestHeader;
import org.apache.rocketmq.remoting.protocol.header.UpdateGlobalWhiteAddrsConfigRequestHeader;
import org.apache.rocketmq.remoting.protocol.header.UpdateGroupForbiddenRequestHeader;
import org.apache.rocketmq.remoting.protocol.header.ViewBrokerStatsDataRequestHeader;
import org.apache.rocketmq.remoting.protocol.header.ViewMessageRequestHeader;
import org.apache.rocketmq.remoting.protocol.header.controller.ElectMasterRequestHeader;
import org.apache.rocketmq.remoting.protocol.header.controller.ElectMasterResponseHeader;
import org.apache.rocketmq.remoting.protocol.header.controller.GetMetaDataResponseHeader;
import org.apache.rocketmq.remoting.protocol.header.controller.admin.CleanControllerBrokerDataRequestHeader;
import org.apache.rocketmq.remoting.protocol.header.namesrv.AddWritePermOfBrokerRequestHeader;
import org.apache.rocketmq.remoting.protocol.header.namesrv.AddWritePermOfBrokerResponseHeader;
import org.apache.rocketmq.remoting.protocol.header.namesrv.DeleteKVConfigRequestHeader;
import org.apache.rocketmq.remoting.protocol.header.namesrv.DeleteTopicFromNamesrvRequestHeader;
import org.apache.rocketmq.remoting.protocol.header.namesrv.GetKVConfigRequestHeader;
import org.apache.rocketmq.remoting.protocol.header.namesrv.GetKVConfigResponseHeader;
import org.apache.rocketmq.remoting.protocol.header.namesrv.GetKVListByNamespaceRequestHeader;
import org.apache.rocketmq.remoting.protocol.header.namesrv.GetRouteInfoRequestHeader;
import org.apache.rocketmq.remoting.protocol.header.namesrv.PutKVConfigRequestHeader;
import org.apache.rocketmq.remoting.protocol.header.namesrv.WipeWritePermOfBrokerRequestHeader;
import org.apache.rocketmq.remoting.protocol.header.namesrv.WipeWritePermOfBrokerResponseHeader;
import org.apache.rocketmq.remoting.protocol.heartbeat.HeartbeatData;
import org.apache.rocketmq.remoting.protocol.heartbeat.MessageModel;
import org.apache.rocketmq.remoting.protocol.heartbeat.SubscriptionData;
import org.apache.rocketmq.remoting.protocol.route.TopicRouteData;
import org.apache.rocketmq.remoting.protocol.statictopic.TopicConfigAndQueueMapping;
import org.apache.rocketmq.remoting.protocol.statictopic.TopicQueueMappingDetail;
import org.apache.rocketmq.remoting.protocol.subscription.GroupForbidden;
import org.apache.rocketmq.remoting.protocol.subscription.SubscriptionGroupConfig;
import org.apache.rocketmq.remoting.rpchook.DynamicalExtFieldRPCHook;
import org.apache.rocketmq.remoting.rpchook.StreamTypeRPCHook;

import java.io.UnsupportedEncodingException;
import java.nio.ByteBuffer;
import java.util.ArrayList;
import java.util.Arrays;
import java.util.BitSet;
import java.util.Collections;
import java.util.HashMap;
import java.util.Iterator;
import java.util.List;
import java.util.Map;
import java.util.Properties;
import java.util.Set;
import java.util.concurrent.atomic.AtomicInteger;

import static org.apache.rocketmq.remoting.protocol.RemotingSysResponseCode.SUCCESS;

public class MQClientAPIImpl implements NameServerUpdateCallback {
    private final static Logger log = LoggerFactory.getLogger(MQClientAPIImpl.class);
    private static boolean sendSmartMsg =
        Boolean.parseBoolean(System.getProperty("org.apache.rocketmq.client.sendSmartMsg", "true"));

    static {
        System.setProperty(RemotingCommand.REMOTING_VERSION_KEY, Integer.toString(MQVersion.CURRENT_VERSION));
    }

    private final RemotingClient remotingClient;
    private final TopAddressing topAddressing;
    private final ClientRemotingProcessor clientRemotingProcessor;
    private String nameSrvAddr = null;
    private ClientConfig clientConfig;

    public MQClientAPIImpl(final NettyClientConfig nettyClientConfig,
        final ClientRemotingProcessor clientRemotingProcessor,
        RPCHook rpcHook, final ClientConfig clientConfig) {
        this(nettyClientConfig, clientRemotingProcessor, rpcHook, clientConfig, null);
    }

    public MQClientAPIImpl(final NettyClientConfig nettyClientConfig,
        final ClientRemotingProcessor clientRemotingProcessor,
        RPCHook rpcHook, final ClientConfig clientConfig, final ChannelEventListener channelEventListener) {
        this.clientConfig = clientConfig;
        topAddressing = new DefaultTopAddressing(NetworkUtil.getWSAddr(), clientConfig.getUnitName());
        topAddressing.registerChangeCallBack(this);
        this.remotingClient = new NettyRemotingClient(nettyClientConfig, channelEventListener);
        this.clientRemotingProcessor = clientRemotingProcessor;

        // Inject stream rpc hook first to make reserve field signature
        if (clientConfig.isEnableStreamRequestType()) {
            this.remotingClient.registerRPCHook(new StreamTypeRPCHook());
        }
        this.remotingClient.registerRPCHook(rpcHook);
        this.remotingClient.registerRPCHook(new DynamicalExtFieldRPCHook());
        this.remotingClient.registerProcessor(RequestCode.CHECK_TRANSACTION_STATE, this.clientRemotingProcessor, null);

        this.remotingClient.registerProcessor(RequestCode.NOTIFY_CONSUMER_IDS_CHANGED, this.clientRemotingProcessor, null);

        this.remotingClient.registerProcessor(RequestCode.RESET_CONSUMER_CLIENT_OFFSET, this.clientRemotingProcessor, null);

        this.remotingClient.registerProcessor(RequestCode.GET_CONSUMER_STATUS_FROM_CLIENT, this.clientRemotingProcessor, null);

        this.remotingClient.registerProcessor(RequestCode.GET_CONSUMER_RUNNING_INFO, this.clientRemotingProcessor, null);

        this.remotingClient.registerProcessor(RequestCode.CONSUME_MESSAGE_DIRECTLY, this.clientRemotingProcessor, null);

        this.remotingClient.registerProcessor(RequestCode.PUSH_REPLY_MESSAGE_TO_CLIENT, this.clientRemotingProcessor, null);
    }

    public List<String> getNameServerAddressList() {
        return this.remotingClient.getNameServerAddressList();
    }

    public RemotingClient getRemotingClient() {
        return remotingClient;
    }

    public String fetchNameServerAddr() {
        try {
            String addrs = this.topAddressing.fetchNSAddr();
            if (!org.apache.rocketmq.common.utils.StringUtils.isBlank(addrs)) {
                if (!addrs.equals(this.nameSrvAddr)) {
                    log.info("name server address changed, old=" + this.nameSrvAddr + ", new=" + addrs);
                    this.updateNameServerAddressList(addrs);
                    this.nameSrvAddr = addrs;
                    return nameSrvAddr;
                }
            }
        } catch (Exception e) {
            log.error("fetchNameServerAddr Exception", e);
        }
        return nameSrvAddr;
    }

    @Override
    public String onNameServerAddressChange(String namesrvAddress) {
        if (namesrvAddress != null) {
            if (!namesrvAddress.equals(this.nameSrvAddr)) {
                log.info("name server address changed, old=" + this.nameSrvAddr + ", new=" + namesrvAddress);
                this.updateNameServerAddressList(namesrvAddress);
                this.nameSrvAddr = namesrvAddress;
                return nameSrvAddr;
            }
        }
        return nameSrvAddr;
    }

    public void updateNameServerAddressList(final String addrs) {
        String[] addrArray = addrs.split(";");
        List<String> list = Arrays.asList(addrArray);
        this.remotingClient.updateNameServerAddressList(list);
    }

    public void start() {
        this.remotingClient.start();
    }

    public void shutdown() {
        this.remotingClient.shutdown();
    }

    public Set<MessageQueueAssignment> queryAssignment(final String addr, final String topic,
        final String consumerGroup, final String clientId, final String strategyName,
        final MessageModel messageModel, final long timeoutMillis)
        throws RemotingException, MQBrokerException, InterruptedException {
        QueryAssignmentRequestBody requestBody = new QueryAssignmentRequestBody();
        requestBody.setTopic(topic);
        requestBody.setConsumerGroup(consumerGroup);
        requestBody.setClientId(clientId);
        requestBody.setMessageModel(messageModel);
        requestBody.setStrategyName(strategyName);

        RemotingCommand request = RemotingCommand.createRequestCommand(RequestCode.QUERY_ASSIGNMENT, null);
        request.setBody(requestBody.encode());

        RemotingCommand response = this.remotingClient.invokeSync(ChannelUtil.brokerVIPChannel(this.clientConfig.isVipChannelEnabled(), addr),
            request, timeoutMillis);
        switch (response.getCode()) {
            case ResponseCode.SUCCESS: {
                QueryAssignmentResponseBody queryAssignmentResponseBody = QueryAssignmentResponseBody.decode(response.getBody(), QueryAssignmentResponseBody.class);
                return queryAssignmentResponseBody.getMessageQueueAssignments();
            }
            default:
                break;
        }

        throw new MQBrokerException(response.getCode(), response.getRemark());
    }

    public void createSubscriptionGroup(final String addr, final SubscriptionGroupConfig config,
        final long timeoutMillis) throws RemotingException, InterruptedException, MQClientException {
        RemotingCommand request = RemotingCommand.createRequestCommand(RequestCode.UPDATE_AND_CREATE_SUBSCRIPTIONGROUP, null);

        byte[] body = RemotingSerializable.encode(config);
        request.setBody(body);

        RemotingCommand response = this.remotingClient.invokeSync(ChannelUtil.brokerVIPChannel(this.clientConfig.isVipChannelEnabled(), addr),
            request, timeoutMillis);
        assert response != null;
        switch (response.getCode()) {
            case ResponseCode.SUCCESS: {
                return;
            }
            default:
                break;
        }

        throw new MQClientException(response.getCode(), response.getRemark());

    }

    public void createTopic(final String addr, final String defaultTopic, final TopicConfig topicConfig,
        final long timeoutMillis)
        throws RemotingException, MQBrokerException, InterruptedException, MQClientException {
        Validators.checkTopicConfig(topicConfig);

        CreateTopicRequestHeader requestHeader = new CreateTopicRequestHeader();
        requestHeader.setTopic(topicConfig.getTopicName());
        requestHeader.setDefaultTopic(defaultTopic);
        requestHeader.setReadQueueNums(topicConfig.getReadQueueNums());
        requestHeader.setWriteQueueNums(topicConfig.getWriteQueueNums());
        requestHeader.setPerm(topicConfig.getPerm());
        requestHeader.setTopicFilterType(topicConfig.getTopicFilterType().name());
        requestHeader.setTopicSysFlag(topicConfig.getTopicSysFlag());
        requestHeader.setOrder(topicConfig.isOrder());
        requestHeader.setAttributes(AttributeParser.parseToString(topicConfig.getAttributes()));

        RemotingCommand request = RemotingCommand.createRequestCommand(RequestCode.UPDATE_AND_CREATE_TOPIC, requestHeader);

        RemotingCommand response = this.remotingClient.invokeSync(ChannelUtil.brokerVIPChannel(this.clientConfig.isVipChannelEnabled(), addr),
            request, timeoutMillis);
        assert response != null;
        switch (response.getCode()) {
            case ResponseCode.SUCCESS: {
                return;
            }
            default:
                break;
        }

        throw new MQClientException(response.getCode(), response.getRemark());
    }

    public void createPlainAccessConfig(final String addr, final PlainAccessConfig plainAccessConfig,
        final long timeoutMillis)
        throws RemotingException, InterruptedException, MQClientException {
        CreateAccessConfigRequestHeader requestHeader = new CreateAccessConfigRequestHeader();
        requestHeader.setAccessKey(plainAccessConfig.getAccessKey());
        requestHeader.setSecretKey(plainAccessConfig.getSecretKey());
        requestHeader.setAdmin(plainAccessConfig.isAdmin());
        requestHeader.setDefaultGroupPerm(plainAccessConfig.getDefaultGroupPerm());
        requestHeader.setDefaultTopicPerm(plainAccessConfig.getDefaultTopicPerm());
        requestHeader.setWhiteRemoteAddress(plainAccessConfig.getWhiteRemoteAddress());
        requestHeader.setTopicPerms(org.apache.rocketmq.common.utils.StringUtils.join(plainAccessConfig.getTopicPerms(), ","));
        requestHeader.setGroupPerms(org.apache.rocketmq.common.utils.StringUtils.join(plainAccessConfig.getGroupPerms(), ","));

        RemotingCommand request = RemotingCommand.createRequestCommand(RequestCode.UPDATE_AND_CREATE_ACL_CONFIG, requestHeader);

        RemotingCommand response = this.remotingClient.invokeSync(ChannelUtil.brokerVIPChannel(this.clientConfig.isVipChannelEnabled(), addr),
            request, timeoutMillis);
        assert response != null;
        switch (response.getCode()) {
            case ResponseCode.SUCCESS: {
                return;
            }
            default:
                break;
        }

        throw new MQClientException(response.getCode(), response.getRemark());
    }

    public void deleteAccessConfig(final String addr, final String accessKey, final long timeoutMillis)
        throws RemotingException, InterruptedException, MQClientException {
        DeleteAccessConfigRequestHeader requestHeader = new DeleteAccessConfigRequestHeader();
        requestHeader.setAccessKey(accessKey);

        RemotingCommand request = RemotingCommand.createRequestCommand(RequestCode.DELETE_ACL_CONFIG, requestHeader);

        RemotingCommand response = this.remotingClient.invokeSync(ChannelUtil.brokerVIPChannel(this.clientConfig.isVipChannelEnabled(), addr),
            request, timeoutMillis);
        assert response != null;
        switch (response.getCode()) {
            case ResponseCode.SUCCESS: {
                return;
            }
            default:
                break;
        }

        throw new MQClientException(response.getCode(), response.getRemark());
    }

    public void updateGlobalWhiteAddrsConfig(final String addr, final String globalWhiteAddrs, String aclFileFullPath,
        final long timeoutMillis)
        throws RemotingException, MQBrokerException, InterruptedException, MQClientException {
        UpdateGlobalWhiteAddrsConfigRequestHeader requestHeader = new UpdateGlobalWhiteAddrsConfigRequestHeader();
        requestHeader.setGlobalWhiteAddrs(globalWhiteAddrs);
        requestHeader.setAclFileFullPath(aclFileFullPath);

        RemotingCommand request = RemotingCommand.createRequestCommand(RequestCode.UPDATE_GLOBAL_WHITE_ADDRS_CONFIG, requestHeader);

        RemotingCommand response = this.remotingClient.invokeSync(ChannelUtil.brokerVIPChannel(this.clientConfig.isVipChannelEnabled(), addr),
            request, timeoutMillis);
        assert response != null;
        switch (response.getCode()) {
            case ResponseCode.SUCCESS: {
                return;
            }
            default:
                break;
        }

        throw new MQClientException(response.getCode(), response.getRemark());
    }

    public ClusterAclVersionInfo getBrokerClusterAclInfo(final String addr,
        final long timeoutMillis) throws RemotingCommandException, InterruptedException, RemotingTimeoutException,
        RemotingSendRequestException, RemotingConnectException, MQBrokerException {
        RemotingCommand request = RemotingCommand.createRequestCommand(RequestCode.GET_BROKER_CLUSTER_ACL_INFO, null);

        RemotingCommand response = this.remotingClient.invokeSync(ChannelUtil.brokerVIPChannel(this.clientConfig.isVipChannelEnabled(), addr), request, timeoutMillis);
        assert response != null;
        switch (response.getCode()) {
            case ResponseCode.SUCCESS: {
                GetBrokerAclConfigResponseHeader responseHeader =
                    (GetBrokerAclConfigResponseHeader) response.decodeCommandCustomHeader(GetBrokerAclConfigResponseHeader.class);

                ClusterAclVersionInfo clusterAclVersionInfo = new ClusterAclVersionInfo();
                clusterAclVersionInfo.setClusterName(responseHeader.getClusterName());
                clusterAclVersionInfo.setBrokerName(responseHeader.getBrokerName());
                clusterAclVersionInfo.setBrokerAddr(responseHeader.getBrokerAddr());
                clusterAclVersionInfo.setAclConfigDataVersion(DataVersion.fromJson(responseHeader.getVersion(), DataVersion.class));
                HashMap<String, Object> dataVersionMap = JSON.parseObject(responseHeader.getAllAclFileVersion(), HashMap.class);
                Map<String, DataVersion> allAclConfigDataVersion = new HashMap<>(dataVersionMap.size(), 1);
                for (Map.Entry<String, Object> entry : dataVersionMap.entrySet()) {
                    allAclConfigDataVersion.put(entry.getKey(), DataVersion.fromJson(JSON.toJSONString(entry.getValue()), DataVersion.class));
                }
                clusterAclVersionInfo.setAllAclConfigDataVersion(allAclConfigDataVersion);
                return clusterAclVersionInfo;
            }
            default:
                break;
        }

        throw new MQBrokerException(response.getCode(), response.getRemark(), addr);

    }

<<<<<<< HEAD
    public AclConfig getBrokerClusterConfig(final String addr,
        final long timeoutMillis) throws InterruptedException, RemotingTimeoutException,
        RemotingSendRequestException, RemotingConnectException, MQBrokerException {
        RemotingCommand request = RemotingCommand.createRequestCommand(RequestCode.GET_BROKER_CLUSTER_ACL_CONFIG, null);

        RemotingCommand response = this.remotingClient.invokeSync(ChannelUtil.brokerVIPChannel(this.clientConfig.isVipChannelEnabled(), addr), request, timeoutMillis);
        assert response != null;
        switch (response.getCode()) {
            case ResponseCode.SUCCESS: {
                if (response.getBody() != null) {
                    GetBrokerClusterAclConfigResponseBody body =
                        GetBrokerClusterAclConfigResponseBody.decode(response.getBody(), GetBrokerClusterAclConfigResponseBody.class);
                    AclConfig aclConfig = new AclConfig();
                    aclConfig.setGlobalWhiteAddrs(body.getGlobalWhiteAddrs());
                    aclConfig.setPlainAccessConfigs(body.getPlainAccessConfigs());
                    return aclConfig;
                }
            }
            default:
                break;
        }
        throw new MQBrokerException(response.getCode(), response.getRemark(), addr);

    }

=======
>>>>>>> 38d26767
    public SendResult sendMessage(
        final String addr,
        final String brokerName,
        final Message msg,
        final SendMessageRequestHeader requestHeader,
        final long timeoutMillis,
        final CommunicationMode communicationMode,
        final SendMessageContext context,
        final DefaultMQProducerImpl producer
    ) throws RemotingException, MQBrokerException, InterruptedException {
        return sendMessage(addr, brokerName, msg, requestHeader, timeoutMillis, communicationMode, null, null, null, 0, context, producer);
    }

    public SendResult sendMessage(
        final String addr,
        final String brokerName,
        final Message msg,
        final SendMessageRequestHeader requestHeader,
        final long timeoutMillis,
        final CommunicationMode communicationMode,
        final SendCallback sendCallback,
        final TopicPublishInfo topicPublishInfo,
        final MQClientInstance instance,
        final int retryTimesWhenSendFailed,
        final SendMessageContext context,
        final DefaultMQProducerImpl producer
    ) throws RemotingException, MQBrokerException, InterruptedException {
        long beginStartTime = System.currentTimeMillis();
        RemotingCommand request = null;
        String msgType = msg.getProperty(MessageConst.PROPERTY_MESSAGE_TYPE);
        boolean isReply = msgType != null && msgType.equals(MixAll.REPLY_MESSAGE_FLAG);
        if (isReply) {
            if (sendSmartMsg) {
                SendMessageRequestHeaderV2 requestHeaderV2 = SendMessageRequestHeaderV2.createSendMessageRequestHeaderV2(requestHeader);
                request = RemotingCommand.createRequestCommand(RequestCode.SEND_REPLY_MESSAGE_V2, requestHeaderV2);
            } else {
                request = RemotingCommand.createRequestCommand(RequestCode.SEND_REPLY_MESSAGE, requestHeader);
            }
        } else {
            if (sendSmartMsg || msg instanceof MessageBatch) {
                SendMessageRequestHeaderV2 requestHeaderV2 = SendMessageRequestHeaderV2.createSendMessageRequestHeaderV2(requestHeader);
                request = RemotingCommand.createRequestCommand(msg instanceof MessageBatch ? RequestCode.SEND_BATCH_MESSAGE : RequestCode.SEND_MESSAGE_V2, requestHeaderV2);
            } else {
                request = RemotingCommand.createRequestCommand(RequestCode.SEND_MESSAGE, requestHeader);
            }
        }
        request.setBody(msg.getBody());

        switch (communicationMode) {
            case ONEWAY:
                this.remotingClient.invokeOneway(addr, request, timeoutMillis);
                return null;
            case ASYNC:
                final AtomicInteger times = new AtomicInteger();
                long costTimeAsync = System.currentTimeMillis() - beginStartTime;
                if (timeoutMillis < costTimeAsync) {
                    throw new RemotingTooMuchRequestException("sendMessage call timeout");
                }
                this.sendMessageAsync(addr, brokerName, msg, timeoutMillis - costTimeAsync, request, sendCallback, topicPublishInfo, instance,
                    retryTimesWhenSendFailed, times, context, producer);
                return null;
            case SYNC:
                long costTimeSync = System.currentTimeMillis() - beginStartTime;
                if (timeoutMillis < costTimeSync) {
                    throw new RemotingTooMuchRequestException("sendMessage call timeout");
                }
                return this.sendMessageSync(addr, brokerName, msg, timeoutMillis - costTimeSync, request);
            default:
                assert false;
                break;
        }

        return null;
    }

    private SendResult sendMessageSync(
        final String addr,
        final String brokerName,
        final Message msg,
        final long timeoutMillis,
        final RemotingCommand request
    ) throws RemotingException, MQBrokerException, InterruptedException {
        RemotingCommand response = this.remotingClient.invokeSync(addr, request, timeoutMillis);
        assert response != null;
        return this.processSendResponse(brokerName, msg, response, addr);
    }

    void execRpcHooksAfterRequest(ResponseFuture responseFuture) {
        if (this.remotingClient instanceof NettyRemotingClient) {
            NettyRemotingClient remotingClient = (NettyRemotingClient) this.remotingClient;
            RemotingCommand response = responseFuture.getResponseCommand();
            remotingClient.doAfterRpcHooks(RemotingHelper.parseChannelRemoteAddr(responseFuture.getChannel()), responseFuture.getRequestCommand(), response);
        }
    }

    private void sendMessageAsync(
        final String addr,
        final String brokerName,
        final Message msg,
        final long timeoutMillis,
        final RemotingCommand request,
        final SendCallback sendCallback,
        final TopicPublishInfo topicPublishInfo,
        final MQClientInstance instance,
        final int retryTimesWhenSendFailed,
        final AtomicInteger times,
        final SendMessageContext context,
        final DefaultMQProducerImpl producer
    ) {
        final long beginStartTime = System.currentTimeMillis();
        try {
            this.remotingClient.invokeAsync(addr, request, timeoutMillis, new InvokeCallback() {
                @Override
                public void operationComplete(ResponseFuture responseFuture) {

                }

                @Override
                public void operationSucceed(RemotingCommand response) {
                    long cost = System.currentTimeMillis() - beginStartTime;
                    if (null == sendCallback) {
                        try {
                            SendResult sendResult = MQClientAPIImpl.this.processSendResponse(brokerName, msg, response, addr);
                            if (context != null && sendResult != null) {
                                context.setSendResult(sendResult);
                                context.getProducer().executeSendMessageHookAfter(context);
                            }
                        } catch (Throwable e) {
                        }

                        producer.updateFaultItem(brokerName, System.currentTimeMillis() - beginStartTime, false, true);
                        return;
                    }

                    try {
                        SendResult sendResult = MQClientAPIImpl.this.processSendResponse(brokerName, msg, response, addr);
                        assert sendResult != null;
                        if (context != null) {
                            context.setSendResult(sendResult);
                            context.getProducer().executeSendMessageHookAfter(context);
                        }

                        try {
                            sendCallback.onSuccess(sendResult);
                        } catch (Throwable e) {
                        }

                        producer.updateFaultItem(brokerName, System.currentTimeMillis() - beginStartTime, false, true);
                    } catch (Exception e) {
                        producer.updateFaultItem(brokerName, System.currentTimeMillis() - beginStartTime, true, true);
                        onExceptionImpl(brokerName, msg, timeoutMillis - cost, request, sendCallback, topicPublishInfo, instance,
                            retryTimesWhenSendFailed, times, e, context, false, producer);
                    }
                }

                @Override
                public void operationFail(Throwable throwable) {
                    producer.updateFaultItem(brokerName, System.currentTimeMillis() - beginStartTime, true, true);
                    long cost = System.currentTimeMillis() - beginStartTime;
                    if (throwable instanceof RemotingSendRequestException) {
                        MQClientException ex = new MQClientException("send request failed", throwable);
                        onExceptionImpl(brokerName, msg, timeoutMillis - cost, request, sendCallback, topicPublishInfo, instance,
                            retryTimesWhenSendFailed, times, ex, context, true, producer);
                    } else if (throwable instanceof RemotingTimeoutException) {
                        MQClientException ex = new MQClientException("wait response timeout, cost=" + cost, throwable);
                        onExceptionImpl(brokerName, msg, timeoutMillis - cost, request, sendCallback, topicPublishInfo, instance,
                            retryTimesWhenSendFailed, times, ex, context, true, producer);
                    } else {
                        MQClientException ex = new MQClientException("unknow reseaon", throwable);
                        onExceptionImpl(brokerName, msg, timeoutMillis - cost, request, sendCallback, topicPublishInfo, instance,
                            retryTimesWhenSendFailed, times, ex, context, true, producer);
                    }
                }
            });
        } catch (Exception ex) {
            long cost = System.currentTimeMillis() - beginStartTime;
            producer.updateFaultItem(brokerName, cost, true, false);
            onExceptionImpl(brokerName, msg, timeoutMillis - cost, request, sendCallback, topicPublishInfo, instance,
                retryTimesWhenSendFailed, times, ex, context, true, producer);
        }
    }

    private void onExceptionImpl(final String brokerName,
        final Message msg,
        final long timeoutMillis,
        final RemotingCommand request,
        final SendCallback sendCallback,
        final TopicPublishInfo topicPublishInfo,
        final MQClientInstance instance,
        final int timesTotal,
        final AtomicInteger curTimes,
        final Exception e,
        final SendMessageContext context,
        final boolean needRetry,
        final DefaultMQProducerImpl producer
    ) {
        int tmp = curTimes.incrementAndGet();
        if (needRetry && tmp <= timesTotal) {
            String retryBrokerName = brokerName;//by default, it will send to the same broker
            if (topicPublishInfo != null) { //select one message queue accordingly, in order to determine which broker to send
                MessageQueue mqChosen = producer.selectOneMessageQueue(topicPublishInfo, brokerName, false);
                retryBrokerName = instance.getBrokerNameFromMessageQueue(mqChosen);
            }
            String addr = instance.findBrokerAddressInPublish(retryBrokerName);
            log.warn("async send msg by retry {} times. topic={}, brokerAddr={}, brokerName={}", tmp, msg.getTopic(), addr,
                retryBrokerName, e);
            request.setOpaque(RemotingCommand.createNewRequestId());
            sendMessageAsync(addr, retryBrokerName, msg, timeoutMillis, request, sendCallback, topicPublishInfo, instance,
                timesTotal, curTimes, context, producer);
        } else {

            if (context != null) {
                context.setException(e);
                context.getProducer().executeSendMessageHookAfter(context);
            }

            try {
                sendCallback.onException(e);
            } catch (Exception ignored) {
            }
        }
    }

    protected SendResult processSendResponse(
        final String brokerName,
        final Message msg,
        final RemotingCommand response,
        final String addr
    ) throws MQBrokerException, RemotingCommandException {
        SendStatus sendStatus;
        switch (response.getCode()) {
            case ResponseCode.FLUSH_DISK_TIMEOUT: {
                sendStatus = SendStatus.FLUSH_DISK_TIMEOUT;
                break;
            }
            case ResponseCode.FLUSH_SLAVE_TIMEOUT: {
                sendStatus = SendStatus.FLUSH_SLAVE_TIMEOUT;
                break;
            }
            case ResponseCode.SLAVE_NOT_AVAILABLE: {
                sendStatus = SendStatus.SLAVE_NOT_AVAILABLE;
                break;
            }
            case ResponseCode.SUCCESS: {
                sendStatus = SendStatus.SEND_OK;
                break;
            }
            default: {
                throw new MQBrokerException(response.getCode(), response.getRemark(), addr);
            }
        }

        SendMessageResponseHeader responseHeader =
            (SendMessageResponseHeader) response.decodeCommandCustomHeader(SendMessageResponseHeader.class);

        //If namespace not null , reset Topic without namespace.
        String topic = msg.getTopic();
        if (StringUtils.isNotEmpty(this.clientConfig.getNamespace())) {
            topic = NamespaceUtil.withoutNamespace(topic, this.clientConfig.getNamespace());
        }

        MessageQueue messageQueue = new MessageQueue(topic, brokerName, responseHeader.getQueueId());

        String uniqMsgId = MessageClientIDSetter.getUniqID(msg);
        if (msg instanceof MessageBatch && responseHeader.getBatchUniqId() == null) {
            // This means it is not an inner batch
            StringBuilder sb = new StringBuilder();
            for (Message message : (MessageBatch) msg) {
                sb.append(sb.length() == 0 ? "" : ",").append(MessageClientIDSetter.getUniqID(message));
            }
            uniqMsgId = sb.toString();
        }
        SendResult sendResult = new SendResult(sendStatus,
            uniqMsgId,
            responseHeader.getMsgId(), messageQueue, responseHeader.getQueueOffset());
        sendResult.setTransactionId(responseHeader.getTransactionId());
        String regionId = response.getExtFields().get(MessageConst.PROPERTY_MSG_REGION);
        if (regionId == null || regionId.isEmpty()) {
            regionId = MixAll.DEFAULT_TRACE_REGION_ID;
        }
        sendResult.setRegionId(regionId);
        String traceOn = response.getExtFields().get(MessageConst.PROPERTY_TRACE_SWITCH);
        sendResult.setTraceOn(!Boolean.FALSE.toString().equals(traceOn));
        return sendResult;
    }

    public PullResult pullMessage(
        final String addr,
        final PullMessageRequestHeader requestHeader,
        final long timeoutMillis,
        final CommunicationMode communicationMode,
        final PullCallback pullCallback
    ) throws RemotingException, MQBrokerException, InterruptedException {
        RemotingCommand request;
        if (PullSysFlag.hasLitePullFlag(requestHeader.getSysFlag())) {
            request = RemotingCommand.createRequestCommand(RequestCode.LITE_PULL_MESSAGE, requestHeader);
        } else {
            request = RemotingCommand.createRequestCommand(RequestCode.PULL_MESSAGE, requestHeader);
        }

        switch (communicationMode) {
            case ONEWAY:
                assert false;
                return null;
            case ASYNC:
                this.pullMessageAsync(addr, request, timeoutMillis, pullCallback);
                return null;
            case SYNC:
                return this.pullMessageSync(addr, request, timeoutMillis);
            default:
                assert false;
                break;
        }

        return null;
    }

    public void popMessageAsync(
        final String brokerName, final String addr, final PopMessageRequestHeader requestHeader,
        final long timeoutMillis, final PopCallback popCallback
    ) throws RemotingException, InterruptedException {
        final RemotingCommand request = RemotingCommand.createRequestCommand(RequestCode.POP_MESSAGE, requestHeader);
        this.remotingClient.invokeAsync(addr, request, timeoutMillis, new InvokeCallback() {
            @Override
            public void operationComplete(ResponseFuture responseFuture) {

            }

            @Override
            public void operationSucceed(RemotingCommand response) {
                try {
                    PopResult popResult = MQClientAPIImpl.this.processPopResponse(brokerName, response, requestHeader.getTopic(), requestHeader);
                    popCallback.onSuccess(popResult);
                } catch (Exception e) {
                    popCallback.onException(e);
                }
            }
            @Override
            public void operationFail(Throwable throwable) {
                popCallback.onException(throwable);
            }
        });
    }

    public void ackMessageAsync(
        final String addr,
        final long timeOut,
        final AckCallback ackCallback,
        final AckMessageRequestHeader requestHeader
    ) throws RemotingException, MQBrokerException, InterruptedException {
        ackMessageAsync(addr, timeOut, ackCallback, requestHeader, null);
    }

    public void batchAckMessageAsync(
        final String addr,
        final long timeOut,
        final AckCallback ackCallback,
        final String topic,
        final String consumerGroup,
        final List<String> extraInfoList
    ) throws RemotingException, MQBrokerException, InterruptedException {
        String brokerName = null;
        Map<String, BatchAck> batchAckMap = new HashMap<>();
        for (String extraInfo : extraInfoList) {
            String[] extraInfoData = ExtraInfoUtil.split(extraInfo);
            if (brokerName == null) {
                brokerName = ExtraInfoUtil.getBrokerName(extraInfoData);
            }
            String mergeKey = ExtraInfoUtil.getRetry(extraInfoData) + "@" +
                ExtraInfoUtil.getQueueId(extraInfoData) + "@" +
                ExtraInfoUtil.getCkQueueOffset(extraInfoData) + "@" +
                ExtraInfoUtil.getPopTime(extraInfoData);
            BatchAck bAck = batchAckMap.computeIfAbsent(mergeKey, k -> {
                BatchAck newBatchAck = new BatchAck();
                newBatchAck.setConsumerGroup(consumerGroup);
                newBatchAck.setTopic(topic);
                newBatchAck.setRetry(ExtraInfoUtil.getRetry(extraInfoData));
                newBatchAck.setStartOffset(ExtraInfoUtil.getCkQueueOffset(extraInfoData));
                newBatchAck.setQueueId(ExtraInfoUtil.getQueueId(extraInfoData));
                newBatchAck.setReviveQueueId(ExtraInfoUtil.getReviveQid(extraInfoData));
                newBatchAck.setPopTime(ExtraInfoUtil.getPopTime(extraInfoData));
                newBatchAck.setInvisibleTime(ExtraInfoUtil.getInvisibleTime(extraInfoData));
                newBatchAck.setBitSet(new BitSet());
                return newBatchAck;
            });
            bAck.getBitSet().set((int) (ExtraInfoUtil.getQueueOffset(extraInfoData) - ExtraInfoUtil.getCkQueueOffset(extraInfoData)));
        }

        BatchAckMessageRequestBody requestBody = new BatchAckMessageRequestBody();
        requestBody.setBrokerName(brokerName);
        requestBody.setAcks(new ArrayList<>(batchAckMap.values()));
        batchAckMessageAsync(addr, timeOut, ackCallback, requestBody);
    }

    public void batchAckMessageAsync(
        final String addr,
        final long timeOut,
        final AckCallback ackCallback,
        final BatchAckMessageRequestBody requestBody
    ) throws RemotingException, MQBrokerException, InterruptedException {
        ackMessageAsync(addr, timeOut, ackCallback, null, requestBody);
    }

    protected void ackMessageAsync(
        final String addr,
        final long timeOut,
        final AckCallback ackCallback,
        final AckMessageRequestHeader requestHeader,
        final BatchAckMessageRequestBody requestBody
    ) throws RemotingException, MQBrokerException, InterruptedException {
        RemotingCommand request;
        if (requestHeader != null) {
            request = RemotingCommand.createRequestCommand(RequestCode.ACK_MESSAGE, requestHeader);
        } else {
            request = RemotingCommand.createRequestCommand(RequestCode.BATCH_ACK_MESSAGE, null);
            if (requestBody != null) {
                request.setBody(requestBody.encode());
            }
        }
        this.remotingClient.invokeAsync(addr, request, timeOut, new InvokeCallback() {
            @Override
            public void operationComplete(ResponseFuture responseFuture) {

            }

            @Override
            public void operationSucceed(RemotingCommand response) {
                AckResult ackResult = new AckResult();
                if (ResponseCode.SUCCESS == response.getCode()) {
                    ackResult.setStatus(AckStatus.OK);
                } else {
                    ackResult.setStatus(AckStatus.NO_EXIST);
                }
                ackCallback.onSuccess(ackResult);
            }

            @Override
            public void operationFail(Throwable throwable) {
                ackCallback.onException(throwable);
            }
        });
    }

    public void changeInvisibleTimeAsync(//
        final String brokerName,
        final String addr, //
        final ChangeInvisibleTimeRequestHeader requestHeader,//
        final long timeoutMillis,
        final AckCallback ackCallback
    ) throws RemotingException, MQBrokerException, InterruptedException {
        final RemotingCommand request = RemotingCommand.createRequestCommand(RequestCode.CHANGE_MESSAGE_INVISIBLETIME, requestHeader);
        this.remotingClient.invokeAsync(addr, request, timeoutMillis, new InvokeCallback() {
            @Override
            public void operationComplete(ResponseFuture responseFuture) {

            }

            @Override
            public void operationSucceed(RemotingCommand response) {
                try {
                    ChangeInvisibleTimeResponseHeader responseHeader = (ChangeInvisibleTimeResponseHeader) response.decodeCommandCustomHeader(ChangeInvisibleTimeResponseHeader.class);
                    AckResult ackResult = new AckResult();
                    if (ResponseCode.SUCCESS == response.getCode()) {
                        ackResult.setStatus(AckStatus.OK);
                        ackResult.setPopTime(responseHeader.getPopTime());
                        ackResult.setExtraInfo(ExtraInfoUtil
                            .buildExtraInfo(requestHeader.getOffset(), responseHeader.getPopTime(), responseHeader.getInvisibleTime(),
                                responseHeader.getReviveQid(), requestHeader.getTopic(), brokerName, requestHeader.getQueueId()) + MessageConst.KEY_SEPARATOR
                            + requestHeader.getOffset());
                    } else {
                        ackResult.setStatus(AckStatus.NO_EXIST);
                    }
                    ackCallback.onSuccess(ackResult);
                } catch (Exception e) {
                    ackCallback.onException(e);
                }
            }

            @Override
            public void operationFail(Throwable throwable) {
                ackCallback.onException(throwable);
            }
        });
    }

    private void pullMessageAsync(
        final String addr,
        final RemotingCommand request,
        final long timeoutMillis,
        final PullCallback pullCallback
    ) throws RemotingException, InterruptedException {
        this.remotingClient.invokeAsync(addr, request, timeoutMillis, new InvokeCallback() {
            @Override
            public void operationComplete(ResponseFuture responseFuture) {

            }

            @Override
            public void operationSucceed(RemotingCommand response) {
                try {
                    PullResult pullResult = MQClientAPIImpl.this.processPullResponse(response, addr);
                    pullCallback.onSuccess(pullResult);
                } catch (Exception e) {
                    pullCallback.onException(e);
                }
            }

            @Override
            public void operationFail(Throwable throwable) {
                pullCallback.onException(throwable);
            }
        });
    }

    private PullResult pullMessageSync(
        final String addr,
        final RemotingCommand request,
        final long timeoutMillis
    ) throws RemotingException, InterruptedException, MQBrokerException {
        RemotingCommand response = this.remotingClient.invokeSync(addr, request, timeoutMillis);
        assert response != null;
        return this.processPullResponse(response, addr);
    }

    private PullResult processPullResponse(
        final RemotingCommand response,
        final String addr) throws MQBrokerException, RemotingCommandException {
        PullStatus pullStatus = PullStatus.NO_NEW_MSG;
        switch (response.getCode()) {
            case ResponseCode.SUCCESS:
                pullStatus = PullStatus.FOUND;
                break;
            case ResponseCode.PULL_NOT_FOUND:
                pullStatus = PullStatus.NO_NEW_MSG;
                break;
            case ResponseCode.PULL_RETRY_IMMEDIATELY:
                pullStatus = PullStatus.NO_MATCHED_MSG;
                break;
            case ResponseCode.PULL_OFFSET_MOVED:
                pullStatus = PullStatus.OFFSET_ILLEGAL;
                break;

            default:
                throw new MQBrokerException(response.getCode(), response.getRemark(), addr);
        }

        PullMessageResponseHeader responseHeader =
            (PullMessageResponseHeader) response.decodeCommandCustomHeader(PullMessageResponseHeader.class);

        return new PullResultExt(pullStatus, responseHeader.getNextBeginOffset(), responseHeader.getMinOffset(),
            responseHeader.getMaxOffset(), null, responseHeader.getSuggestWhichBrokerId(), response.getBody(), responseHeader.getOffsetDelta());
    }

    private PopResult processPopResponse(final String brokerName, final RemotingCommand response, String topic,
        CommandCustomHeader requestHeader) throws MQBrokerException, RemotingCommandException {
        PopStatus popStatus = PopStatus.NO_NEW_MSG;
        List<MessageExt> msgFoundList = null;
        switch (response.getCode()) {
            case ResponseCode.SUCCESS:
                popStatus = PopStatus.FOUND;
                ByteBuffer byteBuffer = ByteBuffer.wrap(response.getBody());
                msgFoundList = MessageDecoder.decodesBatch(
                    byteBuffer,
                    clientConfig.isDecodeReadBody(),
                    clientConfig.isDecodeDecompressBody(),
                    true);
                break;
            case ResponseCode.POLLING_FULL:
                popStatus = PopStatus.POLLING_FULL;
                break;
            case ResponseCode.POLLING_TIMEOUT:
                popStatus = PopStatus.POLLING_NOT_FOUND;
                break;
            case ResponseCode.PULL_NOT_FOUND:
                popStatus = PopStatus.POLLING_NOT_FOUND;
                break;
            default:
                throw new MQBrokerException(response.getCode(), response.getRemark());
        }

        PopResult popResult = new PopResult(popStatus, msgFoundList);
        PopMessageResponseHeader responseHeader = (PopMessageResponseHeader) response.decodeCommandCustomHeader(PopMessageResponseHeader.class);
        popResult.setRestNum(responseHeader.getRestNum());
        if (popStatus != PopStatus.FOUND) {
            return popResult;
        }
        // it is a pop command if pop time greater than 0, we should set the check point info to extraInfo field
        Map<String, Long> startOffsetInfo = null;
        Map<String, List<Long>> msgOffsetInfo = null;
        Map<String, Integer> orderCountInfo = null;
        if (requestHeader instanceof PopMessageRequestHeader) {
            popResult.setInvisibleTime(responseHeader.getInvisibleTime());
            popResult.setPopTime(responseHeader.getPopTime());
            startOffsetInfo = ExtraInfoUtil.parseStartOffsetInfo(responseHeader.getStartOffsetInfo());
            msgOffsetInfo = ExtraInfoUtil.parseMsgOffsetInfo(responseHeader.getMsgOffsetInfo());
            orderCountInfo = ExtraInfoUtil.parseOrderCountInfo(responseHeader.getOrderCountInfo());
        }
        Map<String/*topicMark@queueId*/, List<Long>/*msg queueOffset*/> sortMap
            = buildQueueOffsetSortedMap(topic, msgFoundList);
        Map<String, String> map = new HashMap<>(5);
        for (MessageExt messageExt : msgFoundList) {
            if (requestHeader instanceof PopMessageRequestHeader) {
                if (startOffsetInfo == null) {
                    // we should set the check point info to extraInfo field , if the command is popMsg
                    // find pop ck offset
                    String key = messageExt.getTopic() + messageExt.getQueueId();
                    if (!map.containsKey(messageExt.getTopic() + messageExt.getQueueId())) {
                        map.put(key, ExtraInfoUtil.buildExtraInfo(messageExt.getQueueOffset(), responseHeader.getPopTime(), responseHeader.getInvisibleTime(), responseHeader.getReviveQid(),
                            messageExt.getTopic(), brokerName, messageExt.getQueueId()));

                    }
                    messageExt.getProperties().put(MessageConst.PROPERTY_POP_CK, map.get(key) + MessageConst.KEY_SEPARATOR + messageExt.getQueueOffset());
                } else {
                    if (messageExt.getProperty(MessageConst.PROPERTY_POP_CK) == null) {
                        final String queueIdKey;
                        final String queueOffsetKey;
                        final int index;
                        final Long msgQueueOffset;
                        if (MixAll.isLmq(topic) && messageExt.getReconsumeTimes() == 0 && StringUtils.isNotEmpty(
                            messageExt.getProperty(MessageConst.PROPERTY_INNER_MULTI_DISPATCH))) {
                            // process LMQ, LMQ topic has only 1 queue, which queue id is 0
                            queueIdKey = ExtraInfoUtil.getStartOffsetInfoMapKey(topic, MixAll.LMQ_QUEUE_ID);
                            queueOffsetKey = ExtraInfoUtil.getQueueOffsetMapKey(topic, MixAll.LMQ_QUEUE_ID, Long.parseLong(
                                messageExt.getProperty(MessageConst.PROPERTY_INNER_MULTI_QUEUE_OFFSET)));
                            index = sortMap.get(queueIdKey).indexOf(
                                Long.parseLong(messageExt.getProperty(MessageConst.PROPERTY_INNER_MULTI_QUEUE_OFFSET)));
                            msgQueueOffset = msgOffsetInfo.get(queueIdKey).get(index);
                            if (msgQueueOffset != Long.parseLong(
                                messageExt.getProperty(MessageConst.PROPERTY_INNER_MULTI_QUEUE_OFFSET))) {
                                log.warn("Queue offset[%d] of msg is strange, not equal to the stored in msg, %s",
                                    msgQueueOffset, messageExt);
                            }
                            messageExt.getProperties().put(MessageConst.PROPERTY_POP_CK,
                                ExtraInfoUtil.buildExtraInfo(startOffsetInfo.get(queueIdKey), responseHeader.getPopTime(), responseHeader.getInvisibleTime(),
                                    responseHeader.getReviveQid(), topic, brokerName, 0, msgQueueOffset)
                            );
                        } else {
                            queueIdKey = ExtraInfoUtil.getStartOffsetInfoMapKey(messageExt.getTopic(), messageExt.getQueueId());
                            queueOffsetKey = ExtraInfoUtil.getQueueOffsetMapKey(messageExt.getTopic(), messageExt.getQueueId(), messageExt.getQueueOffset());
                            index = sortMap.get(queueIdKey).indexOf(messageExt.getQueueOffset());
                            msgQueueOffset = msgOffsetInfo.get(queueIdKey).get(index);
                            if (msgQueueOffset != messageExt.getQueueOffset()) {
                                log.warn("Queue offset[%d] of msg is strange, not equal to the stored in msg, %s", msgQueueOffset, messageExt);
                            }
                            messageExt.getProperties().put(MessageConst.PROPERTY_POP_CK,
                                ExtraInfoUtil.buildExtraInfo(startOffsetInfo.get(queueIdKey), responseHeader.getPopTime(), responseHeader.getInvisibleTime(),
                                    responseHeader.getReviveQid(), messageExt.getTopic(), brokerName, messageExt.getQueueId(), msgQueueOffset)
                            );
                        }
                        if (((PopMessageRequestHeader) requestHeader).isOrder() && orderCountInfo != null) {
                            Integer count = orderCountInfo.get(queueOffsetKey);
                            if (count == null) {
                                count = orderCountInfo.get(queueIdKey);
                            }
                            if (count != null && count > 0) {
                                messageExt.setReconsumeTimes(count);
                            }
                        }
                    }
                }
                messageExt.getProperties().computeIfAbsent(
                    MessageConst.PROPERTY_FIRST_POP_TIME, k -> String.valueOf(responseHeader.getPopTime()));
            }
            messageExt.setBrokerName(brokerName);
            messageExt.setTopic(NamespaceUtil.withoutNamespace(topic, this.clientConfig.getNamespace()));
        }
        return popResult;
    }

    /**
     * Build queue offset sorted map
     *
     * @param topic pop consumer topic
     * @param msgFoundList popped message list
     * @return sorted map, key is topicMark@queueId, value is sorted msg queueOffset list
     */
    private static Map<String, List<Long>> buildQueueOffsetSortedMap(String topic, List<MessageExt> msgFoundList) {
        Map<String/*topicMark@queueId*/, List<Long>/*msg queueOffset*/> sortMap = new HashMap<>(16);
        for (MessageExt messageExt : msgFoundList) {
            final String key;
            if (MixAll.isLmq(topic) && messageExt.getReconsumeTimes() == 0
                && StringUtils.isNotEmpty(messageExt.getProperty(MessageConst.PROPERTY_INNER_MULTI_DISPATCH))) {
                // process LMQ, LMQ topic has only 1 queue, which queue id is 0
                key = ExtraInfoUtil.getStartOffsetInfoMapKey(
                    messageExt.getProperty(MessageConst.PROPERTY_INNER_MULTI_DISPATCH), 0);
                if (!sortMap.containsKey(key)) {
                    sortMap.put(key, new ArrayList<>(4));
                }
                sortMap.get(key).add(
                    Long.parseLong(messageExt.getProperty(MessageConst.PROPERTY_INNER_MULTI_QUEUE_OFFSET)));
                continue;
            }
            // Value of POP_CK is used to determine whether it is a pop retry,
            // cause topic could be rewritten by broker.
            key = ExtraInfoUtil.getStartOffsetInfoMapKey(messageExt.getTopic(),
                messageExt.getProperty(MessageConst.PROPERTY_POP_CK), messageExt.getQueueId());
            if (!sortMap.containsKey(key)) {
                sortMap.put(key, new ArrayList<>(4));
            }
            sortMap.get(key).add(messageExt.getQueueOffset());
        }
        return sortMap;
    }

    public MessageExt viewMessage(final String addr, final long phyoffset, final long timeoutMillis)
        throws RemotingException, MQBrokerException, InterruptedException {
        ViewMessageRequestHeader requestHeader = new ViewMessageRequestHeader();
        requestHeader.setOffset(phyoffset);
        RemotingCommand request = RemotingCommand.createRequestCommand(RequestCode.VIEW_MESSAGE_BY_ID, requestHeader);

        RemotingCommand response = this.remotingClient.invokeSync(ChannelUtil.brokerVIPChannel(this.clientConfig.isVipChannelEnabled(), addr),
            request, timeoutMillis);
        assert response != null;
        switch (response.getCode()) {
            case ResponseCode.SUCCESS: {
                ByteBuffer byteBuffer = ByteBuffer.wrap(response.getBody());
                MessageExt messageExt = MessageDecoder.clientDecode(byteBuffer, true);
                //If namespace not null , reset Topic without namespace.
                if (StringUtils.isNotEmpty(this.clientConfig.getNamespace())) {
                    messageExt.setTopic(NamespaceUtil.withoutNamespace(messageExt.getTopic(), this.clientConfig.getNamespace()));
                }
                return messageExt;
            }
            default:
                break;
        }

        throw new MQBrokerException(response.getCode(), response.getRemark(), addr);
    }

    @Deprecated
    public long searchOffset(final String addr, final String topic, final int queueId, final long timestamp,
        final long timeoutMillis)
        throws RemotingException, MQBrokerException, InterruptedException {
        SearchOffsetRequestHeader requestHeader = new SearchOffsetRequestHeader();
        requestHeader.setTopic(topic);
        requestHeader.setQueueId(queueId);
        requestHeader.setTimestamp(timestamp);
        RemotingCommand request = RemotingCommand.createRequestCommand(RequestCode.SEARCH_OFFSET_BY_TIMESTAMP, requestHeader);

        RemotingCommand response = this.remotingClient.invokeSync(ChannelUtil.brokerVIPChannel(this.clientConfig.isVipChannelEnabled(), addr),
            request, timeoutMillis);
        assert response != null;
        switch (response.getCode()) {
            case ResponseCode.SUCCESS: {
                SearchOffsetResponseHeader responseHeader =
                    (SearchOffsetResponseHeader) response.decodeCommandCustomHeader(SearchOffsetResponseHeader.class);
                return responseHeader.getOffset();
            }
            default:
                break;
        }

        throw new MQBrokerException(response.getCode(), response.getRemark(), addr);
    }

    public long searchOffset(final String addr, final MessageQueue messageQueue, final long timestamp,
        final long timeoutMillis)
        throws RemotingException, MQBrokerException, InterruptedException {
        // default return lower boundary offset when there are more than one offsets.
        return searchOffset(addr, messageQueue, timestamp, BoundaryType.LOWER, timeoutMillis);
    }

    public long searchOffset(final String addr, final MessageQueue messageQueue, final long timestamp,
        final BoundaryType boundaryType, final long timeoutMillis)
        throws RemotingException, MQBrokerException, InterruptedException {
        SearchOffsetRequestHeader requestHeader = new SearchOffsetRequestHeader();
        requestHeader.setTopic(messageQueue.getTopic());
        requestHeader.setQueueId(messageQueue.getQueueId());
        requestHeader.setBname(messageQueue.getBrokerName());
        requestHeader.setTimestamp(timestamp);
        requestHeader.setBoundaryType(boundaryType);
        RemotingCommand request = RemotingCommand.createRequestCommand(RequestCode.SEARCH_OFFSET_BY_TIMESTAMP, requestHeader);
        RemotingCommand response = this.remotingClient.invokeSync(ChannelUtil.brokerVIPChannel(this.clientConfig.isVipChannelEnabled(), addr),
            request, timeoutMillis);
        assert response != null;
        switch (response.getCode()) {
            case ResponseCode.SUCCESS: {
                SearchOffsetResponseHeader responseHeader =
                    (SearchOffsetResponseHeader) response.decodeCommandCustomHeader(SearchOffsetResponseHeader.class);
                return responseHeader.getOffset();
            }
            default:
                break;
        }

        throw new MQBrokerException(response.getCode(), response.getRemark(), addr);
    }

    public long getMaxOffset(final String addr, final MessageQueue messageQueue, final long timeoutMillis)
        throws RemotingException, MQBrokerException, InterruptedException {
        GetMaxOffsetRequestHeader requestHeader = new GetMaxOffsetRequestHeader();
        requestHeader.setTopic(messageQueue.getTopic());
        requestHeader.setQueueId(messageQueue.getQueueId());
        requestHeader.setBname(messageQueue.getBrokerName());
        RemotingCommand request = RemotingCommand.createRequestCommand(RequestCode.GET_MAX_OFFSET, requestHeader);

        RemotingCommand response = this.remotingClient.invokeSync(ChannelUtil.brokerVIPChannel(this.clientConfig.isVipChannelEnabled(), addr),
            request, timeoutMillis);
        assert response != null;
        switch (response.getCode()) {
            case ResponseCode.SUCCESS: {
                GetMaxOffsetResponseHeader responseHeader =
                    (GetMaxOffsetResponseHeader) response.decodeCommandCustomHeader(GetMaxOffsetResponseHeader.class);

                return responseHeader.getOffset();
            }
            default:
                break;
        }

        throw new MQBrokerException(response.getCode(), response.getRemark(), addr);
    }

    public List<String> getConsumerIdListByGroup(
        final String addr,
        final String consumerGroup,
        final long timeoutMillis) throws RemotingConnectException, RemotingSendRequestException, RemotingTimeoutException,
        MQBrokerException, InterruptedException {
        GetConsumerListByGroupRequestHeader requestHeader = new GetConsumerListByGroupRequestHeader();
        requestHeader.setConsumerGroup(consumerGroup);
        RemotingCommand request = RemotingCommand.createRequestCommand(RequestCode.GET_CONSUMER_LIST_BY_GROUP, requestHeader);

        RemotingCommand response = this.remotingClient.invokeSync(ChannelUtil.brokerVIPChannel(this.clientConfig.isVipChannelEnabled(), addr),
            request, timeoutMillis);
        assert response != null;
        switch (response.getCode()) {
            case ResponseCode.SUCCESS: {
                if (response.getBody() != null) {
                    GetConsumerListByGroupResponseBody body =
                        GetConsumerListByGroupResponseBody.decode(response.getBody(), GetConsumerListByGroupResponseBody.class);
                    return body.getConsumerIdList();
                }
            }
            default:
                break;
        }

        throw new MQBrokerException(response.getCode(), response.getRemark(), addr);
    }

    public long getMinOffset(final String addr, final MessageQueue messageQueue, final long timeoutMillis)
        throws RemotingException, MQBrokerException, InterruptedException {
        GetMinOffsetRequestHeader requestHeader = new GetMinOffsetRequestHeader();
        requestHeader.setTopic(messageQueue.getTopic());
        requestHeader.setQueueId(messageQueue.getQueueId());
        requestHeader.setBname(messageQueue.getBrokerName());
        RemotingCommand request = RemotingCommand.createRequestCommand(RequestCode.GET_MIN_OFFSET, requestHeader);

        RemotingCommand response = this.remotingClient.invokeSync(ChannelUtil.brokerVIPChannel(this.clientConfig.isVipChannelEnabled(), addr),
            request, timeoutMillis);
        assert response != null;
        switch (response.getCode()) {
            case ResponseCode.SUCCESS: {
                GetMinOffsetResponseHeader responseHeader =
                    (GetMinOffsetResponseHeader) response.decodeCommandCustomHeader(GetMinOffsetResponseHeader.class);

                return responseHeader.getOffset();
            }
            default:
                break;
        }

        throw new MQBrokerException(response.getCode(), response.getRemark(), addr);
    }

    public long getEarliestMsgStoretime(final String addr, final MessageQueue mq, final long timeoutMillis)
        throws RemotingException, MQBrokerException, InterruptedException {
        GetEarliestMsgStoretimeRequestHeader requestHeader = new GetEarliestMsgStoretimeRequestHeader();
        requestHeader.setTopic(mq.getTopic());
        requestHeader.setQueueId(mq.getQueueId());
        requestHeader.setBname(mq.getBrokerName());
        RemotingCommand request = RemotingCommand.createRequestCommand(RequestCode.GET_EARLIEST_MSG_STORETIME, requestHeader);

        RemotingCommand response = this.remotingClient.invokeSync(ChannelUtil.brokerVIPChannel(this.clientConfig.isVipChannelEnabled(), addr),
            request, timeoutMillis);
        assert response != null;
        switch (response.getCode()) {
            case ResponseCode.SUCCESS: {
                GetEarliestMsgStoretimeResponseHeader responseHeader =
                    (GetEarliestMsgStoretimeResponseHeader) response.decodeCommandCustomHeader(GetEarliestMsgStoretimeResponseHeader.class);

                return responseHeader.getTimestamp();
            }
            default:
                break;
        }

        throw new MQBrokerException(response.getCode(), response.getRemark(), addr);
    }

    public long queryConsumerOffset(
        final String addr,
        final QueryConsumerOffsetRequestHeader requestHeader,
        final long timeoutMillis
    ) throws RemotingException, MQBrokerException, InterruptedException {
        RemotingCommand request = RemotingCommand.createRequestCommand(RequestCode.QUERY_CONSUMER_OFFSET, requestHeader);

        RemotingCommand response = this.remotingClient.invokeSync(ChannelUtil.brokerVIPChannel(this.clientConfig.isVipChannelEnabled(), addr),
            request, timeoutMillis);
        assert response != null;
        switch (response.getCode()) {
            case ResponseCode.SUCCESS: {
                QueryConsumerOffsetResponseHeader responseHeader =
                    (QueryConsumerOffsetResponseHeader) response.decodeCommandCustomHeader(QueryConsumerOffsetResponseHeader.class);
                return responseHeader.getOffset();
            }
            case ResponseCode.QUERY_NOT_FOUND: {
                throw new OffsetNotFoundException(response.getCode(), response.getRemark(), addr);
            }
            default:
                break;
        }

        throw new MQBrokerException(response.getCode(), response.getRemark(), addr);
    }

    public void updateConsumerOffset(
        final String addr,
        final UpdateConsumerOffsetRequestHeader requestHeader,
        final long timeoutMillis
    ) throws RemotingException, MQBrokerException, InterruptedException {
        RemotingCommand request = RemotingCommand.createRequestCommand(RequestCode.UPDATE_CONSUMER_OFFSET, requestHeader);

        RemotingCommand response = this.remotingClient.invokeSync(ChannelUtil.brokerVIPChannel(this.clientConfig.isVipChannelEnabled(), addr),
            request, timeoutMillis);
        assert response != null;
        switch (response.getCode()) {
            case ResponseCode.SUCCESS: {
                return;
            }
            default:
                break;
        }

        throw new MQBrokerException(response.getCode(), response.getRemark(), addr);
    }

    public void updateConsumerOffsetOneway(
        final String addr,
        final UpdateConsumerOffsetRequestHeader requestHeader,
        final long timeoutMillis
    ) throws RemotingConnectException, RemotingTooMuchRequestException, RemotingTimeoutException, RemotingSendRequestException,
        InterruptedException {
        RemotingCommand request = RemotingCommand.createRequestCommand(RequestCode.UPDATE_CONSUMER_OFFSET, requestHeader);

        this.remotingClient.invokeOneway(ChannelUtil.brokerVIPChannel(this.clientConfig.isVipChannelEnabled(), addr), request, timeoutMillis);
    }

    public int sendHeartbeat(
        final String addr,
        final HeartbeatData heartbeatData,
        final long timeoutMillis
    ) throws RemotingException, MQBrokerException, InterruptedException {
        RemotingCommand request = RemotingCommand.createRequestCommand(RequestCode.HEART_BEAT, null);
        request.setLanguage(clientConfig.getLanguage());
        request.setBody(heartbeatData.encode());
        RemotingCommand response = this.remotingClient.invokeSync(addr, request, timeoutMillis);
        assert response != null;
        switch (response.getCode()) {
            case ResponseCode.SUCCESS: {
                return response.getVersion();
            }
            default:
                break;
        }

        throw new MQBrokerException(response.getCode(), response.getRemark(), addr);
    }

    public HeartbeatV2Result sendHeartbeatV2(
        final String addr,
        final HeartbeatData heartbeatData,
        final long timeoutMillis
    ) throws RemotingException, MQBrokerException, InterruptedException {
        RemotingCommand request = RemotingCommand.createRequestCommand(RequestCode.HEART_BEAT, null);
        request.setLanguage(clientConfig.getLanguage());
        request.setBody(heartbeatData.encode());
        RemotingCommand response = this.remotingClient.invokeSync(addr, request, timeoutMillis);
        assert response != null;
        switch (response.getCode()) {
            case ResponseCode.SUCCESS: {
                if (response.getExtFields() != null) {
                    return new HeartbeatV2Result(response.getVersion(), Boolean.parseBoolean(response.getExtFields().get(MixAll.IS_SUB_CHANGE)), Boolean.parseBoolean(response.getExtFields().get(MixAll.IS_SUPPORT_HEART_BEAT_V2)));
                }
                return new HeartbeatV2Result(response.getVersion(), false, false);
            }
            default:
                break;
        }

        throw new MQBrokerException(response.getCode(), response.getRemark());
    }

    public void unregisterClient(
        final String addr,
        final String clientID,
        final String producerGroup,
        final String consumerGroup,
        final long timeoutMillis
    ) throws RemotingException, MQBrokerException, InterruptedException {
        final UnregisterClientRequestHeader requestHeader = new UnregisterClientRequestHeader();
        requestHeader.setClientID(clientID);
        requestHeader.setProducerGroup(producerGroup);
        requestHeader.setConsumerGroup(consumerGroup);
        RemotingCommand request = RemotingCommand.createRequestCommand(RequestCode.UNREGISTER_CLIENT, requestHeader);

        RemotingCommand response = this.remotingClient.invokeSync(addr, request, timeoutMillis);
        assert response != null;
        switch (response.getCode()) {
            case ResponseCode.SUCCESS: {
                return;
            }
            default:
                break;
        }

        throw new MQBrokerException(response.getCode(), response.getRemark(), addr);
    }

    public void endTransactionOneway(
        final String addr,
        final EndTransactionRequestHeader requestHeader,
        final String remark,
        final long timeoutMillis
    ) throws RemotingException, InterruptedException {
        RemotingCommand request = RemotingCommand.createRequestCommand(RequestCode.END_TRANSACTION, requestHeader);

        request.setRemark(remark);
        this.remotingClient.invokeOneway(addr, request, timeoutMillis);
    }

    public void queryMessage(
        final String addr,
        final QueryMessageRequestHeader requestHeader,
        final long timeoutMillis,
        final InvokeCallback invokeCallback,
        final Boolean isUnqiueKey
    ) throws RemotingException, MQBrokerException, InterruptedException {
        RemotingCommand request = RemotingCommand.createRequestCommand(RequestCode.QUERY_MESSAGE, requestHeader);
        request.addExtField(MixAll.UNIQUE_MSG_QUERY_FLAG, isUnqiueKey.toString());
        this.remotingClient.invokeAsync(ChannelUtil.brokerVIPChannel(this.clientConfig.isVipChannelEnabled(), addr), request, timeoutMillis,
            invokeCallback);
    }

    public boolean registerClient(final String addr, final HeartbeatData heartbeat, final long timeoutMillis)
        throws RemotingException, InterruptedException {
        RemotingCommand request = RemotingCommand.createRequestCommand(RequestCode.HEART_BEAT, null);

        request.setBody(heartbeat.encode());
        RemotingCommand response = this.remotingClient.invokeSync(addr, request, timeoutMillis);
        return response.getCode() == ResponseCode.SUCCESS;
    }

    public void consumerSendMessageBack(
        final String addr,
        final String brokerName,
        final MessageExt msg,
        final String consumerGroup,
        final int delayLevel,
        final long timeoutMillis,
        final int maxConsumeRetryTimes
    ) throws RemotingException, MQBrokerException, InterruptedException {
        ConsumerSendMsgBackRequestHeader requestHeader = new ConsumerSendMsgBackRequestHeader();
        RemotingCommand request = RemotingCommand.createRequestCommand(RequestCode.CONSUMER_SEND_MSG_BACK, requestHeader);

        requestHeader.setGroup(consumerGroup);
        requestHeader.setOriginTopic(msg.getTopic());
        requestHeader.setOffset(msg.getCommitLogOffset());
        requestHeader.setDelayLevel(delayLevel);
        requestHeader.setOriginMsgId(msg.getMsgId());
        requestHeader.setMaxReconsumeTimes(maxConsumeRetryTimes);
        requestHeader.setBname(brokerName);

        RemotingCommand response = this.remotingClient.invokeSync(ChannelUtil.brokerVIPChannel(this.clientConfig.isVipChannelEnabled(), addr),
            request, timeoutMillis);
        assert response != null;
        switch (response.getCode()) {
            case ResponseCode.SUCCESS: {
                return;
            }
            default:
                break;
        }

        throw new MQBrokerException(response.getCode(), response.getRemark(), addr);
    }

    public Set<MessageQueue> lockBatchMQ(
        final String addr,
        final LockBatchRequestBody requestBody,
        final long timeoutMillis) throws RemotingException, MQBrokerException, InterruptedException {
        RemotingCommand request = RemotingCommand.createRequestCommand(RequestCode.LOCK_BATCH_MQ, null);

        request.setBody(requestBody.encode());
        RemotingCommand response = this.remotingClient.invokeSync(ChannelUtil.brokerVIPChannel(this.clientConfig.isVipChannelEnabled(), addr),
            request, timeoutMillis);
        switch (response.getCode()) {
            case ResponseCode.SUCCESS: {
                LockBatchResponseBody responseBody = LockBatchResponseBody.decode(response.getBody(), LockBatchResponseBody.class);
                Set<MessageQueue> messageQueues = responseBody.getLockOKMQSet();
                return messageQueues;
            }
            default:
                break;
        }

        throw new MQBrokerException(response.getCode(), response.getRemark(), addr);
    }

    public void unlockBatchMQ(
        final String addr,
        final UnlockBatchRequestBody requestBody,
        final long timeoutMillis,
        final boolean oneway
    ) throws RemotingException, MQBrokerException, InterruptedException {
        RemotingCommand request = RemotingCommand.createRequestCommand(RequestCode.UNLOCK_BATCH_MQ, null);

        request.setBody(requestBody.encode());

        if (oneway) {
            this.remotingClient.invokeOneway(addr, request, timeoutMillis);
        } else {
            RemotingCommand response = this.remotingClient
                .invokeSync(ChannelUtil.brokerVIPChannel(this.clientConfig.isVipChannelEnabled(), addr), request, timeoutMillis);
            switch (response.getCode()) {
                case ResponseCode.SUCCESS: {
                    return;
                }
                default:
                    break;
            }

            throw new MQBrokerException(response.getCode(), response.getRemark(), addr);
        }
    }

    public TopicStatsTable getTopicStatsInfo(final String addr, final String topic,
        final long timeoutMillis) throws InterruptedException,
        RemotingTimeoutException, RemotingSendRequestException, RemotingConnectException, MQBrokerException {
        GetTopicStatsInfoRequestHeader requestHeader = new GetTopicStatsInfoRequestHeader();
        requestHeader.setTopic(topic);

        RemotingCommand request = RemotingCommand.createRequestCommand(RequestCode.GET_TOPIC_STATS_INFO, requestHeader);

        RemotingCommand response = this.remotingClient.invokeSync(ChannelUtil.brokerVIPChannel(this.clientConfig.isVipChannelEnabled(), addr),
            request, timeoutMillis);
        switch (response.getCode()) {
            case ResponseCode.SUCCESS: {
                TopicStatsTable topicStatsTable = TopicStatsTable.decode(response.getBody(), TopicStatsTable.class);
                return topicStatsTable;
            }
            default:
                break;
        }

        throw new MQBrokerException(response.getCode(), response.getRemark(), addr);
    }

    public ConsumeStats getConsumeStats(final String addr, final String consumerGroup, final long timeoutMillis)
        throws InterruptedException, RemotingTimeoutException, RemotingSendRequestException, RemotingConnectException,
        MQBrokerException {
        return getConsumeStats(addr, consumerGroup, null, timeoutMillis);
    }

    public ConsumeStats getConsumeStats(final String addr, final String consumerGroup, final String topic,
        final long timeoutMillis)
        throws InterruptedException, RemotingTimeoutException, RemotingSendRequestException, RemotingConnectException,
        MQBrokerException {
        GetConsumeStatsRequestHeader requestHeader = new GetConsumeStatsRequestHeader();
        requestHeader.setConsumerGroup(consumerGroup);
        requestHeader.setTopic(topic);

        RemotingCommand request = RemotingCommand.createRequestCommand(RequestCode.GET_CONSUME_STATS, requestHeader);

        RemotingCommand response = this.remotingClient.invokeSync(ChannelUtil.brokerVIPChannel(this.clientConfig.isVipChannelEnabled(), addr),
            request, timeoutMillis);
        switch (response.getCode()) {
            case ResponseCode.SUCCESS: {
                ConsumeStats consumeStats = ConsumeStats.decode(response.getBody(), ConsumeStats.class);
                return consumeStats;
            }
            default:
                break;
        }

        throw new MQBrokerException(response.getCode(), response.getRemark(), addr);
    }

    public ProducerConnection getProducerConnectionList(final String addr, final String producerGroup,
        final long timeoutMillis)
        throws RemotingConnectException, RemotingSendRequestException, RemotingTimeoutException, InterruptedException,
        MQBrokerException {
        GetProducerConnectionListRequestHeader requestHeader = new GetProducerConnectionListRequestHeader();
        requestHeader.setProducerGroup(producerGroup);

        RemotingCommand request = RemotingCommand.createRequestCommand(RequestCode.GET_PRODUCER_CONNECTION_LIST, requestHeader);

        RemotingCommand response = this.remotingClient.invokeSync(ChannelUtil.brokerVIPChannel(this.clientConfig.isVipChannelEnabled(), addr),
            request, timeoutMillis);
        switch (response.getCode()) {
            case ResponseCode.SUCCESS: {
                return ProducerConnection.decode(response.getBody(), ProducerConnection.class);
            }
            default:
                break;
        }

        throw new MQBrokerException(response.getCode(), response.getRemark(), addr);
    }

    public ProducerTableInfo getAllProducerInfo(final String addr, final long timeoutMillis)
        throws RemotingConnectException, RemotingSendRequestException, RemotingTimeoutException, InterruptedException,
        MQBrokerException {
        GetAllProducerInfoRequestHeader requestHeader = new GetAllProducerInfoRequestHeader();

        RemotingCommand request = RemotingCommand.createRequestCommand(RequestCode.GET_ALL_PRODUCER_INFO, requestHeader);

        RemotingCommand response = this.remotingClient.invokeSync(ChannelUtil.brokerVIPChannel(this.clientConfig.isVipChannelEnabled(), addr),
            request, timeoutMillis);
        switch (response.getCode()) {
            case ResponseCode.SUCCESS: {
                return ProducerTableInfo.decode(response.getBody(), ProducerTableInfo.class);
            }
            default:
                break;
        }

        throw new MQBrokerException(response.getCode(), response.getRemark(), addr);
    }

    public ConsumerConnection getConsumerConnectionList(final String addr, final String consumerGroup,
        final long timeoutMillis)
        throws RemotingConnectException, RemotingSendRequestException, RemotingTimeoutException, InterruptedException,
        MQBrokerException {
        GetConsumerConnectionListRequestHeader requestHeader = new GetConsumerConnectionListRequestHeader();
        requestHeader.setConsumerGroup(consumerGroup);

        RemotingCommand request = RemotingCommand.createRequestCommand(RequestCode.GET_CONSUMER_CONNECTION_LIST, requestHeader);

        RemotingCommand response = this.remotingClient.invokeSync(ChannelUtil.brokerVIPChannel(this.clientConfig.isVipChannelEnabled(), addr),
            request, timeoutMillis);
        switch (response.getCode()) {
            case ResponseCode.SUCCESS: {
                return ConsumerConnection.decode(response.getBody(), ConsumerConnection.class);
            }
            default:
                break;
        }

        throw new MQBrokerException(response.getCode(), response.getRemark(), addr);
    }

    public KVTable getBrokerRuntimeInfo(final String addr, final long timeoutMillis) throws RemotingConnectException,
        RemotingSendRequestException, RemotingTimeoutException, InterruptedException, MQBrokerException {

        RemotingCommand request = RemotingCommand.createRequestCommand(RequestCode.GET_BROKER_RUNTIME_INFO, null);

        RemotingCommand response = this.remotingClient.invokeSync(ChannelUtil.brokerVIPChannel(this.clientConfig.isVipChannelEnabled(), addr),
            request, timeoutMillis);
        switch (response.getCode()) {
            case ResponseCode.SUCCESS: {
                return KVTable.decode(response.getBody(), KVTable.class);
            }
            default:
                break;
        }

        throw new MQBrokerException(response.getCode(), response.getRemark(), addr);
    }

    public void addBroker(final String addr, final String brokerConfigPath, final long timeoutMillis)
        throws InterruptedException, RemotingTimeoutException, RemotingSendRequestException, RemotingConnectException, MQBrokerException {
        AddBrokerRequestHeader requestHeader = new AddBrokerRequestHeader();
        requestHeader.setConfigPath(brokerConfigPath);

        RemotingCommand request = RemotingCommand.createRequestCommand(RequestCode.ADD_BROKER, requestHeader);
        RemotingCommand response = this.remotingClient.invokeSync(addr, request, timeoutMillis);
        assert response != null;

        switch (response.getCode()) {
            case ResponseCode.SUCCESS:
                return;
            default:
                break;
        }

        throw new MQBrokerException(response.getCode(), response.getRemark());
    }

    public void removeBroker(final String addr, String clusterName, String brokerName, long brokerId,
        final long timeoutMillis)
        throws InterruptedException, RemotingTimeoutException, RemotingSendRequestException, RemotingConnectException, MQBrokerException {
        RemoveBrokerRequestHeader requestHeader = new RemoveBrokerRequestHeader();
        requestHeader.setBrokerClusterName(clusterName);
        requestHeader.setBrokerName(brokerName);
        requestHeader.setBrokerId(brokerId);

        RemotingCommand request = RemotingCommand.createRequestCommand(RequestCode.REMOVE_BROKER, requestHeader);
        RemotingCommand response = this.remotingClient.invokeSync(addr, request, timeoutMillis);
        assert response != null;

        switch (response.getCode()) {
            case ResponseCode.SUCCESS:
                return;
            default:
                break;
        }

        throw new MQBrokerException(response.getCode(), response.getRemark());
    }

    public void updateBrokerConfig(final String addr, final Properties properties, final long timeoutMillis)
        throws RemotingConnectException, RemotingSendRequestException, RemotingTimeoutException, InterruptedException,
        MQBrokerException, MQClientException, UnsupportedEncodingException {
        Validators.checkBrokerConfig(properties);

        RemotingCommand request = RemotingCommand.createRequestCommand(RequestCode.UPDATE_BROKER_CONFIG, null);

        String str = MixAll.properties2String(properties);
        if (str != null && str.length() > 0) {
            request.setBody(str.getBytes(MixAll.DEFAULT_CHARSET));
            RemotingCommand response = this.remotingClient
                .invokeSync(ChannelUtil.brokerVIPChannel(this.clientConfig.isVipChannelEnabled(), addr), request, timeoutMillis);
            switch (response.getCode()) {
                case ResponseCode.SUCCESS: {
                    return;
                }
                default:
                    break;
            }

            throw new MQBrokerException(response.getCode(), response.getRemark(), addr);
        }
    }

    public Properties getBrokerConfig(final String addr, final long timeoutMillis)
        throws RemotingConnectException, RemotingSendRequestException, RemotingTimeoutException, InterruptedException,
        MQBrokerException, UnsupportedEncodingException {
        RemotingCommand request = RemotingCommand.createRequestCommand(RequestCode.GET_BROKER_CONFIG, null);

        RemotingCommand response = this.remotingClient.invokeSync(addr, request, timeoutMillis);
        assert response != null;
        switch (response.getCode()) {
            case ResponseCode.SUCCESS: {
                return MixAll.string2Properties(new String(response.getBody(), MixAll.DEFAULT_CHARSET));
            }
            default:
                break;
        }

        throw new MQBrokerException(response.getCode(), response.getRemark(), addr);
    }

    public void updateColdDataFlowCtrGroupConfig(final String addr, final Properties properties, final long timeoutMillis)
        throws RemotingConnectException, RemotingSendRequestException, RemotingTimeoutException, InterruptedException, MQBrokerException, UnsupportedEncodingException {
        RemotingCommand request = RemotingCommand.createRequestCommand(RequestCode.UPDATE_COLD_DATA_FLOW_CTR_CONFIG, null);
        String str = MixAll.properties2String(properties);
        if (str != null && str.length() > 0) {
            request.setBody(str.getBytes(MixAll.DEFAULT_CHARSET));
            RemotingCommand response = this.remotingClient.invokeSync(
                ChannelUtil.brokerVIPChannel(this.clientConfig.isVipChannelEnabled(), addr), request, timeoutMillis);
            switch (response.getCode()) {
                case ResponseCode.SUCCESS: {
                    return;
                }
                default:
                    break;
            }
            throw new MQBrokerException(response.getCode(), response.getRemark());
        }
    }

    public void removeColdDataFlowCtrGroupConfig(final String addr, final String consumerGroup, final long timeoutMillis)
        throws RemotingConnectException, RemotingSendRequestException, RemotingTimeoutException, InterruptedException, MQBrokerException, UnsupportedEncodingException {
        RemotingCommand request = RemotingCommand.createRequestCommand(RequestCode.REMOVE_COLD_DATA_FLOW_CTR_CONFIG, null);
        if (consumerGroup != null && consumerGroup.length() > 0) {
            request.setBody(consumerGroup.getBytes(MixAll.DEFAULT_CHARSET));
            RemotingCommand response = this.remotingClient.invokeSync(
                ChannelUtil.brokerVIPChannel(this.clientConfig.isVipChannelEnabled(), addr), request, timeoutMillis);
            switch (response.getCode()) {
                case ResponseCode.SUCCESS: {
                    return;
                }
                default:
                    break;
            }
            throw new MQBrokerException(response.getCode(), response.getRemark());
        }
    }

    public String getColdDataFlowCtrInfo(final String addr, final long timeoutMillis)
        throws RemotingConnectException, RemotingSendRequestException, RemotingTimeoutException, InterruptedException, MQBrokerException, UnsupportedEncodingException {
        RemotingCommand request = RemotingCommand.createRequestCommand(RequestCode.GET_COLD_DATA_FLOW_CTR_INFO, null);
        RemotingCommand response = this.remotingClient.invokeSync(addr, request, timeoutMillis);
        assert response != null;
        switch (response.getCode()) {
            case ResponseCode.SUCCESS: {
                if (null != response.getBody() && response.getBody().length > 0) {
                    return new String(response.getBody(), MixAll.DEFAULT_CHARSET);
                }
                return null;
            }
            default:
                break;
        }
        throw new MQBrokerException(response.getCode(), response.getRemark());
    }

    public String setCommitLogReadAheadMode(final String addr, final String mode, final long timeoutMillis)
        throws RemotingConnectException, RemotingSendRequestException, RemotingTimeoutException, InterruptedException, MQBrokerException {
        RemotingCommand request = RemotingCommand.createRequestCommand(RequestCode.SET_COMMITLOG_READ_MODE, null);
        HashMap<String, String> extFields = new HashMap<>();
        extFields.put(FIleReadaheadMode.READ_AHEAD_MODE, mode);
        request.setExtFields(extFields);
        RemotingCommand response = this.remotingClient.invokeSync(addr, request, timeoutMillis);
        assert response != null;
        switch (response.getCode()) {
            case ResponseCode.SUCCESS: {
                if (null != response.getRemark() && response.getRemark().length() > 0) {
                    return response.getRemark();
                }
                return null;
            }
            default:
                break;
        }
        throw new MQBrokerException(response.getCode(), response.getRemark());
    }

    public ClusterInfo getBrokerClusterInfo(
        final long timeoutMillis) throws InterruptedException, RemotingTimeoutException,
        RemotingSendRequestException, RemotingConnectException, MQBrokerException {
        RemotingCommand request = RemotingCommand.createRequestCommand(RequestCode.GET_BROKER_CLUSTER_INFO, null);

        RemotingCommand response = this.remotingClient.invokeSync(null, request, timeoutMillis);
        assert response != null;
        switch (response.getCode()) {
            case ResponseCode.SUCCESS: {
                return ClusterInfo.decode(response.getBody(), ClusterInfo.class);
            }
            default:
                break;
        }

        throw new MQBrokerException(response.getCode(), response.getRemark());
    }

    public TopicRouteData getDefaultTopicRouteInfoFromNameServer(final long timeoutMillis)
        throws RemotingException, MQClientException, InterruptedException {

        return getTopicRouteInfoFromNameServer(TopicValidator.AUTO_CREATE_TOPIC_KEY_TOPIC, timeoutMillis, false);
    }

    public TopicRouteData getTopicRouteInfoFromNameServer(final String topic, final long timeoutMillis)
        throws RemotingException, MQClientException, InterruptedException {
        return getTopicRouteInfoFromNameServer(topic, timeoutMillis, true);
    }

    public TopicRouteData getTopicRouteInfoFromNameServer(final String topic, final long timeoutMillis,
        boolean allowTopicNotExist) throws MQClientException, InterruptedException, RemotingTimeoutException, RemotingSendRequestException, RemotingConnectException {
        GetRouteInfoRequestHeader requestHeader = new GetRouteInfoRequestHeader();
        requestHeader.setTopic(topic);
        RemotingCommand request = RemotingCommand.createRequestCommand(RequestCode.GET_ROUTEINFO_BY_TOPIC, requestHeader);

        RemotingCommand response = this.remotingClient.invokeSync(null, request, timeoutMillis);
        assert response != null;
        switch (response.getCode()) {
            case ResponseCode.TOPIC_NOT_EXIST: {
                if (allowTopicNotExist) {
                    log.warn("get Topic [{}] RouteInfoFromNameServer is not exist value", topic);
                }

                break;
            }
            case ResponseCode.SUCCESS: {
                byte[] body = response.getBody();
                if (body != null) {
                    return TopicRouteData.decode(body, TopicRouteData.class);
                }
            }
            default:
                break;
        }

        throw new MQClientException(response.getCode(), response.getRemark());
    }

    public TopicList getTopicListFromNameServer(final long timeoutMillis)
        throws RemotingException, MQClientException, InterruptedException {
        RemotingCommand request = RemotingCommand.createRequestCommand(RequestCode.GET_ALL_TOPIC_LIST_FROM_NAMESERVER, null);
        RemotingCommand response = this.remotingClient.invokeSync(null, request, timeoutMillis);
        assert response != null;
        switch (response.getCode()) {
            case ResponseCode.SUCCESS: {
                byte[] body = response.getBody();
                if (body != null) {
                    return TopicList.decode(body, TopicList.class);
                }
            }
            default:
                break;
        }

        throw new MQClientException(response.getCode(), response.getRemark());
    }

    public int wipeWritePermOfBroker(final String namesrvAddr, String brokerName,
        final long timeoutMillis) throws RemotingCommandException,
        RemotingConnectException, RemotingSendRequestException, RemotingTimeoutException, InterruptedException, MQClientException {
        WipeWritePermOfBrokerRequestHeader requestHeader = new WipeWritePermOfBrokerRequestHeader();
        requestHeader.setBrokerName(brokerName);

        RemotingCommand request = RemotingCommand.createRequestCommand(RequestCode.WIPE_WRITE_PERM_OF_BROKER, requestHeader);
        RemotingCommand response = this.remotingClient.invokeSync(namesrvAddr, request, timeoutMillis);
        assert response != null;
        switch (response.getCode()) {
            case ResponseCode.SUCCESS: {
                WipeWritePermOfBrokerResponseHeader responseHeader =
                    (WipeWritePermOfBrokerResponseHeader) response.decodeCommandCustomHeader(WipeWritePermOfBrokerResponseHeader.class);
                return responseHeader.getWipeTopicCount();
            }
            default:
                break;
        }

        throw new MQClientException(response.getCode(), response.getRemark());
    }

    public int addWritePermOfBroker(final String nameSrvAddr, String brokerName, final long timeoutMillis)
        throws RemotingCommandException,
        RemotingConnectException, RemotingSendRequestException, RemotingTimeoutException, InterruptedException, MQClientException {
        AddWritePermOfBrokerRequestHeader requestHeader = new AddWritePermOfBrokerRequestHeader();
        requestHeader.setBrokerName(brokerName);

        RemotingCommand request = RemotingCommand.createRequestCommand(RequestCode.ADD_WRITE_PERM_OF_BROKER, requestHeader);

        RemotingCommand response = this.remotingClient.invokeSync(nameSrvAddr, request, timeoutMillis);
        assert response != null;
        switch (response.getCode()) {
            case ResponseCode.SUCCESS: {
                AddWritePermOfBrokerResponseHeader responseHeader =
                    (AddWritePermOfBrokerResponseHeader) response.decodeCommandCustomHeader(AddWritePermOfBrokerResponseHeader.class);
                return responseHeader.getAddTopicCount();
            }
            default:
                break;
        }
        throw new MQClientException(response.getCode(), response.getRemark());
    }

    public void deleteTopicInBroker(final String addr, final String topic, final long timeoutMillis)
        throws RemotingException, InterruptedException, MQClientException {
        DeleteTopicRequestHeader requestHeader = new DeleteTopicRequestHeader();
        requestHeader.setTopic(topic);
        RemotingCommand request = RemotingCommand.createRequestCommand(RequestCode.DELETE_TOPIC_IN_BROKER, requestHeader);
        RemotingCommand response = this.remotingClient.invokeSync(ChannelUtil.brokerVIPChannel(this.clientConfig.isVipChannelEnabled(), addr),
            request, timeoutMillis);
        assert response != null;
        switch (response.getCode()) {
            case ResponseCode.SUCCESS: {
                return;
            }
            default:
                break;
        }

        throw new MQClientException(response.getCode(), response.getRemark());
    }

    public void deleteTopicInNameServer(final String addr, final String topic, final long timeoutMillis)
        throws RemotingException, InterruptedException, MQClientException {
        DeleteTopicFromNamesrvRequestHeader requestHeader = new DeleteTopicFromNamesrvRequestHeader();
        requestHeader.setTopic(topic);
        RemotingCommand request = RemotingCommand.createRequestCommand(RequestCode.DELETE_TOPIC_IN_NAMESRV, requestHeader);
        RemotingCommand response = this.remotingClient.invokeSync(addr, request, timeoutMillis);
        assert response != null;
        switch (response.getCode()) {
            case ResponseCode.SUCCESS: {
                return;
            }
            default:
                break;
        }

        throw new MQClientException(response.getCode(), response.getRemark());
    }

    public void deleteTopicInNameServer(final String addr, final String clusterName, final String topic,
        final long timeoutMillis)
        throws RemotingException, MQBrokerException, InterruptedException, MQClientException {
        DeleteTopicFromNamesrvRequestHeader requestHeader = new DeleteTopicFromNamesrvRequestHeader();
        requestHeader.setTopic(topic);
        requestHeader.setClusterName(clusterName);
        RemotingCommand request = RemotingCommand.createRequestCommand(RequestCode.DELETE_TOPIC_IN_NAMESRV, requestHeader);
        RemotingCommand response = this.remotingClient.invokeSync(addr, request, timeoutMillis);
        assert response != null;
        switch (response.getCode()) {
            case ResponseCode.SUCCESS: {
                return;
            }
            default:
                break;
        }

        throw new MQClientException(response.getCode(), response.getRemark());
    }

    public void deleteSubscriptionGroup(final String addr, final String groupName, final boolean removeOffset,
        final long timeoutMillis)
        throws RemotingException, InterruptedException, MQClientException {
        DeleteSubscriptionGroupRequestHeader requestHeader = new DeleteSubscriptionGroupRequestHeader();
        requestHeader.setGroupName(groupName);
        requestHeader.setCleanOffset(removeOffset);
        RemotingCommand request = RemotingCommand.createRequestCommand(RequestCode.DELETE_SUBSCRIPTIONGROUP, requestHeader);

        RemotingCommand response = this.remotingClient.invokeSync(ChannelUtil.brokerVIPChannel(this.clientConfig.isVipChannelEnabled(), addr),
            request, timeoutMillis);
        assert response != null;
        switch (response.getCode()) {
            case ResponseCode.SUCCESS: {
                return;
            }
            default:
                break;
        }

        throw new MQClientException(response.getCode(), response.getRemark());
    }

    public String getKVConfigValue(final String namespace, final String key, final long timeoutMillis)
        throws RemotingException, MQClientException, InterruptedException {
        GetKVConfigRequestHeader requestHeader = new GetKVConfigRequestHeader();
        requestHeader.setNamespace(namespace);
        requestHeader.setKey(key);

        RemotingCommand request = RemotingCommand.createRequestCommand(RequestCode.GET_KV_CONFIG, requestHeader);
        RemotingCommand response = this.remotingClient.invokeSync(null, request, timeoutMillis);
        assert response != null;
        switch (response.getCode()) {
            case ResponseCode.SUCCESS: {
                GetKVConfigResponseHeader responseHeader =
                    (GetKVConfigResponseHeader) response.decodeCommandCustomHeader(GetKVConfigResponseHeader.class);
                return responseHeader.getValue();
            }
            default:
                break;
        }

        throw new MQClientException(response.getCode(), response.getRemark());
    }

    public void putKVConfigValue(final String namespace, final String key, final String value, final long timeoutMillis)
        throws RemotingException, MQClientException, InterruptedException {
        PutKVConfigRequestHeader requestHeader = new PutKVConfigRequestHeader();
        requestHeader.setNamespace(namespace);
        requestHeader.setKey(key);
        requestHeader.setValue(value);

        RemotingCommand request = RemotingCommand.createRequestCommand(RequestCode.PUT_KV_CONFIG, requestHeader);

        List<String> nameServerAddressList = this.remotingClient.getNameServerAddressList();
        if (nameServerAddressList != null) {
            RemotingCommand errResponse = null;
            for (String namesrvAddr : nameServerAddressList) {
                RemotingCommand response = this.remotingClient.invokeSync(namesrvAddr, request, timeoutMillis);
                assert response != null;
                switch (response.getCode()) {
                    case ResponseCode.SUCCESS: {
                        break;
                    }
                    default:
                        errResponse = response;
                }
            }

            if (errResponse != null) {
                throw new MQClientException(errResponse.getCode(), errResponse.getRemark());
            }
        }
    }

    public void deleteKVConfigValue(final String namespace, final String key, final long timeoutMillis)
        throws RemotingException, MQClientException, InterruptedException {
        DeleteKVConfigRequestHeader requestHeader = new DeleteKVConfigRequestHeader();
        requestHeader.setNamespace(namespace);
        requestHeader.setKey(key);

        RemotingCommand request = RemotingCommand.createRequestCommand(RequestCode.DELETE_KV_CONFIG, requestHeader);

        List<String> nameServerAddressList = this.remotingClient.getNameServerAddressList();
        if (nameServerAddressList != null) {
            RemotingCommand errResponse = null;
            for (String namesrvAddr : nameServerAddressList) {
                RemotingCommand response = this.remotingClient.invokeSync(namesrvAddr, request, timeoutMillis);
                assert response != null;
                switch (response.getCode()) {
                    case ResponseCode.SUCCESS: {
                        break;
                    }
                    default:
                        errResponse = response;
                }
            }
            if (errResponse != null) {
                throw new MQClientException(errResponse.getCode(), errResponse.getRemark());
            }
        }
    }

    public KVTable getKVListByNamespace(final String namespace, final long timeoutMillis)
        throws RemotingException, MQClientException, InterruptedException {
        GetKVListByNamespaceRequestHeader requestHeader = new GetKVListByNamespaceRequestHeader();
        requestHeader.setNamespace(namespace);

        RemotingCommand request = RemotingCommand.createRequestCommand(RequestCode.GET_KVLIST_BY_NAMESPACE, requestHeader);
        RemotingCommand response = this.remotingClient.invokeSync(null, request, timeoutMillis);
        assert response != null;
        switch (response.getCode()) {
            case ResponseCode.SUCCESS: {
                return KVTable.decode(response.getBody(), KVTable.class);
            }
            default:
                break;
        }

        throw new MQClientException(response.getCode(), response.getRemark());
    }

    public Map<MessageQueue, Long> invokeBrokerToResetOffset(final String addr, final String topic, final String group,
        final long timestamp, final boolean isForce, final long timeoutMillis)
        throws RemotingException, MQClientException, InterruptedException {
        return invokeBrokerToResetOffset(addr, topic, group, timestamp, isForce, timeoutMillis, false);
    }

    public Map<MessageQueue, Long> invokeBrokerToResetOffset(final String addr, final String topic, final String group,
        final long timestamp, int queueId, Long offset, final long timeoutMillis)
        throws RemotingException, MQClientException, InterruptedException {

        ResetOffsetRequestHeader requestHeader = new ResetOffsetRequestHeader();
        requestHeader.setTopic(topic);
        requestHeader.setGroup(group);
        requestHeader.setQueueId(queueId);
        requestHeader.setTimestamp(timestamp);
        requestHeader.setOffset(offset);
        RemotingCommand request = RemotingCommand.createRequestCommand(RequestCode.INVOKE_BROKER_TO_RESET_OFFSET,
            requestHeader);

        RemotingCommand response = remotingClient.invokeSync(
            ChannelUtil.brokerVIPChannel(this.clientConfig.isVipChannelEnabled(), addr), request, timeoutMillis);
        switch (response.getCode()) {
            case ResponseCode.SUCCESS: {
                if (null != response.getBody()) {
                    return ResetOffsetBody.decode(response.getBody(), ResetOffsetBody.class).getOffsetTable();
                }
                break;
            }
            case ResponseCode.TOPIC_NOT_EXIST:
            case ResponseCode.SUBSCRIPTION_NOT_EXIST:
            case ResponseCode.SYSTEM_ERROR:
                log.warn("Invoke broker to reset offset error code={}, remark={}",
                    response.getCode(), response.getRemark());
                break;
            default:
                break;
        }
        throw new MQClientException(response.getCode(), response.getRemark());
    }

    public Map<MessageQueue, Long> invokeBrokerToResetOffset(final String addr, final String topic, final String group,
        final long timestamp, final boolean isForce, final long timeoutMillis, boolean isC)
        throws RemotingException, MQClientException, InterruptedException {
        ResetOffsetRequestHeader requestHeader = new ResetOffsetRequestHeader();
        requestHeader.setTopic(topic);
        requestHeader.setGroup(group);
        requestHeader.setTimestamp(timestamp);
        requestHeader.setForce(isForce);
        // offset is -1 means offset is null
        requestHeader.setOffset(-1L);

        RemotingCommand request = RemotingCommand.createRequestCommand(RequestCode.INVOKE_BROKER_TO_RESET_OFFSET, requestHeader);
        if (isC) {
            request.setLanguage(LanguageCode.CPP);
        }
        RemotingCommand response = this.remotingClient.invokeSync(ChannelUtil.brokerVIPChannel(this.clientConfig.isVipChannelEnabled(), addr),
            request, timeoutMillis);
        assert response != null;
        switch (response.getCode()) {
            case ResponseCode.SUCCESS: {
                if (response.getBody() != null) {
                    ResetOffsetBody body = ResetOffsetBody.decode(response.getBody(), ResetOffsetBody.class);
                    return body.getOffsetTable();
                }
            }
            default:
                break;
        }

        throw new MQClientException(response.getCode(), response.getRemark());
    }

    public Map<String, Map<MessageQueue, Long>> invokeBrokerToGetConsumerStatus(final String addr, final String topic,
        final String group,
        final String clientAddr,
        final long timeoutMillis) throws RemotingException, MQClientException, InterruptedException {
        GetConsumerStatusRequestHeader requestHeader = new GetConsumerStatusRequestHeader();
        requestHeader.setTopic(topic);
        requestHeader.setGroup(group);
        requestHeader.setClientAddr(clientAddr);

        RemotingCommand request = RemotingCommand.createRequestCommand(RequestCode.INVOKE_BROKER_TO_GET_CONSUMER_STATUS, requestHeader);
        RemotingCommand response = this.remotingClient.invokeSync(ChannelUtil.brokerVIPChannel(this.clientConfig.isVipChannelEnabled(), addr),
            request, timeoutMillis);
        assert response != null;
        switch (response.getCode()) {
            case ResponseCode.SUCCESS: {
                if (response.getBody() != null) {
                    GetConsumerStatusBody body = GetConsumerStatusBody.decode(response.getBody(), GetConsumerStatusBody.class);
                    return body.getConsumerTable();
                }
            }
            default:
                break;
        }

        throw new MQClientException(response.getCode(), response.getRemark());
    }

    public GroupList queryTopicConsumeByWho(final String addr, final String topic, final long timeoutMillis)
        throws RemotingConnectException, RemotingSendRequestException, RemotingTimeoutException, InterruptedException,
        MQBrokerException {
        QueryTopicConsumeByWhoRequestHeader requestHeader = new QueryTopicConsumeByWhoRequestHeader();
        requestHeader.setTopic(topic);

        RemotingCommand request = RemotingCommand.createRequestCommand(RequestCode.QUERY_TOPIC_CONSUME_BY_WHO, requestHeader);
        RemotingCommand response = this.remotingClient.invokeSync(ChannelUtil.brokerVIPChannel(this.clientConfig.isVipChannelEnabled(), addr),
            request, timeoutMillis);
        switch (response.getCode()) {
            case ResponseCode.SUCCESS: {
                GroupList groupList = GroupList.decode(response.getBody(), GroupList.class);
                return groupList;
            }
            default:
                break;
        }

        throw new MQBrokerException(response.getCode(), response.getRemark(), addr);
    }

    public TopicList queryTopicsByConsumer(final String addr, final String group, final long timeoutMillis)
        throws RemotingConnectException, RemotingSendRequestException, RemotingTimeoutException, InterruptedException,
        MQBrokerException {
        QueryTopicsByConsumerRequestHeader requestHeader = new QueryTopicsByConsumerRequestHeader();
        requestHeader.setGroup(group);

        RemotingCommand request = RemotingCommand.createRequestCommand(RequestCode.QUERY_TOPICS_BY_CONSUMER, requestHeader);
        RemotingCommand response = this.remotingClient.invokeSync(ChannelUtil.brokerVIPChannel(this.clientConfig.isVipChannelEnabled(), addr),
            request, timeoutMillis);
        switch (response.getCode()) {
            case ResponseCode.SUCCESS: {
                TopicList topicList = TopicList.decode(response.getBody(), TopicList.class);
                return topicList;
            }
            default:
                break;
        }

        throw new MQBrokerException(response.getCode(), response.getRemark());
    }

    public SubscriptionData querySubscriptionByConsumer(final String addr, final String group, final String topic,
        final long timeoutMillis)
        throws RemotingConnectException, RemotingSendRequestException, RemotingTimeoutException, InterruptedException,
        MQBrokerException {
        QuerySubscriptionByConsumerRequestHeader requestHeader = new QuerySubscriptionByConsumerRequestHeader();
        requestHeader.setGroup(group);
        requestHeader.setTopic(topic);

        RemotingCommand request = RemotingCommand.createRequestCommand(RequestCode.QUERY_SUBSCRIPTION_BY_CONSUMER, requestHeader);
        RemotingCommand response = this.remotingClient.invokeSync(ChannelUtil.brokerVIPChannel(this.clientConfig.isVipChannelEnabled(), addr),
            request, timeoutMillis);
        switch (response.getCode()) {
            case ResponseCode.SUCCESS: {
                QuerySubscriptionResponseBody subscriptionResponseBody =
                    QuerySubscriptionResponseBody.decode(response.getBody(), QuerySubscriptionResponseBody.class);
                return subscriptionResponseBody.getSubscriptionData();
            }
            default:
                break;
        }

        throw new MQBrokerException(response.getCode(), response.getRemark());
    }

    public List<QueueTimeSpan> queryConsumeTimeSpan(final String addr, final String topic, final String group,
        final long timeoutMillis)
        throws RemotingConnectException, RemotingSendRequestException, RemotingTimeoutException, InterruptedException,
        MQBrokerException {
        QueryConsumeTimeSpanRequestHeader requestHeader = new QueryConsumeTimeSpanRequestHeader();
        requestHeader.setTopic(topic);
        requestHeader.setGroup(group);

        RemotingCommand request = RemotingCommand.createRequestCommand(RequestCode.QUERY_CONSUME_TIME_SPAN, requestHeader);
        RemotingCommand response = this.remotingClient.invokeSync(ChannelUtil.brokerVIPChannel(this.clientConfig.isVipChannelEnabled(), addr),
            request, timeoutMillis);
        switch (response.getCode()) {
            case ResponseCode.SUCCESS: {
                QueryConsumeTimeSpanBody consumeTimeSpanBody = GroupList.decode(response.getBody(), QueryConsumeTimeSpanBody.class);
                return consumeTimeSpanBody.getConsumeTimeSpanSet();
            }
            default:
                break;
        }

        throw new MQBrokerException(response.getCode(), response.getRemark(), addr);
    }

    public TopicList getTopicsByCluster(final String cluster, final long timeoutMillis)
        throws RemotingException, MQClientException, InterruptedException {
        GetTopicsByClusterRequestHeader requestHeader = new GetTopicsByClusterRequestHeader();
        requestHeader.setCluster(cluster);
        RemotingCommand request = RemotingCommand.createRequestCommand(RequestCode.GET_TOPICS_BY_CLUSTER, requestHeader);
        RemotingCommand response = this.remotingClient.invokeSync(null, request, timeoutMillis);
        assert response != null;
        switch (response.getCode()) {
            case ResponseCode.SUCCESS: {
                byte[] body = response.getBody();
                if (body != null) {
                    TopicList topicList = TopicList.decode(body, TopicList.class);
                    return topicList;
                }
            }
            default:
                break;
        }

        throw new MQClientException(response.getCode(), response.getRemark());
    }

    public TopicList getSystemTopicList(
        final long timeoutMillis) throws RemotingException, MQClientException, InterruptedException {
        RemotingCommand request = RemotingCommand.createRequestCommand(RequestCode.GET_SYSTEM_TOPIC_LIST_FROM_NS, null);
        RemotingCommand response = this.remotingClient.invokeSync(null, request, timeoutMillis);
        assert response != null;
        switch (response.getCode()) {
            case ResponseCode.SUCCESS: {
                byte[] body = response.getBody();
                if (body != null) {
                    TopicList topicList = TopicList.decode(response.getBody(), TopicList.class);
                    if (topicList.getTopicList() != null && !topicList.getTopicList().isEmpty()
                        && !org.apache.rocketmq.common.utils.StringUtils.isBlank(topicList.getBrokerAddr())) {
                        TopicList tmp = getSystemTopicListFromBroker(topicList.getBrokerAddr(), timeoutMillis);
                        if (tmp.getTopicList() != null && !tmp.getTopicList().isEmpty()) {
                            topicList.getTopicList().addAll(tmp.getTopicList());
                        }
                    }
                    return topicList;
                }
            }
            default:
                break;
        }

        throw new MQClientException(response.getCode(), response.getRemark());
    }

    public TopicList getSystemTopicListFromBroker(final String addr, final long timeoutMillis)
        throws RemotingException, MQClientException, InterruptedException {
        RemotingCommand request = RemotingCommand.createRequestCommand(RequestCode.GET_SYSTEM_TOPIC_LIST_FROM_BROKER, null);
        RemotingCommand response = this.remotingClient.invokeSync(ChannelUtil.brokerVIPChannel(this.clientConfig.isVipChannelEnabled(), addr),
            request, timeoutMillis);
        assert response != null;
        switch (response.getCode()) {
            case ResponseCode.SUCCESS: {
                byte[] body = response.getBody();
                if (body != null) {
                    TopicList topicList = TopicList.decode(body, TopicList.class);
                    return topicList;
                }
            }
            default:
                break;
        }

        throw new MQClientException(response.getCode(), response.getRemark());
    }

    public boolean cleanExpiredConsumeQueue(final String addr,
        long timeoutMillis) throws MQClientException, RemotingConnectException,
        RemotingSendRequestException, RemotingTimeoutException, InterruptedException {
        RemotingCommand request = RemotingCommand.createRequestCommand(RequestCode.CLEAN_EXPIRED_CONSUMEQUEUE, null);
        RemotingCommand response = this.remotingClient.invokeSync(ChannelUtil.brokerVIPChannel(this.clientConfig.isVipChannelEnabled(), addr),
            request, timeoutMillis);
        switch (response.getCode()) {
            case ResponseCode.SUCCESS: {
                return true;
            }
            default:
                break;
        }

        throw new MQClientException(response.getCode(), response.getRemark());
    }

    public boolean deleteExpiredCommitLog(final String addr, long timeoutMillis) throws MQClientException,
        RemotingConnectException, RemotingSendRequestException, RemotingTimeoutException, InterruptedException {
        RemotingCommand request = RemotingCommand.createRequestCommand(RequestCode.DELETE_EXPIRED_COMMITLOG, null);
        RemotingCommand response = this.remotingClient.invokeSync(ChannelUtil.brokerVIPChannel(this.clientConfig.isVipChannelEnabled(), addr),
            request, timeoutMillis);
        switch (response.getCode()) {
            case ResponseCode.SUCCESS: {
                return true;
            }
            default:
                break;
        }

        throw new MQClientException(response.getCode(), response.getRemark());
    }

    public boolean cleanUnusedTopicByAddr(final String addr,
        long timeoutMillis) throws MQClientException, RemotingConnectException,
        RemotingSendRequestException, RemotingTimeoutException, InterruptedException {
        RemotingCommand request = RemotingCommand.createRequestCommand(RequestCode.CLEAN_UNUSED_TOPIC, null);
        RemotingCommand response = this.remotingClient.invokeSync(ChannelUtil.brokerVIPChannel(this.clientConfig.isVipChannelEnabled(), addr),
            request, timeoutMillis);
        switch (response.getCode()) {
            case ResponseCode.SUCCESS: {
                return true;
            }
            default:
                break;
        }

        throw new MQClientException(response.getCode(), response.getRemark());
    }

    public ConsumerRunningInfo getConsumerRunningInfo(final String addr, String consumerGroup, String clientId,
        boolean jstack,
        final long timeoutMillis) throws RemotingException, MQClientException, InterruptedException {
        GetConsumerRunningInfoRequestHeader requestHeader = new GetConsumerRunningInfoRequestHeader();
        requestHeader.setConsumerGroup(consumerGroup);
        requestHeader.setClientId(clientId);
        requestHeader.setJstackEnable(jstack);

        RemotingCommand request = RemotingCommand.createRequestCommand(RequestCode.GET_CONSUMER_RUNNING_INFO, requestHeader);

        RemotingCommand response = this.remotingClient.invokeSync(ChannelUtil.brokerVIPChannel(this.clientConfig.isVipChannelEnabled(), addr),
            request, timeoutMillis);
        assert response != null;
        switch (response.getCode()) {
            case ResponseCode.SUCCESS: {
                byte[] body = response.getBody();
                if (body != null) {
                    ConsumerRunningInfo info = ConsumerRunningInfo.decode(body, ConsumerRunningInfo.class);
                    return info;
                }
            }
            default:
                break;
        }

        throw new MQClientException(response.getCode(), response.getRemark());
    }

    public ConsumeMessageDirectlyResult consumeMessageDirectly(final String addr,
        String consumerGroup,
        String clientId,
        String topic,
        String msgId,
        final long timeoutMillis) throws RemotingException, MQClientException, InterruptedException {
        ConsumeMessageDirectlyResultRequestHeader requestHeader = new ConsumeMessageDirectlyResultRequestHeader();
        requestHeader.setTopic(topic);
        requestHeader.setConsumerGroup(consumerGroup);
        requestHeader.setClientId(clientId);
        requestHeader.setMsgId(msgId);

        RemotingCommand request = RemotingCommand.createRequestCommand(RequestCode.CONSUME_MESSAGE_DIRECTLY, requestHeader);

        RemotingCommand response = this.remotingClient.invokeSync(ChannelUtil.brokerVIPChannel(this.clientConfig.isVipChannelEnabled(), addr),
            request, timeoutMillis);
        assert response != null;
        switch (response.getCode()) {
            case ResponseCode.SUCCESS: {
                byte[] body = response.getBody();
                if (body != null) {
                    ConsumeMessageDirectlyResult info = ConsumeMessageDirectlyResult.decode(body, ConsumeMessageDirectlyResult.class);
                    return info;
                }
            }
            default:
                break;
        }

        throw new MQClientException(response.getCode(), response.getRemark());
    }

    public Map<Integer, Long> queryCorrectionOffset(final String addr, final String topic, final String group,
        Set<String> filterGroup,
        long timeoutMillis) throws MQClientException, RemotingConnectException, RemotingSendRequestException, RemotingTimeoutException,
        InterruptedException {
        QueryCorrectionOffsetHeader requestHeader = new QueryCorrectionOffsetHeader();
        requestHeader.setCompareGroup(group);
        requestHeader.setTopic(topic);
        if (filterGroup != null) {
            StringBuilder sb = new StringBuilder();
            String splitor = "";
            for (String s : filterGroup) {
                sb.append(splitor).append(s);
                splitor = ",";
            }
            requestHeader.setFilterGroups(sb.toString());
        }
        RemotingCommand request = RemotingCommand.createRequestCommand(RequestCode.QUERY_CORRECTION_OFFSET, requestHeader);
        RemotingCommand response = this.remotingClient.invokeSync(ChannelUtil.brokerVIPChannel(this.clientConfig.isVipChannelEnabled(), addr),
            request, timeoutMillis);
        assert response != null;
        switch (response.getCode()) {
            case ResponseCode.SUCCESS: {
                if (response.getBody() != null) {
                    QueryCorrectionOffsetBody body = QueryCorrectionOffsetBody.decode(response.getBody(), QueryCorrectionOffsetBody.class);
                    return body.getCorrectionOffsets();
                }
            }
            default:
                break;
        }

        throw new MQClientException(response.getCode(), response.getRemark());
    }

    public TopicList getUnitTopicList(final boolean containRetry, final long timeoutMillis)
        throws RemotingException, MQClientException, InterruptedException {
        RemotingCommand request = RemotingCommand.createRequestCommand(RequestCode.GET_UNIT_TOPIC_LIST, null);
        RemotingCommand response = this.remotingClient.invokeSync(null, request, timeoutMillis);
        assert response != null;
        switch (response.getCode()) {
            case ResponseCode.SUCCESS: {
                byte[] body = response.getBody();
                if (body != null) {
                    TopicList topicList = TopicList.decode(response.getBody(), TopicList.class);
                    if (!containRetry) {
                        Iterator<String> it = topicList.getTopicList().iterator();
                        while (it.hasNext()) {
                            String topic = it.next();
                            if (topic.startsWith(MixAll.RETRY_GROUP_TOPIC_PREFIX)) {
                                it.remove();
                            }
                        }
                    }

                    return topicList;
                }
            }
            default:
                break;
        }

        throw new MQClientException(response.getCode(), response.getRemark());
    }

    public TopicList getHasUnitSubTopicList(final boolean containRetry, final long timeoutMillis)
        throws RemotingException, MQClientException, InterruptedException {
        RemotingCommand request = RemotingCommand.createRequestCommand(RequestCode.GET_HAS_UNIT_SUB_TOPIC_LIST, null);
        RemotingCommand response = this.remotingClient.invokeSync(null, request, timeoutMillis);
        assert response != null;
        switch (response.getCode()) {
            case ResponseCode.SUCCESS: {
                byte[] body = response.getBody();
                if (body != null) {
                    TopicList topicList = TopicList.decode(response.getBody(), TopicList.class);
                    if (!containRetry) {
                        Iterator<String> it = topicList.getTopicList().iterator();
                        while (it.hasNext()) {
                            String topic = it.next();
                            if (topic.startsWith(MixAll.RETRY_GROUP_TOPIC_PREFIX)) {
                                it.remove();
                            }
                        }
                    }
                    return topicList;
                }
            }
            default:
                break;
        }

        throw new MQClientException(response.getCode(), response.getRemark());
    }

    public TopicList getHasUnitSubUnUnitTopicList(final boolean containRetry, final long timeoutMillis)
        throws RemotingException, MQClientException, InterruptedException {
        RemotingCommand request = RemotingCommand.createRequestCommand(RequestCode.GET_HAS_UNIT_SUB_UNUNIT_TOPIC_LIST, null);
        RemotingCommand response = this.remotingClient.invokeSync(null, request, timeoutMillis);
        assert response != null;
        switch (response.getCode()) {
            case ResponseCode.SUCCESS: {
                byte[] body = response.getBody();
                if (body != null) {
                    TopicList topicList = TopicList.decode(response.getBody(), TopicList.class);
                    if (!containRetry) {
                        Iterator<String> it = topicList.getTopicList().iterator();
                        while (it.hasNext()) {
                            String topic = it.next();
                            if (topic.startsWith(MixAll.RETRY_GROUP_TOPIC_PREFIX)) {
                                it.remove();
                            }
                        }
                    }
                    return topicList;
                }
            }
            default:
                break;
        }

        throw new MQClientException(response.getCode(), response.getRemark());
    }

    public void cloneGroupOffset(final String addr, final String srcGroup, final String destGroup, final String topic,
        final boolean isOffline,
        final long timeoutMillis) throws RemotingException, MQClientException, InterruptedException {
        CloneGroupOffsetRequestHeader requestHeader = new CloneGroupOffsetRequestHeader();
        requestHeader.setSrcGroup(srcGroup);
        requestHeader.setDestGroup(destGroup);
        requestHeader.setTopic(topic);
        requestHeader.setOffline(isOffline);
        RemotingCommand request = RemotingCommand.createRequestCommand(RequestCode.CLONE_GROUP_OFFSET, requestHeader);
        RemotingCommand response = this.remotingClient.invokeSync(ChannelUtil.brokerVIPChannel(this.clientConfig.isVipChannelEnabled(), addr),
            request, timeoutMillis);
        assert response != null;
        switch (response.getCode()) {
            case ResponseCode.SUCCESS: {
                return;
            }
            default:
                break;
        }

        throw new MQClientException(response.getCode(), response.getRemark());
    }

    public BrokerStatsData viewBrokerStatsData(String brokerAddr, String statsName, String statsKey, long timeoutMillis)
        throws MQClientException, RemotingConnectException, RemotingSendRequestException, RemotingTimeoutException,
        InterruptedException {
        ViewBrokerStatsDataRequestHeader requestHeader = new ViewBrokerStatsDataRequestHeader();
        requestHeader.setStatsName(statsName);
        requestHeader.setStatsKey(statsKey);

        RemotingCommand request = RemotingCommand.createRequestCommand(RequestCode.VIEW_BROKER_STATS_DATA, requestHeader);
        RemotingCommand response = this.remotingClient
            .invokeSync(ChannelUtil.brokerVIPChannel(this.clientConfig.isVipChannelEnabled(), brokerAddr), request, timeoutMillis);
        assert response != null;
        switch (response.getCode()) {
            case ResponseCode.SUCCESS: {
                byte[] body = response.getBody();
                if (body != null) {
                    return BrokerStatsData.decode(body, BrokerStatsData.class);
                }
            }
            default:
                break;
        }

        throw new MQClientException(response.getCode(), response.getRemark());
    }

    public Set<String> getClusterList(String topic,
        long timeoutMillis) {
        return Collections.EMPTY_SET;
    }

    public ConsumeStatsList fetchConsumeStatsInBroker(String brokerAddr, boolean isOrder,
        long timeoutMillis) throws MQClientException,
        RemotingConnectException, RemotingSendRequestException, RemotingTimeoutException, InterruptedException {
        GetConsumeStatsInBrokerHeader requestHeader = new GetConsumeStatsInBrokerHeader();
        requestHeader.setIsOrder(isOrder);

        RemotingCommand request = RemotingCommand.createRequestCommand(RequestCode.GET_BROKER_CONSUME_STATS, requestHeader);
        RemotingCommand response = this.remotingClient
            .invokeSync(ChannelUtil.brokerVIPChannel(this.clientConfig.isVipChannelEnabled(), brokerAddr), request, timeoutMillis);
        assert response != null;
        switch (response.getCode()) {
            case ResponseCode.SUCCESS: {
                byte[] body = response.getBody();
                if (body != null) {
                    return ConsumeStatsList.decode(body, ConsumeStatsList.class);
                }
            }
            default:
                break;
        }

        throw new MQClientException(response.getCode(), response.getRemark());
    }

    public SubscriptionGroupWrapper getAllSubscriptionGroup(final String brokerAddr,
        long timeoutMillis) throws InterruptedException,
        RemotingTimeoutException, RemotingSendRequestException, RemotingConnectException, MQBrokerException {
        RemotingCommand request = RemotingCommand.createRequestCommand(RequestCode.GET_ALL_SUBSCRIPTIONGROUP_CONFIG, null);
        RemotingCommand response = this.remotingClient
            .invokeSync(ChannelUtil.brokerVIPChannel(this.clientConfig.isVipChannelEnabled(), brokerAddr), request, timeoutMillis);
        assert response != null;
        switch (response.getCode()) {
            case ResponseCode.SUCCESS: {
                return SubscriptionGroupWrapper.decode(response.getBody(), SubscriptionGroupWrapper.class);
            }
            default:
                break;
        }
        throw new MQBrokerException(response.getCode(), response.getRemark(), brokerAddr);
    }

    public SubscriptionGroupConfig getSubscriptionGroupConfig(final String brokerAddr, String group,
        long timeoutMillis) throws InterruptedException,
        RemotingTimeoutException, RemotingSendRequestException, RemotingConnectException, MQBrokerException {
        GetSubscriptionGroupConfigRequestHeader header = new GetSubscriptionGroupConfigRequestHeader();
        header.setGroup(group);
        RemotingCommand request = RemotingCommand.createRequestCommand(RequestCode.GET_SUBSCRIPTIONGROUP_CONFIG, header);
        RemotingCommand response = this.remotingClient
            .invokeSync(ChannelUtil.brokerVIPChannel(this.clientConfig.isVipChannelEnabled(), brokerAddr), request, timeoutMillis);
        assert response != null;
        switch (response.getCode()) {
            case ResponseCode.SUCCESS: {
                return RemotingSerializable.decode(response.getBody(), SubscriptionGroupConfig.class);
            }
            default:
                break;
        }
        throw new MQBrokerException(response.getCode(), response.getRemark(), brokerAddr);
    }

    public TopicConfigSerializeWrapper getAllTopicConfig(final String addr,
        long timeoutMillis) throws RemotingConnectException,
        RemotingSendRequestException, RemotingTimeoutException, InterruptedException, MQBrokerException {
        RemotingCommand request = RemotingCommand.createRequestCommand(RequestCode.GET_ALL_TOPIC_CONFIG, null);

        RemotingCommand response = this.remotingClient.invokeSync(ChannelUtil.brokerVIPChannel(this.clientConfig.isVipChannelEnabled(), addr),
            request, timeoutMillis);
        assert response != null;
        switch (response.getCode()) {
            case ResponseCode.SUCCESS: {
                return TopicConfigSerializeWrapper.decode(response.getBody(), TopicConfigSerializeWrapper.class);
            }
            default:
                break;
        }

        throw new MQBrokerException(response.getCode(), response.getRemark(), addr);
    }

    public void updateNameServerConfig(final Properties properties, final List<String> nameServers, long timeoutMillis)
        throws UnsupportedEncodingException, InterruptedException, RemotingTimeoutException, RemotingSendRequestException,
        RemotingConnectException, MQClientException {
        String str = MixAll.properties2String(properties);
        if (str == null || str.length() < 1) {
            return;
        }
        List<String> invokeNameServers = (nameServers == null || nameServers.isEmpty()) ?
            this.remotingClient.getNameServerAddressList() : nameServers;
        if (invokeNameServers == null || invokeNameServers.isEmpty()) {
            return;
        }

        RemotingCommand request = RemotingCommand.createRequestCommand(RequestCode.UPDATE_NAMESRV_CONFIG, null);
        request.setBody(str.getBytes(MixAll.DEFAULT_CHARSET));

        RemotingCommand errResponse = null;
        for (String nameServer : invokeNameServers) {
            RemotingCommand response = this.remotingClient.invokeSync(nameServer, request, timeoutMillis);
            assert response != null;
            switch (response.getCode()) {
                case ResponseCode.SUCCESS: {
                    break;
                }
                default:
                    errResponse = response;
            }
        }

        if (errResponse != null) {
            throw new MQClientException(errResponse.getCode(), errResponse.getRemark());
        }
    }

    public Map<String, Properties> getNameServerConfig(final List<String> nameServers, long timeoutMillis)
        throws InterruptedException,
        RemotingTimeoutException, RemotingSendRequestException, RemotingConnectException,
        MQClientException, UnsupportedEncodingException {
        List<String> invokeNameServers = (nameServers == null || nameServers.isEmpty()) ?
            this.remotingClient.getNameServerAddressList() : nameServers;
        if (invokeNameServers == null || invokeNameServers.isEmpty()) {
            return null;
        }

        RemotingCommand request = RemotingCommand.createRequestCommand(RequestCode.GET_NAMESRV_CONFIG, null);

        Map<String, Properties> configMap = new HashMap<>(4);
        for (String nameServer : invokeNameServers) {
            RemotingCommand response = this.remotingClient.invokeSync(nameServer, request, timeoutMillis);

            assert response != null;

            if (ResponseCode.SUCCESS == response.getCode()) {
                configMap.put(nameServer, MixAll.string2Properties(new String(response.getBody(), MixAll.DEFAULT_CHARSET)));
            } else {
                throw new MQClientException(response.getCode(), response.getRemark());
            }
        }
        return configMap;
    }

    public QueryConsumeQueueResponseBody queryConsumeQueue(final String brokerAddr, final String topic,
        final int queueId,
        final long index, final int count, final String consumerGroup,
        final long timeoutMillis) throws InterruptedException,
        RemotingTimeoutException, RemotingSendRequestException, RemotingConnectException, MQClientException {

        QueryConsumeQueueRequestHeader requestHeader = new QueryConsumeQueueRequestHeader();
        requestHeader.setTopic(topic);
        requestHeader.setQueueId(queueId);
        requestHeader.setIndex(index);
        requestHeader.setCount(count);
        requestHeader.setConsumerGroup(consumerGroup);

        RemotingCommand request = RemotingCommand.createRequestCommand(RequestCode.QUERY_CONSUME_QUEUE, requestHeader);
        RemotingCommand response = this.remotingClient.invokeSync(ChannelUtil.brokerVIPChannel(this.clientConfig.isVipChannelEnabled(), brokerAddr), request, timeoutMillis);

        assert response != null;

        if (ResponseCode.SUCCESS == response.getCode()) {
            return QueryConsumeQueueResponseBody.decode(response.getBody(), QueryConsumeQueueResponseBody.class);
        }

        throw new MQClientException(response.getCode(), response.getRemark());
    }

    public void checkClientInBroker(final String brokerAddr, final String consumerGroup,
        final String clientId, final SubscriptionData subscriptionData,
        final long timeoutMillis)
        throws InterruptedException, RemotingTimeoutException, RemotingSendRequestException,
        RemotingConnectException, MQClientException {
        RemotingCommand request = RemotingCommand.createRequestCommand(RequestCode.CHECK_CLIENT_CONFIG, null);

        CheckClientRequestBody requestBody = new CheckClientRequestBody();
        requestBody.setClientId(clientId);
        requestBody.setGroup(consumerGroup);
        requestBody.setSubscriptionData(subscriptionData);

        request.setBody(requestBody.encode());

        RemotingCommand response = this.remotingClient.invokeSync(ChannelUtil.brokerVIPChannel(this.clientConfig.isVipChannelEnabled(), brokerAddr), request, timeoutMillis);

        assert response != null;

        if (ResponseCode.SUCCESS != response.getCode()) {
            throw new MQClientException(response.getCode(), response.getRemark());
        }
    }

    public boolean resumeCheckHalfMessage(final String addr, String msgId,
        final long timeoutMillis) throws RemotingException, InterruptedException {
        ResumeCheckHalfMessageRequestHeader requestHeader = new ResumeCheckHalfMessageRequestHeader();
        requestHeader.setMsgId(msgId);

        RemotingCommand request = RemotingCommand.createRequestCommand(RequestCode.RESUME_CHECK_HALF_MESSAGE, requestHeader);

        RemotingCommand response = this.remotingClient.invokeSync(ChannelUtil.brokerVIPChannel(this.clientConfig.isVipChannelEnabled(), addr),
            request, timeoutMillis);
        assert response != null;
        switch (response.getCode()) {
            case ResponseCode.SUCCESS: {
                return true;
            }
            default:
                log.error("Failed to resume half message check logic. Remark={}", response.getRemark());
                return false;
        }
    }

    public void setMessageRequestMode(final String brokerAddr, final String topic, final String consumerGroup,
        final MessageRequestMode mode, final int popShareQueueNum, final long timeoutMillis)
        throws InterruptedException, RemotingTimeoutException, RemotingSendRequestException,
        RemotingConnectException, MQClientException {
        RemotingCommand request = RemotingCommand.createRequestCommand(RequestCode.SET_MESSAGE_REQUEST_MODE, null);

        SetMessageRequestModeRequestBody requestBody = new SetMessageRequestModeRequestBody();
        requestBody.setTopic(topic);
        requestBody.setConsumerGroup(consumerGroup);
        requestBody.setMode(mode);
        requestBody.setPopShareQueueNum(popShareQueueNum);
        request.setBody(requestBody.encode());

        RemotingCommand response = this.remotingClient.invokeSync(ChannelUtil.brokerVIPChannel(this.clientConfig.isVipChannelEnabled(), brokerAddr), request, timeoutMillis);
        assert response != null;
        if (ResponseCode.SUCCESS != response.getCode()) {
            throw new MQClientException(response.getCode(), response.getRemark());
        }
    }

    public TopicConfigAndQueueMapping getTopicConfig(final String brokerAddr, String topic,
        long timeoutMillis) throws InterruptedException,
        RemotingTimeoutException, RemotingSendRequestException, RemotingConnectException, MQBrokerException {
        GetTopicConfigRequestHeader header = new GetTopicConfigRequestHeader();
        header.setTopic(topic);
        header.setLo(true);
        RemotingCommand request = RemotingCommand.createRequestCommand(RequestCode.GET_TOPIC_CONFIG, header);
        RemotingCommand response = this.remotingClient
            .invokeSync(ChannelUtil.brokerVIPChannel(this.clientConfig.isVipChannelEnabled(), brokerAddr), request, timeoutMillis);
        assert response != null;
        switch (response.getCode()) {
            case ResponseCode.SUCCESS: {
                return RemotingSerializable.decode(response.getBody(), TopicConfigAndQueueMapping.class);
            }
            //should check the exist
            case ResponseCode.TOPIC_NOT_EXIST: {
                //should return null?
                break;
            }
            default:
                break;
        }
        throw new MQBrokerException(response.getCode(), response.getRemark());
    }

    public void createStaticTopic(final String addr, final String defaultTopic, final TopicConfig topicConfig,
        final TopicQueueMappingDetail topicQueueMappingDetail, boolean force,
        final long timeoutMillis) throws RemotingException, InterruptedException, MQBrokerException {
        CreateTopicRequestHeader requestHeader = new CreateTopicRequestHeader();
        requestHeader.setTopic(topicConfig.getTopicName());
        requestHeader.setDefaultTopic(defaultTopic);
        requestHeader.setReadQueueNums(topicConfig.getReadQueueNums());
        requestHeader.setWriteQueueNums(topicConfig.getWriteQueueNums());
        requestHeader.setPerm(topicConfig.getPerm());
        requestHeader.setTopicFilterType(topicConfig.getTopicFilterType().name());
        requestHeader.setTopicSysFlag(topicConfig.getTopicSysFlag());
        requestHeader.setOrder(topicConfig.isOrder());
        requestHeader.setForce(force);
        RemotingCommand request = RemotingCommand.createRequestCommand(RequestCode.UPDATE_AND_CREATE_STATIC_TOPIC, requestHeader);
        request.setBody(topicQueueMappingDetail.encode());

        RemotingCommand response = this.remotingClient.invokeSync(ChannelUtil.brokerVIPChannel(this.clientConfig.isVipChannelEnabled(), addr),
            request, timeoutMillis);
        assert response != null;
        switch (response.getCode()) {
            case ResponseCode.SUCCESS: {
                return;
            }
            default:
                break;
        }

        throw new MQBrokerException(response.getCode(), response.getRemark());
    }

    /**
     * @param addr
     * @param requestHeader
     * @param timeoutMillis
     * @throws InterruptedException
     * @throws RemotingTimeoutException
     * @throws RemotingSendRequestException
     * @throws RemotingConnectException
     * @throws MQBrokerException
     */
    public GroupForbidden updateAndGetGroupForbidden(String addr, UpdateGroupForbiddenRequestHeader requestHeader,
        long timeoutMillis) throws RemotingConnectException, RemotingSendRequestException, RemotingTimeoutException, InterruptedException, MQBrokerException {
        RemotingCommand request = RemotingCommand.createRequestCommand(RequestCode.UPDATE_AND_GET_GROUP_FORBIDDEN, requestHeader);

        RemotingCommand response = this.remotingClient.invokeSync(ChannelUtil.brokerVIPChannel(this.clientConfig.isVipChannelEnabled(), addr),
            request, timeoutMillis);
        assert response != null;
        switch (response.getCode()) {
            case ResponseCode.SUCCESS: {
                return RemotingSerializable.decode(response.getBody(), GroupForbidden.class);
            }
            default:
                break;
        }

        throw new MQBrokerException(response.getCode(), response.getRemark(), addr);
    }

    public void resetMasterFlushOffset(final String brokerAddr, final long masterFlushOffset)
        throws InterruptedException, RemotingTimeoutException, RemotingSendRequestException, RemotingConnectException, MQBrokerException {
        ResetMasterFlushOffsetHeader requestHeader = new ResetMasterFlushOffsetHeader();
        requestHeader.setMasterFlushOffset(masterFlushOffset);

        RemotingCommand request = RemotingCommand.createRequestCommand(RequestCode.RESET_MASTER_FLUSH_OFFSET, requestHeader);

        RemotingCommand response = this.remotingClient.invokeSync(brokerAddr, request, 3000);
        assert response != null;
        switch (response.getCode()) {
            case ResponseCode.SUCCESS: {
                return;
            }
            default:
                break;
        }
        throw new MQBrokerException(response.getCode(), response.getRemark(), brokerAddr);
    }

    public HARuntimeInfo getBrokerHAStatus(final String brokerAddr, final long timeoutMillis)
        throws RemotingConnectException, RemotingSendRequestException, RemotingTimeoutException,
        InterruptedException, MQBrokerException {
        RemotingCommand request = RemotingCommand.createRequestCommand(RequestCode.GET_BROKER_HA_STATUS, null);
        RemotingCommand response = this.remotingClient.invokeSync(brokerAddr, request, timeoutMillis);
        assert response != null;

        switch (response.getCode()) {
            case ResponseCode.SUCCESS: {
                return HARuntimeInfo.decode(response.getBody(), HARuntimeInfo.class);
            }
            default:
                break;
        }

        throw new MQBrokerException(response.getCode(), response.getRemark());
    }

    public GetMetaDataResponseHeader getControllerMetaData(
        final String controllerAddress) throws RemotingConnectException, RemotingSendRequestException, RemotingTimeoutException, InterruptedException, RemotingCommandException, MQBrokerException {
        final RemotingCommand request = RemotingCommand.createRequestCommand(RequestCode.CONTROLLER_GET_METADATA_INFO, null);
        final RemotingCommand response = this.remotingClient.invokeSync(controllerAddress, request, 3000);
        assert response != null;
        if (response.getCode() == SUCCESS) {
            return (GetMetaDataResponseHeader) response.decodeCommandCustomHeader(GetMetaDataResponseHeader.class);
        }
        throw new MQBrokerException(response.getCode(), response.getRemark());
    }

    public BrokerReplicasInfo getInSyncStateData(final String controllerAddress,
        final List<String> brokers) throws RemotingConnectException, RemotingSendRequestException, RemotingTimeoutException, InterruptedException, MQBrokerException, RemotingCommandException {
        // Get controller leader address.
        final GetMetaDataResponseHeader controllerMetaData = getControllerMetaData(controllerAddress);
        assert controllerMetaData != null;
        assert controllerMetaData.getControllerLeaderAddress() != null;
        final String leaderAddress = controllerMetaData.getControllerLeaderAddress();

        RemotingCommand request = RemotingCommand.createRequestCommand(RequestCode.CONTROLLER_GET_SYNC_STATE_DATA, null);
        final byte[] body = RemotingSerializable.encode(brokers);
        request.setBody(body);
        RemotingCommand response = this.remotingClient.invokeSync(leaderAddress, request, 3000);
        assert response != null;
        switch (response.getCode()) {
            case ResponseCode.SUCCESS: {
                return RemotingSerializable.decode(response.getBody(), BrokerReplicasInfo.class);
            }
            default:
                break;
        }
        throw new MQBrokerException(response.getCode(), response.getRemark());
    }

    public EpochEntryCache getBrokerEpochCache(
        String brokerAddr) throws RemotingConnectException, RemotingSendRequestException, RemotingTimeoutException, InterruptedException, MQBrokerException {
        RemotingCommand request = RemotingCommand.createRequestCommand(RequestCode.GET_BROKER_EPOCH_CACHE, null);
        final RemotingCommand response = this.remotingClient.invokeSync(brokerAddr, request, 3000);
        assert response != null;
        switch (response.getCode()) {
            case ResponseCode.SUCCESS: {
                return RemotingSerializable.decode(response.getBody(), EpochEntryCache.class);
            }
            default:
                break;
        }
        throw new MQBrokerException(response.getCode(), response.getRemark());
    }

    public Map<String, Properties> getControllerConfig(final List<String> controllerServers,
        final long timeoutMillis) throws InterruptedException, RemotingTimeoutException,
        RemotingSendRequestException, RemotingConnectException, MQClientException, UnsupportedEncodingException {
        List<String> invokeControllerServers = (controllerServers == null || controllerServers.isEmpty()) ?
            this.remotingClient.getNameServerAddressList() : controllerServers;
        if (invokeControllerServers == null || invokeControllerServers.isEmpty()) {
            return null;
        }

        RemotingCommand request = RemotingCommand.createRequestCommand(RequestCode.GET_CONTROLLER_CONFIG, null);

        Map<String, Properties> configMap = new HashMap<>(4);
        for (String controller : invokeControllerServers) {
            RemotingCommand response = this.remotingClient.invokeSync(controller, request, timeoutMillis);

            assert response != null;

            if (ResponseCode.SUCCESS == response.getCode()) {
                configMap.put(controller, MixAll.string2Properties(new String(response.getBody(), MixAll.DEFAULT_CHARSET)));
            } else {
                throw new MQClientException(response.getCode(), response.getRemark());
            }
        }
        return configMap;
    }

    public void updateControllerConfig(final Properties properties, final List<String> controllers,
        final long timeoutMillis) throws InterruptedException, RemotingConnectException, UnsupportedEncodingException,
        RemotingSendRequestException, RemotingTimeoutException, MQClientException {
        String str = MixAll.properties2String(properties);
        if (str.length() < 1 || controllers == null || controllers.isEmpty()) {
            return;
        }

        RemotingCommand request = RemotingCommand.createRequestCommand(RequestCode.UPDATE_CONTROLLER_CONFIG, null);
        request.setBody(str.getBytes(MixAll.DEFAULT_CHARSET));

        RemotingCommand errResponse = null;
        for (String controller : controllers) {
            RemotingCommand response = this.remotingClient.invokeSync(controller, request, timeoutMillis);
            assert response != null;
            switch (response.getCode()) {
                case ResponseCode.SUCCESS: {
                    break;
                }
                default:
                    errResponse = response;
            }
        }

        if (errResponse != null) {
            throw new MQClientException(errResponse.getCode(), errResponse.getRemark());
        }
    }

    public Pair<ElectMasterResponseHeader, BrokerMemberGroup> electMaster(String controllerAddr, String clusterName,
        String brokerName,
        Long brokerId) throws MQBrokerException, RemotingConnectException, RemotingSendRequestException, RemotingTimeoutException, InterruptedException, RemotingCommandException {

        //get controller leader address
        final GetMetaDataResponseHeader controllerMetaData = this.getControllerMetaData(controllerAddr);
        assert controllerMetaData != null;
        assert controllerMetaData.getControllerLeaderAddress() != null;
        final String leaderAddress = controllerMetaData.getControllerLeaderAddress();
        ElectMasterRequestHeader electRequestHeader = ElectMasterRequestHeader.ofAdminTrigger(clusterName, brokerName, brokerId);

        RemotingCommand request = RemotingCommand.createRequestCommand(RequestCode.CONTROLLER_ELECT_MASTER, electRequestHeader);
        final RemotingCommand response = this.remotingClient.invokeSync(leaderAddress, request, 3000);
        assert response != null;
        switch (response.getCode()) {
            case ResponseCode.SUCCESS: {
                BrokerMemberGroup brokerMemberGroup = RemotingSerializable.decode(response.getBody(), BrokerMemberGroup.class);
                ElectMasterResponseHeader responseHeader = (ElectMasterResponseHeader) response.decodeCommandCustomHeader(ElectMasterResponseHeader.class);
                return new Pair<>(responseHeader, brokerMemberGroup);
            }
            default:
                break;
        }
        throw new MQBrokerException(response.getCode(), response.getRemark());
    }

    public void cleanControllerBrokerData(String controllerAddr, String clusterName,
        String brokerName, String brokerControllerIdsToClean, boolean isCleanLivingBroker)
        throws RemotingException, InterruptedException, MQBrokerException {

        //get controller leader address
        final GetMetaDataResponseHeader controllerMetaData = this.getControllerMetaData(controllerAddr);
        assert controllerMetaData != null;
        assert controllerMetaData.getControllerLeaderAddress() != null;
        final String leaderAddress = controllerMetaData.getControllerLeaderAddress();

        CleanControllerBrokerDataRequestHeader cleanHeader = new CleanControllerBrokerDataRequestHeader(clusterName, brokerName, brokerControllerIdsToClean, isCleanLivingBroker);
        RemotingCommand request = RemotingCommand.createRequestCommand(RequestCode.CLEAN_BROKER_DATA, cleanHeader);

        final RemotingCommand response = this.remotingClient.invokeSync(leaderAddress, request, 3000);
        assert response != null;
        switch (response.getCode()) {
            case ResponseCode.SUCCESS: {
                return;
            }
            default:
                break;
        }
        throw new MQBrokerException(response.getCode(), response.getRemark());
    }
}<|MERGE_RESOLUTION|>--- conflicted
+++ resolved
@@ -520,34 +520,6 @@
 
     }
 
-<<<<<<< HEAD
-    public AclConfig getBrokerClusterConfig(final String addr,
-        final long timeoutMillis) throws InterruptedException, RemotingTimeoutException,
-        RemotingSendRequestException, RemotingConnectException, MQBrokerException {
-        RemotingCommand request = RemotingCommand.createRequestCommand(RequestCode.GET_BROKER_CLUSTER_ACL_CONFIG, null);
-
-        RemotingCommand response = this.remotingClient.invokeSync(ChannelUtil.brokerVIPChannel(this.clientConfig.isVipChannelEnabled(), addr), request, timeoutMillis);
-        assert response != null;
-        switch (response.getCode()) {
-            case ResponseCode.SUCCESS: {
-                if (response.getBody() != null) {
-                    GetBrokerClusterAclConfigResponseBody body =
-                        GetBrokerClusterAclConfigResponseBody.decode(response.getBody(), GetBrokerClusterAclConfigResponseBody.class);
-                    AclConfig aclConfig = new AclConfig();
-                    aclConfig.setGlobalWhiteAddrs(body.getGlobalWhiteAddrs());
-                    aclConfig.setPlainAccessConfigs(body.getPlainAccessConfigs());
-                    return aclConfig;
-                }
-            }
-            default:
-                break;
-        }
-        throw new MQBrokerException(response.getCode(), response.getRemark(), addr);
-
-    }
-
-=======
->>>>>>> 38d26767
     public SendResult sendMessage(
         final String addr,
         final String brokerName,
