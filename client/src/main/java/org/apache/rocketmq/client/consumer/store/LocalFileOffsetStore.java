/*
 * Licensed to the Apache Software Foundation (ASF) under one or more
 * contributor license agreements.  See the NOTICE file distributed with
 * this work for additional information regarding copyright ownership.
 * The ASF licenses this file to You under the Apache License, Version 2.0
 * (the "License"); you may not use this file except in compliance with
 * the License.  You may obtain a copy of the License at
 *
 *     http://www.apache.org/licenses/LICENSE-2.0
 *
 * Unless required by applicable law or agreed to in writing, software
 * distributed under the License is distributed on an "AS IS" BASIS,
 * WITHOUT WARRANTIES OR CONDITIONS OF ANY KIND, either express or implied.
 * See the License for the specific language governing permissions and
 * limitations under the License.
 */
package org.apache.rocketmq.client.consumer.store;

import org.apache.rocketmq.client.exception.MQBrokerException;
import org.apache.rocketmq.client.exception.MQClientException;
import org.apache.rocketmq.client.impl.factory.MQClientInstance;
import org.apache.rocketmq.common.help.FAQUrl;
import org.apache.rocketmq.common.message.MessageQueue;
import org.apache.rocketmq.common.utils.NumberUtils;
import org.apache.rocketmq.common.utils.StringUtils;
import org.apache.rocketmq.logging.org.slf4j.Logger;
import org.apache.rocketmq.logging.org.slf4j.LoggerFactory;
import org.apache.rocketmq.remoting.exception.RemotingException;

import java.io.File;
import java.io.IOException;
import java.util.HashMap;
import java.util.Map;
import java.util.Map.Entry;
import java.util.Set;
import java.util.concurrent.ConcurrentHashMap;
import java.util.concurrent.ConcurrentMap;
import java.util.concurrent.atomic.AtomicLong;

/**
 * Local storage implementation
 */
public class LocalFileOffsetStore implements OffsetStore {
    public final static String LOCAL_OFFSET_STORE_DIR = System.getProperty(
        "rocketmq.client.localOffsetStoreDir",
        System.getProperty("user.home") + File.separator + ".rocketmq_offsets");
    private final static Logger log = LoggerFactory.getLogger(LocalFileOffsetStore.class);
    private final MQClientInstance mQClientFactory;
    private final String groupName;
    private final String storePath;
    private ConcurrentMap<MessageQueue, ControllableOffset> offsetTable =
        new ConcurrentHashMap<>();

    public LocalFileOffsetStore(MQClientInstance mQClientFactory, String groupName) {
        this.mQClientFactory = mQClientFactory;
        this.groupName = groupName;
        this.storePath = LOCAL_OFFSET_STORE_DIR + File.separator +
            this.mQClientFactory.getClientId() + File.separator +
            this.groupName + File.separator +
            "offsets.json";
    }

    @Override
    public void load() throws MQClientException {
        OffsetSerializeWrapper offsetSerializeWrapper = this.readLocalOffset();
        if (offsetSerializeWrapper != null && offsetSerializeWrapper.getOffsetTable() != null) {
            for (Entry<MessageQueue, AtomicLong> mqEntry : offsetSerializeWrapper.getOffsetTable().entrySet()) {
                AtomicLong offset = mqEntry.getValue();
                offsetTable.put(mqEntry.getKey(), new ControllableOffset(offset.get()));
                log.info("load consumer's offset, {} {} {}",
                        this.groupName,
                        mqEntry.getKey(),
                        offset.get());
            }
        }
    }

    @Override
    public void updateOffset(MessageQueue mq, long offset, boolean increaseOnly) {
        if (mq != null) {
            ControllableOffset offsetOld = this.offsetTable.get(mq);
            if (null == offsetOld) {
                offsetOld = this.offsetTable.putIfAbsent(mq, new ControllableOffset(offset));
            }

            if (null != offsetOld) {
                if (increaseOnly) {
<<<<<<< HEAD
                    NumberUtils.compareAndIncreaseOnly(offsetOld, offset);
=======
                    offsetOld.update(offset, true);
>>>>>>> 50a92a24
                } else {
                    offsetOld.update(offset);
                }
            }
        }
    }

    @Override
    public void updateAndFreezeOffset(MessageQueue mq, long offset) {
        if (mq != null) {
            this.offsetTable.computeIfAbsent(mq, k -> new ControllableOffset(offset))
                .updateAndFreeze(offset);
        }
    }

    @Override
    public long readOffset(final MessageQueue mq, final ReadOffsetType type) {
        if (mq != null) {
            switch (type) {
                case MEMORY_FIRST_THEN_STORE:
                case READ_FROM_MEMORY: {
                    ControllableOffset offset = this.offsetTable.get(mq);
                    if (offset != null) {
                        return offset.getOffset();
                    } else if (ReadOffsetType.READ_FROM_MEMORY == type) {
                        return -1;
                    }
                }
                case READ_FROM_STORE: {
                    OffsetSerializeWrapper offsetSerializeWrapper;
                    try {
                        offsetSerializeWrapper = this.readLocalOffset();
                    } catch (MQClientException e) {
                        return -1;
                    }
                    if (offsetSerializeWrapper != null && offsetSerializeWrapper.getOffsetTable() != null) {
                        AtomicLong offset = offsetSerializeWrapper.getOffsetTable().get(mq);
                        if (offset != null) {
                            this.updateOffset(mq, offset.get(), false);
                            return offset.get();
                        }
                    }
                }
                default:
                    break;
            }
        }

        return -1;
    }

    @Override
    public void persistAll(Set<MessageQueue> mqs) {
        if (null == mqs || mqs.isEmpty())
            return;

        OffsetSerializeWrapper offsetSerializeWrapper = new OffsetSerializeWrapper();
        for (Map.Entry<MessageQueue, ControllableOffset> entry : this.offsetTable.entrySet()) {
            if (mqs.contains(entry.getKey())) {
                AtomicLong offset = new AtomicLong(entry.getValue().getOffset());
                offsetSerializeWrapper.getOffsetTable().put(entry.getKey(), offset);
            }
        }

        String jsonString = offsetSerializeWrapper.toJson(true);
        if (jsonString != null) {
            try {
                StringUtils.string2File(jsonString, this.storePath);
            } catch (IOException e) {
                log.error("persistAll consumer offset Exception, " + this.storePath, e);
            }
        }
    }

    @Override
    public void persist(MessageQueue mq) {
    }

    @Override
    public void removeOffset(MessageQueue mq) {

    }

    @Override
    public void updateConsumeOffsetToBroker(final MessageQueue mq, final long offset, final boolean isOneway)
        throws RemotingException, MQBrokerException, InterruptedException, MQClientException {

    }

    @Override
    public Map<MessageQueue, Long> cloneOffsetTable(String topic) {
        Map<MessageQueue, Long> cloneOffsetTable = new HashMap<>(this.offsetTable.size(), 1);
        for (Map.Entry<MessageQueue, ControllableOffset> entry : this.offsetTable.entrySet()) {
            MessageQueue mq = entry.getKey();
            if (!StringUtils.isBlank(topic) && !topic.equals(mq.getTopic())) {
                continue;
            }
            cloneOffsetTable.put(mq, entry.getValue().getOffset());

        }
        return cloneOffsetTable;
    }

    private OffsetSerializeWrapper readLocalOffset() throws MQClientException {
        String content = null;
        try {
            content = StringUtils.file2String(this.storePath);
        } catch (IOException e) {
            log.warn("Load local offset store file exception", e);
        }
        if (null == content || content.length() == 0) {
            return this.readLocalOffsetBak();
        } else {
            OffsetSerializeWrapper offsetSerializeWrapper = null;
            try {
                offsetSerializeWrapper =
                    OffsetSerializeWrapper.fromJson(content, OffsetSerializeWrapper.class);
            } catch (Exception e) {
                log.warn("readLocalOffset Exception, and try to correct", e);
                return this.readLocalOffsetBak();
            }

            return offsetSerializeWrapper;
        }
    }

    private OffsetSerializeWrapper readLocalOffsetBak() throws MQClientException {
        String content = null;
        try {
            content = StringUtils.file2String(this.storePath + ".bak");
        } catch (IOException e) {
            log.warn("Load local offset store bak file exception", e);
        }
        if (content != null && content.length() > 0) {
            OffsetSerializeWrapper offsetSerializeWrapper = null;
            try {
                offsetSerializeWrapper =
                    OffsetSerializeWrapper.fromJson(content, OffsetSerializeWrapper.class);
            } catch (Exception e) {
                log.warn("readLocalOffset Exception", e);
                throw new MQClientException("readLocalOffset Exception, maybe fastjson version too low"
                    + FAQUrl.suggestTodo(FAQUrl.LOAD_JSON_EXCEPTION),
                    e);
            }
            return offsetSerializeWrapper;
        }

        return null;
    }
}<|MERGE_RESOLUTION|>--- conflicted
+++ resolved
@@ -16,17 +16,6 @@
  */
 package org.apache.rocketmq.client.consumer.store;
 
-import org.apache.rocketmq.client.exception.MQBrokerException;
-import org.apache.rocketmq.client.exception.MQClientException;
-import org.apache.rocketmq.client.impl.factory.MQClientInstance;
-import org.apache.rocketmq.common.help.FAQUrl;
-import org.apache.rocketmq.common.message.MessageQueue;
-import org.apache.rocketmq.common.utils.NumberUtils;
-import org.apache.rocketmq.common.utils.StringUtils;
-import org.apache.rocketmq.logging.org.slf4j.Logger;
-import org.apache.rocketmq.logging.org.slf4j.LoggerFactory;
-import org.apache.rocketmq.remoting.exception.RemotingException;
-
 import java.io.File;
 import java.io.IOException;
 import java.util.HashMap;
@@ -36,6 +25,15 @@
 import java.util.concurrent.ConcurrentHashMap;
 import java.util.concurrent.ConcurrentMap;
 import java.util.concurrent.atomic.AtomicLong;
+import org.apache.rocketmq.client.exception.MQBrokerException;
+import org.apache.rocketmq.client.exception.MQClientException;
+import org.apache.rocketmq.client.impl.factory.MQClientInstance;
+import org.apache.rocketmq.common.help.FAQUrl;
+import org.apache.rocketmq.common.message.MessageQueue;
+import org.apache.rocketmq.common.utils.StringUtils;
+import org.apache.rocketmq.remoting.exception.RemotingException;
+import org.apache.rocketmq.logging.org.slf4j.Logger;
+import org.apache.rocketmq.logging.org.slf4j.LoggerFactory;
 
 /**
  * Local storage implementation
@@ -85,11 +83,7 @@
 
             if (null != offsetOld) {
                 if (increaseOnly) {
-<<<<<<< HEAD
-                    NumberUtils.compareAndIncreaseOnly(offsetOld, offset);
-=======
                     offsetOld.update(offset, true);
->>>>>>> 50a92a24
                 } else {
                     offsetOld.update(offset);
                 }
