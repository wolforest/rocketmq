--- conflicted
+++ resolved
@@ -270,13 +270,9 @@
         } catch (Exception e) {
             throw new MQClientException(ResponseCode.NO_MESSAGE, "query message by id finished, but no message.");
         }
-<<<<<<< HEAD
+
         return this.mQClientFactory.getMQClientAPIImpl().viewMessage(NetworkUtils.socketAddress2String(messageId.getAddress()),
-            messageId.getOffset(), timeoutMillis);
-=======
-        return this.mQClientFactory.getMQClientAPIImpl().viewMessage(NetworkUtil.socketAddress2String(messageId.getAddress()),
             topic, messageId.getOffset(), timeoutMillis);
->>>>>>> fa811dcb
     }
 
     public QueryResult queryMessage(String topic, String key, int maxNum, long begin,
