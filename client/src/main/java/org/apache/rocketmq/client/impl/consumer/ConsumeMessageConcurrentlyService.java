/*
 * Licensed to the Apache Software Foundation (ASF) under one or more
 * contributor license agreements.  See the NOTICE file distributed with
 * this work for additional information regarding copyright ownership.
 * The ASF licenses this file to You under the Apache License, Version 2.0
 * (the "License"); you may not use this file except in compliance with
 * the License.  You may obtain a copy of the License at
 *
 *     http://www.apache.org/licenses/LICENSE-2.0
 *
 * Unless required by applicable law or agreed to in writing, software
 * distributed under the License is distributed on an "AS IS" BASIS,
 * WITHOUT WARRANTIES OR CONDITIONS OF ANY KIND, either express or implied.
 * See the License for the specific language governing permissions and
 * limitations under the License.
 */
package org.apache.rocketmq.client.impl.consumer;

import org.apache.rocketmq.client.consumer.DefaultMQPushConsumer;
import org.apache.rocketmq.client.consumer.listener.ConsumeConcurrentlyContext;
import org.apache.rocketmq.client.consumer.listener.ConsumeConcurrentlyStatus;
import org.apache.rocketmq.client.consumer.listener.ConsumeReturnType;
import org.apache.rocketmq.client.consumer.listener.MessageListenerConcurrently;
import org.apache.rocketmq.client.hook.ConsumeMessageContext;
import org.apache.rocketmq.client.stat.ConsumerStatsManager;
import org.apache.rocketmq.common.lang.thread.ThreadFactoryImpl;
import org.apache.rocketmq.common.domain.message.MessageAccessor;
import org.apache.rocketmq.common.domain.message.MessageExt;
import org.apache.rocketmq.common.domain.message.MessageQueue;
import org.apache.rocketmq.common.utils.IOUtils;
import org.apache.rocketmq.common.domain.constant.MQConstants;
import org.apache.rocketmq.common.utils.ThreadUtils;
import org.apache.rocketmq.logging.org.slf4j.Logger;
import org.apache.rocketmq.logging.org.slf4j.LoggerFactory;
import org.apache.rocketmq.remoting.protocol.body.CMResult;
import org.apache.rocketmq.remoting.protocol.body.ConsumeMessageDirectlyResult;

import java.util.ArrayList;
import java.util.Collections;
import java.util.HashMap;
import java.util.List;
import java.util.Map;
import java.util.concurrent.BlockingQueue;
import java.util.concurrent.Executors;
import java.util.concurrent.LinkedBlockingQueue;
import java.util.concurrent.RejectedExecutionException;
import java.util.concurrent.ScheduledExecutorService;
import java.util.concurrent.ThreadPoolExecutor;
import java.util.concurrent.TimeUnit;

public class ConsumeMessageConcurrentlyService implements ConsumeMessageService {
    private static final Logger log = LoggerFactory.getLogger(ConsumeMessageConcurrentlyService.class);
    private final DefaultMQPushConsumerImpl defaultMQPushConsumerImpl;
    private final DefaultMQPushConsumer defaultMQPushConsumer;
    private final MessageListenerConcurrently messageListener;
    private final BlockingQueue<Runnable> consumeRequestQueue;
    private ThreadPoolExecutor consumeExecutor;
    private final String consumerGroup;

    private final ScheduledExecutorService scheduledExecutorService;
    private final ScheduledExecutorService cleanExpireMsgExecutors;

    public ConsumeMessageConcurrentlyService(DefaultMQPushConsumerImpl defaultMQPushConsumerImpl,
        MessageListenerConcurrently messageListener) {
        this.defaultMQPushConsumerImpl = defaultMQPushConsumerImpl;
        this.messageListener = messageListener;

        this.defaultMQPushConsumer = this.defaultMQPushConsumerImpl.getDefaultMQPushConsumer();
        this.consumerGroup = this.defaultMQPushConsumer.getConsumerGroup();
        this.consumeRequestQueue = new LinkedBlockingQueue<>();

        String consumerGroupTag = (consumerGroup.length() > 100 ? consumerGroup.substring(0, 100) : consumerGroup) + "_";

        initConsumerExecutor(consumerGroupTag);
        this.scheduledExecutorService = Executors.newSingleThreadScheduledExecutor(new ThreadFactoryImpl("ConsumeMessageScheduledThread_" + consumerGroupTag));
        this.cleanExpireMsgExecutors = Executors.newSingleThreadScheduledExecutor(new ThreadFactoryImpl("CleanExpireMsgScheduledThread_" + consumerGroupTag));
    }

    private void initConsumerExecutor(String consumerGroupTag) {
        this.consumeExecutor = new ThreadPoolExecutor(
            this.defaultMQPushConsumer.getConsumeThreadMin(),
            this.defaultMQPushConsumer.getConsumeThreadMax(),
            1000 * 60,
            TimeUnit.MILLISECONDS,
            this.consumeRequestQueue,
            new ThreadFactoryImpl("ConsumeMessageThread_" + consumerGroupTag));
    }

    public void start() {
        startCleanExpiredMsgService();
    }

    /**
     * resend the expired msg back to MQ periodically
     */
    private void startCleanExpiredMsgService() {
        this.cleanExpireMsgExecutors.scheduleAtFixedRate(new Runnable() {

            @Override
            public void run() {
                try {
                    cleanExpireMsg();
                } catch (Throwable e) {
                    log.error("scheduleAtFixedRate cleanExpireMsg exception", e);
                }
            }

        }, this.defaultMQPushConsumer.getConsumeTimeout(), this.defaultMQPushConsumer.getConsumeTimeout(), TimeUnit.MINUTES);
    }

    public void shutdown(long awaitTerminateMillis) {
        this.scheduledExecutorService.shutdown();
        ThreadUtils.shutdownGracefully(this.consumeExecutor, awaitTerminateMillis, TimeUnit.MILLISECONDS);
        this.cleanExpireMsgExecutors.shutdown();
    }

    @Override
    public void updateCorePoolSize(int corePoolSize) {
        if (corePoolSize > 0
            && corePoolSize <= Short.MAX_VALUE
            && corePoolSize < this.defaultMQPushConsumer.getConsumeThreadMax()) {
            this.consumeExecutor.setCorePoolSize(corePoolSize);
        }
    }

    @Override
    public void incCorePoolSize() {

    }

    @Override
    public void decCorePoolSize() {

    }

    @Override
    public int getCorePoolSize() {
        return this.consumeExecutor.getCorePoolSize();
    }

    @Override
    public ConsumeMessageDirectlyResult consumeMessageDirectly(MessageExt msg, String brokerName) {
        ConsumeMessageDirectlyResult result = initConsumeMessageDirectlyResult();
        List<MessageExt> msgs = initMsgs(msg, brokerName);
        MessageQueue mq = initMessageQueue(msg, brokerName);

        ConsumeConcurrentlyContext context = new ConsumeConcurrentlyContext(mq);
        this.defaultMQPushConsumerImpl.resetRetryAndNamespace(msgs, this.consumerGroup);
        final long beginTime = System.currentTimeMillis();
        log.info("consumeMessageDirectly receive new message: {}", msg);

        try {
            ConsumeConcurrentlyStatus status = this.messageListener.consumeMessage(msgs, context);
            if (status != null) {
                statusToConsumeMessageDirectlyResult(result, status);
            } else {
                result.setConsumeResult(CMResult.CR_RETURN_NULL);
            }
        } catch (Throwable e) {
            result.setConsumeResult(CMResult.CR_THROW_EXCEPTION);
            result.setRemark(IOUtils.exceptionSimpleDesc(e));

<<<<<<< HEAD
            log.warn(String.format("consumeMessageDirectly exception: %s Group: %s Msgs: %s MQ: %s",
                IOUtils.exceptionSimpleDesc(e),
=======
            log.warn("consumeMessageDirectly exception: {} Group: {} Msgs: {} MQ: {}",
                UtilAll.exceptionSimpleDesc(e),
>>>>>>> a8779c0d
                ConsumeMessageConcurrentlyService.this.consumerGroup,
                msgs,
                mq, e);
        }

        result.setSpentTimeMills(System.currentTimeMillis() - beginTime);
        log.info("consumeMessageDirectly Result: {}", result);

        return result;
    }

    private ConsumeMessageDirectlyResult initConsumeMessageDirectlyResult() {
        ConsumeMessageDirectlyResult result = new ConsumeMessageDirectlyResult();
        result.setOrder(false);
        result.setAutoCommit(true);

        return result;
    }

    private List<MessageExt> initMsgs(MessageExt msg, String brokerName) {
        msg.setBrokerName(brokerName);

        List<MessageExt> msgs = new ArrayList<>();
        msgs.add(msg);

        return msgs;
    }

    private MessageQueue initMessageQueue(MessageExt msg, String brokerName) {
        MessageQueue mq = new MessageQueue();
        mq.setBrokerName(brokerName);
        mq.setTopic(msg.getTopic());
        mq.setQueueId(msg.getQueueId());

        return mq;
    }

    private void statusToConsumeMessageDirectlyResult(ConsumeMessageDirectlyResult result, ConsumeConcurrentlyStatus status) {
        switch (status) {
            case CONSUME_SUCCESS:
                result.setConsumeResult(CMResult.CR_SUCCESS);
                break;
            case RECONSUME_LATER:
                result.setConsumeResult(CMResult.CR_LATER);
                break;
            default:
                break;
        }
    }

    @Override
    public void submitConsumeRequest(final List<MessageExt> msgs, final ProcessQueue processQueue, final MessageQueue messageQueue, final boolean dispatchToConsume) {
        final int consumeBatchSize = this.defaultMQPushConsumer.getConsumeMessageBatchMaxSize();
        if (msgs.size() <= consumeBatchSize) {
            submitLessBatchRequest(msgs, processQueue, messageQueue);
        } else {
            submitMoreBatchRequest(msgs, processQueue, messageQueue, consumeBatchSize);
        }
    }

    private void submitLessBatchRequest(final List<MessageExt> msgs, final ProcessQueue processQueue, final MessageQueue messageQueue) {
        ConsumeRequest consumeRequest = new ConsumeRequest(msgs, processQueue, messageQueue);
        try {
            this.consumeExecutor.submit(consumeRequest);
        } catch (RejectedExecutionException e) {
            this.submitConsumeRequestLater(consumeRequest);
        }
    }

    private void submitMoreBatchRequest(final List<MessageExt> msgs, final ProcessQueue processQueue, final MessageQueue messageQueue, int consumeBatchSize) {
        for (int total = 0; total < msgs.size(); ) {
            List<MessageExt> msgThis = initMessageList(msgs, total, consumeBatchSize);
            submitConsumeRequestLater(msgs, processQueue, messageQueue, msgThis, total);
        }
    }

    private List<MessageExt> initMessageList(final List<MessageExt> msgs, int total, int consumeBatchSize) {
        List<MessageExt> msgThis = new ArrayList<>(consumeBatchSize);
        for (int i = 0; i < consumeBatchSize; i++, total++) {
            if (total < msgs.size()) {
                msgThis.add(msgs.get(total));
            } else {
                break;
            }
        }

        return msgThis;
    }

    private void submitConsumeRequestLater(final List<MessageExt> msgs, final ProcessQueue processQueue, final MessageQueue messageQueue, List<MessageExt> msgThis, int total) {
        ConsumeRequest consumeRequest = new ConsumeRequest(msgThis, processQueue, messageQueue);
        try {
            this.consumeExecutor.submit(consumeRequest);
        } catch (RejectedExecutionException e) {
            for (; total < msgs.size(); total++) {
                msgThis.add(msgs.get(total));
            }

            this.submitConsumeRequestLater(consumeRequest);
        }
    }

    @Override
    public void submitPopConsumeRequest(final List<MessageExt> msgs,
        final PopProcessQueue processQueue,
        final MessageQueue messageQueue) {
        throw new UnsupportedOperationException();
    }

    private void cleanExpireMsg() {
        for (Map.Entry<MessageQueue, ProcessQueue> next : this.defaultMQPushConsumerImpl.getRebalanceImpl().getProcessQueueTable().entrySet()) {
            ProcessQueue pq = next.getValue();
            pq.cleanExpiredMsg(this.defaultMQPushConsumer);
        }
    }

    public void processConsumeResult(final ConsumeConcurrentlyStatus status, final ConsumeConcurrentlyContext context, final ConsumeRequest consumeRequest) {
        int ackIndex = context.getAckIndex();

        if (consumeRequest.getMsgs().isEmpty())
            return;

        switch (status) {
            case CONSUME_SUCCESS:
                ackIndex = processConsumeSuccess(consumeRequest, ackIndex);
                break;
            case RECONSUME_LATER:
                ackIndex = processConsumeLater(consumeRequest);
                break;
            default:
                break;
        }

        processConsumeResultByMode(context, consumeRequest, ackIndex);
        updateOffsetAfterProcessConsume(consumeRequest);
    }

    private int processConsumeSuccess(final ConsumeRequest consumeRequest, int ackIndex) {
        if (ackIndex >= consumeRequest.getMsgs().size()) {
            ackIndex = consumeRequest.getMsgs().size() - 1;
        }
        int ok = ackIndex + 1;
        int failed = consumeRequest.getMsgs().size() - ok;
        this.getConsumerStatsManager().incConsumeOKTPS(consumerGroup, consumeRequest.getMessageQueue().getTopic(), ok);
        this.getConsumerStatsManager().incConsumeFailedTPS(consumerGroup, consumeRequest.getMessageQueue().getTopic(), failed);

        return ackIndex;
    }

    private int processConsumeLater(final ConsumeRequest consumeRequest) {
        this.getConsumerStatsManager().incConsumeFailedTPS(consumerGroup, consumeRequest.getMessageQueue().getTopic(),
            consumeRequest.getMsgs().size());
        return -1;
    }

    private void processConsumeResultByMode(final ConsumeConcurrentlyContext context, final ConsumeRequest consumeRequest, int ackIndex) {
        switch (this.defaultMQPushConsumer.getMessageModel()) {
            case BROADCASTING:
                processBroadCastingConsume(consumeRequest, ackIndex);
                break;
            case CLUSTERING:
                processClusteringConsume(context, consumeRequest, ackIndex);
                break;
            default:
                break;
        }
    }

    public void processBroadCastingConsume(final ConsumeRequest consumeRequest, int ackIndex) {
        for (int i = ackIndex + 1; i < consumeRequest.getMsgs().size(); i++) {
            MessageExt msg = consumeRequest.getMsgs().get(i);
            log.warn("BROADCASTING, the message consume failed, drop it, {}", msg.toString());
        }
    }

    public void processClusteringConsume(final ConsumeConcurrentlyContext context, final ConsumeRequest consumeRequest, int ackIndex) {
        List<MessageExt> msgBackFailed = new ArrayList<>(consumeRequest.getMsgs().size());
        for (int i = ackIndex + 1; i < consumeRequest.getMsgs().size(); i++) {
            MessageExt msg = consumeRequest.getMsgs().get(i);
            // Maybe message is expired and cleaned, just ignore it.
            if (!consumeRequest.getProcessQueue().containsMessage(msg)) {
                log.info("Message is not found in its process queue; skip send-back-procedure, topic={}, "
                        + "brokerName={}, queueId={}, queueOffset={}", msg.getTopic(), msg.getBrokerName(),
                    msg.getQueueId(), msg.getQueueOffset());
                continue;
            }
            boolean result = this.sendMessageBack(msg, context);
            if (!result) {
                msg.setReconsumeTimes(msg.getReconsumeTimes() + 1);
                msgBackFailed.add(msg);
            }
        }

        if (!msgBackFailed.isEmpty()) {
            consumeRequest.getMsgs().removeAll(msgBackFailed);

            this.submitConsumeRequestLater(msgBackFailed, consumeRequest.getProcessQueue(), consumeRequest.getMessageQueue());
        }
    }

    private void updateOffsetAfterProcessConsume(ConsumeRequest consumeRequest) {
        long offset = consumeRequest.getProcessQueue().removeMessage(consumeRequest.getMsgs());
        if (offset >= 0 && !consumeRequest.getProcessQueue().isDropped()) {
            this.defaultMQPushConsumerImpl.getOffsetStore().updateOffset(consumeRequest.getMessageQueue(), offset, true);
        }
    }

    public ConsumerStatsManager getConsumerStatsManager() {
        return this.defaultMQPushConsumerImpl.getConsumerStatsManager();
    }

    public boolean sendMessageBack(final MessageExt msg, final ConsumeConcurrentlyContext context) {
        int delayLevel = context.getDelayLevelWhenNextConsume();

        // Wrap topic with namespace before sending back message.
        msg.setTopic(this.defaultMQPushConsumer.withNamespace(msg.getTopic()));
        try {
            this.defaultMQPushConsumerImpl.sendMessageBack(msg, delayLevel, this.defaultMQPushConsumer.queueWithNamespace(context.getMessageQueue()));
            return true;
        } catch (Exception e) {
            log.error("sendMessageBack exception, group: " + this.consumerGroup + " msg: " + msg, e);
        }

        return false;
    }

    private void submitConsumeRequestLater(
        final List<MessageExt> msgs,
        final ProcessQueue processQueue,
        final MessageQueue messageQueue
    ) {

        this.scheduledExecutorService.schedule(new Runnable() {

            @Override
            public void run() {
                ConsumeMessageConcurrentlyService.this.submitConsumeRequest(msgs, processQueue, messageQueue, true);
            }
        }, 5000, TimeUnit.MILLISECONDS);
    }

    private void submitConsumeRequestLater(final ConsumeRequest consumeRequest) {

        this.scheduledExecutorService.schedule(new Runnable() {

            @Override
            public void run() {
                ConsumeMessageConcurrentlyService.this.consumeExecutor.submit(consumeRequest);
            }
        }, 5000, TimeUnit.MILLISECONDS);
    }

    class ConsumeRequest implements Runnable {
        private final List<MessageExt> msgs;
        private final ProcessQueue processQueue;
        private final MessageQueue messageQueue;

        public ConsumeRequest(List<MessageExt> msgs, ProcessQueue processQueue, MessageQueue messageQueue) {
            this.msgs = msgs;
            this.processQueue = processQueue;
            this.messageQueue = messageQueue;
        }


        @Override
        public void run() {
            if (this.processQueue.isDropped()) {
                log.info("the message queue not be able to consume, because it's dropped. group={} {}", ConsumeMessageConcurrentlyService.this.consumerGroup, this.messageQueue);
                return;
            }

            MessageListenerConcurrently listener = ConsumeMessageConcurrentlyService.this.messageListener;
            ConsumeConcurrentlyContext context = new ConsumeConcurrentlyContext(messageQueue);
            ConsumeConcurrentlyStatus status = null;
            defaultMQPushConsumerImpl.tryResetPopRetryTopic(msgs, consumerGroup);
            defaultMQPushConsumerImpl.resetRetryAndNamespace(msgs, defaultMQPushConsumer.getConsumerGroup());

            ConsumeMessageContext consumeMessageContext = null;
            consumeMessageContext = executeHookBefore();

            long beginTimestamp = System.currentTimeMillis();
            boolean hasException = false;

            try {
                initMsgs(msgs);
                status = listener.consumeMessage(Collections.unmodifiableList(msgs), context);
            } catch (Throwable e) {
<<<<<<< HEAD
                logConsumeException(e, msgs);
=======
                log.warn("consumeMessage exception: {} Group: {} Msgs: {} MQ: {}",
                    UtilAll.exceptionSimpleDesc(e),
                    ConsumeMessageConcurrentlyService.this.consumerGroup,
                    msgs,
                    messageQueue, e);
>>>>>>> a8779c0d
                hasException = true;
            }

            long consumeRT = System.currentTimeMillis() - beginTimestamp;
            ConsumeReturnType returnType = getConsumeReturnType(consumeRT, hasException, status);
            status = logErrorStatus(status, msgs);

            executeHookAfter(consumeMessageContext, returnType, status);
            incConsumeRT(consumeRT);
            processConsumeResult(context, status);
        }

        public List<MessageExt> getMsgs() {
            return msgs;
        }

        public ProcessQueue getProcessQueue() {
            return processQueue;
        }

        private ConsumeMessageContext executeHookBefore() {
            if (!ConsumeMessageConcurrentlyService.this.defaultMQPushConsumerImpl.hasHook()) {
                return null;
            }

            ConsumeMessageContext consumeMessageContext = new ConsumeMessageContext();
            consumeMessageContext.setNamespace(defaultMQPushConsumer.getNamespace());
            consumeMessageContext.setConsumerGroup(defaultMQPushConsumer.getConsumerGroup());
            consumeMessageContext.setProps(new HashMap<>());
            consumeMessageContext.setMq(messageQueue);
            consumeMessageContext.setMsgList(msgs);
            consumeMessageContext.setSuccess(false);
            ConsumeMessageConcurrentlyService.this.defaultMQPushConsumerImpl.executeHookBefore(consumeMessageContext);

            return consumeMessageContext;
        }

        private ConsumeReturnType getConsumeReturnType(long consumeRT, boolean hasException, ConsumeConcurrentlyStatus status) {
            ConsumeReturnType returnType = ConsumeReturnType.SUCCESS;
            if (null == status) {
                if (hasException) {
                    returnType = ConsumeReturnType.EXCEPTION;
                } else {
                    returnType = ConsumeReturnType.RETURNNULL;
                }
            } else if (consumeRT >= defaultMQPushConsumer.getConsumeTimeout() * 60 * 1000) {
                returnType = ConsumeReturnType.TIME_OUT;
            } else if (ConsumeConcurrentlyStatus.RECONSUME_LATER == status) {
                returnType = ConsumeReturnType.FAILED;
            } else if (ConsumeConcurrentlyStatus.CONSUME_SUCCESS == status) {
                returnType = ConsumeReturnType.SUCCESS;
            }
            return returnType;
        }

        private void initMsgs(List<MessageExt> msgs) {
            if (msgs == null || msgs.isEmpty()) {
                return;
            }

            for (MessageExt msg : msgs) {
                MessageAccessor.setConsumeStartTimeStamp(msg, String.valueOf(System.currentTimeMillis()));
            }
        }

        private void logConsumeException(Throwable e, List<MessageExt> msgs) {
            log.warn(String.format("consumeMessage exception: %s Group: %s Msgs: %s MQ: %s",
                IOUtils.exceptionSimpleDesc(e),
                ConsumeMessageConcurrentlyService.this.consumerGroup,
                msgs,
                messageQueue), e);
        }

        private ConsumeConcurrentlyStatus logErrorStatus(ConsumeConcurrentlyStatus status, List<MessageExt> msgs) {
            if (null != status) {
                return status;
            }

            log.warn("consumeMessage return null, Group: {} Msgs: {} MQ: {}",
                ConsumeMessageConcurrentlyService.this.consumerGroup,
                msgs,
                messageQueue);
            return ConsumeConcurrentlyStatus.RECONSUME_LATER;
        }

        private void executeHookAfter(ConsumeMessageContext consumeMessageContext, ConsumeReturnType returnType, ConsumeConcurrentlyStatus status) {
            if (ConsumeMessageConcurrentlyService.this.defaultMQPushConsumerImpl.hasHook()) {
                consumeMessageContext.getProps().put(MQConstants.CONSUME_CONTEXT_TYPE, returnType.name());

                consumeMessageContext.setStatus(status.toString());
                consumeMessageContext.setSuccess(ConsumeConcurrentlyStatus.CONSUME_SUCCESS == status);
                consumeMessageContext.setAccessChannel(defaultMQPushConsumer.getAccessChannel());
                ConsumeMessageConcurrentlyService.this.defaultMQPushConsumerImpl.executeHookAfter(consumeMessageContext);
            }
        }

        private void incConsumeRT(long consumeRT) {
            ConsumeMessageConcurrentlyService.this.getConsumerStatsManager()
                .incConsumeRT(ConsumeMessageConcurrentlyService.this.consumerGroup, messageQueue.getTopic(), consumeRT);
        }

        private void processConsumeResult(ConsumeConcurrentlyContext context, ConsumeConcurrentlyStatus status) {
            if (!processQueue.isDropped()) {
                ConsumeMessageConcurrentlyService.this.processConsumeResult(status, context, this);
            } else {
                log.warn("processQueue is dropped without process consume result. messageQueue={}, msgs={}", messageQueue, msgs);
            }
        }

        public MessageQueue getMessageQueue() {
            return messageQueue;
        }

    }
}<|MERGE_RESOLUTION|>--- conflicted
+++ resolved
@@ -160,16 +160,11 @@
             result.setConsumeResult(CMResult.CR_THROW_EXCEPTION);
             result.setRemark(IOUtils.exceptionSimpleDesc(e));
 
-<<<<<<< HEAD
             log.warn(String.format("consumeMessageDirectly exception: %s Group: %s Msgs: %s MQ: %s",
                 IOUtils.exceptionSimpleDesc(e),
-=======
-            log.warn("consumeMessageDirectly exception: {} Group: {} Msgs: {} MQ: {}",
-                UtilAll.exceptionSimpleDesc(e),
->>>>>>> a8779c0d
                 ConsumeMessageConcurrentlyService.this.consumerGroup,
                 msgs,
-                mq, e);
+                mq), e);
         }
 
         result.setSpentTimeMills(System.currentTimeMillis() - beginTime);
@@ -204,16 +199,35 @@
         return mq;
     }
 
-    private void statusToConsumeMessageDirectlyResult(ConsumeMessageDirectlyResult result, ConsumeConcurrentlyStatus status) {
-        switch (status) {
-            case CONSUME_SUCCESS:
-                result.setConsumeResult(CMResult.CR_SUCCESS);
-                break;
-            case RECONSUME_LATER:
-                result.setConsumeResult(CMResult.CR_LATER);
-                break;
-            default:
-                break;
+        final long beginTime = System.currentTimeMillis();
+
+        log.info("consumeMessageDirectly receive new message: {}", msg);
+
+        try {
+            ConsumeConcurrentlyStatus status = this.messageListener.consumeMessage(msgs, context);
+            if (status != null) {
+                switch (status) {
+                    case CONSUME_SUCCESS:
+                        result.setConsumeResult(CMResult.CR_SUCCESS);
+                        break;
+                    case RECONSUME_LATER:
+                        result.setConsumeResult(CMResult.CR_LATER);
+                        break;
+                    default:
+                        break;
+                }
+            } else {
+                result.setConsumeResult(CMResult.CR_RETURN_NULL);
+            }
+        } catch (Throwable e) {
+            result.setConsumeResult(CMResult.CR_THROW_EXCEPTION);
+            result.setRemark(UtilAll.exceptionSimpleDesc(e));
+
+            log.warn("consumeMessageDirectly exception: {} Group: {} Msgs: {} MQ: {}",
+                UtilAll.exceptionSimpleDesc(e),
+                ConsumeMessageConcurrentlyService.this.consumerGroup,
+                msgs,
+                mq, e);
         }
     }
 
@@ -454,15 +468,7 @@
                 initMsgs(msgs);
                 status = listener.consumeMessage(Collections.unmodifiableList(msgs), context);
             } catch (Throwable e) {
-<<<<<<< HEAD
                 logConsumeException(e, msgs);
-=======
-                log.warn("consumeMessage exception: {} Group: {} Msgs: {} MQ: {}",
-                    UtilAll.exceptionSimpleDesc(e),
-                    ConsumeMessageConcurrentlyService.this.consumerGroup,
-                    msgs,
-                    messageQueue, e);
->>>>>>> a8779c0d
                 hasException = true;
             }
 
@@ -502,6 +508,22 @@
 
         private ConsumeReturnType getConsumeReturnType(long consumeRT, boolean hasException, ConsumeConcurrentlyStatus status) {
             ConsumeReturnType returnType = ConsumeReturnType.SUCCESS;
+            try {
+                if (msgs != null && !msgs.isEmpty()) {
+                    for (MessageExt msg : msgs) {
+                        MessageAccessor.setConsumeStartTimeStamp(msg, String.valueOf(System.currentTimeMillis()));
+                    }
+                }
+                status = listener.consumeMessage(Collections.unmodifiableList(msgs), context);
+            } catch (Throwable e) {
+                log.warn("consumeMessage exception: {} Group: {} Msgs: {} MQ: {}",
+                    UtilAll.exceptionSimpleDesc(e),
+                    ConsumeMessageConcurrentlyService.this.consumerGroup,
+                    msgs,
+                    messageQueue, e);
+                hasException = true;
+            }
+            long consumeRT = System.currentTimeMillis() - beginTimestamp;
             if (null == status) {
                 if (hasException) {
                     returnType = ConsumeReturnType.EXCEPTION;
