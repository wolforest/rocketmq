/*
 * Licensed to the Apache Software Foundation (ASF) under one or more
 * contributor license agreements.  See the NOTICE file distributed with
 * this work for additional information regarding copyright ownership.
 * The ASF licenses this file to You under the Apache License, Version 2.0
 * (the "License"); you may not use this file except in compliance with
 * the License.  You may obtain a copy of the License at
 *
 *     http://www.apache.org/licenses/LICENSE-2.0
 *
 * Unless required by applicable law or agreed to in writing, software
 * distributed under the License is distributed on an "AS IS" BASIS,
 * WITHOUT WARRANTIES OR CONDITIONS OF ANY KIND, either express or implied.
 * See the License for the specific language governing permissions and
 * limitations under the License.
 */
package org.apache.rocketmq.client.consumer;

import org.apache.rocketmq.client.ClientConfig;
import org.apache.rocketmq.client.QueryResult;
import org.apache.rocketmq.client.consumer.listener.MessageListener;
import org.apache.rocketmq.client.consumer.listener.MessageListenerConcurrently;
import org.apache.rocketmq.client.consumer.listener.MessageListenerOrderly;
import org.apache.rocketmq.client.consumer.rebalance.AllocateMessageQueueAveragely;
import org.apache.rocketmq.client.consumer.store.OffsetStore;
import org.apache.rocketmq.client.exception.MQBrokerException;
import org.apache.rocketmq.client.exception.MQClientException;
import org.apache.rocketmq.client.hook.ConsumeMessageHook;
import org.apache.rocketmq.client.impl.consumer.DefaultMQPushConsumerImpl;
import org.apache.rocketmq.client.trace.AsyncTraceDispatcher;
import org.apache.rocketmq.client.trace.TraceDispatcher;
import org.apache.rocketmq.client.trace.hook.ConsumeMessageTraceHookImpl;
import org.apache.rocketmq.common.domain.consumer.ConsumeFromWhere;
import org.apache.rocketmq.common.domain.message.MessageDecoder;
import org.apache.rocketmq.common.domain.message.MessageExt;
import org.apache.rocketmq.common.domain.message.MessageQueue;
import org.apache.rocketmq.common.domain.constant.MQConstants;
import org.apache.rocketmq.common.utils.TimeUtils;
import org.apache.rocketmq.logging.org.slf4j.Logger;
import org.apache.rocketmq.logging.org.slf4j.LoggerFactory;
import org.apache.rocketmq.remoting.RPCHook;
import org.apache.rocketmq.remoting.exception.RemotingException;
import org.apache.rocketmq.remoting.protocol.NamespaceUtil;
import org.apache.rocketmq.remoting.protocol.heartbeat.MessageModel;

import java.util.HashMap;
import java.util.Map;
import java.util.Map.Entry;
import java.util.Set;

/**
 * In most scenarios, this is the mostly recommended class to consume messages.
 * </p>
 *
 * Technically speaking, this push client is virtually a wrapper of the underlying pull service. Specifically, on
 * arrival of messages pulled from brokers, it roughly invokes the registered callback handler to feed the messages.
 * </p>
 *
 * See quickstart/Consumer in the example module for a typical usage.
 * </p>
 *
 * <p>
 * <strong>Thread Safety:</strong> After initialization, the instance can be regarded as thread-safe.
 * </p>
 */
public class DefaultMQPushConsumer extends ClientConfig implements MQPushConsumer {

    private final Logger log = LoggerFactory.getLogger(DefaultMQPushConsumer.class);

    /**
     * Internal implementation. Most of the functions herein are delegated to it.
     */
    protected final transient DefaultMQPushConsumerImpl defaultMQPushConsumerImpl;

    /**
     * Consumers of the same role is required to have exactly same subscriptions and consumerGroup to correctly achieve
     * load balance. It's required and needs to be globally unique.
     * </p>
     *
     * See <a href="https://rocketmq.apache.org/docs/introduction/02concepts">here</a> for further discussion.
     */
    private String consumerGroup;

    /**
     * Message model defines the way how messages are delivered to each consumer clients.
     * </p>
     *
     * RocketMQ supports two message models: clustering and broadcasting. If clustering is set, consumer clients with
     * the same {@link #consumerGroup} would only consume shards of the messages subscribed, which achieves load
     * balances; Conversely, if the broadcasting is set, each consumer client will consume all subscribed messages
     * separately.
     * </p>
     *
     * This field defaults to clustering.
     */
    private MessageModel messageModel = MessageModel.CLUSTERING;

    /**
     * Consuming point on consumer booting.
     * </p>
     *
     * There are three consuming points:
     * <ul>
     * <li>
     * <code>CONSUME_FROM_LAST_OFFSET</code>: consumer clients pick up where it stopped previously.
     * If it were a newly booting up consumer client, according aging of the consumer group, there are two
     * cases:
     * <ol>
     * <li>
     * if the consumer group is created so recently that the earliest message being subscribed has yet
     * expired, which means the consumer group represents a lately launched business, consuming will
     * start from the very beginning;
     * </li>
     * <li>
     * if the earliest message being subscribed has expired, consuming will start from the latest
     * messages, meaning messages born prior to the booting timestamp would be ignored.
     * </li>
     * </ol>
     * </li>
     * <li>
     * <code>CONSUME_FROM_FIRST_OFFSET</code>: Consumer client will start from earliest messages available.
     * </li>
     * <li>
     * <code>CONSUME_FROM_TIMESTAMP</code>: Consumer client will start from specified timestamp, which means
     * messages born prior to {@link #consumeTimestamp} will be ignored
     * </li>
     * </ul>
     */
    private ConsumeFromWhere consumeFromWhere = ConsumeFromWhere.CONSUME_FROM_LAST_OFFSET;

    /**
     * Backtracking consumption time with second precision. Time format is
     * 20131223171201<br>
     * Implying Seventeen twelve and 01 seconds on December 23, 2013 year<br>
     * Default backtracking consumption time Half an hour ago.
     */
    private String consumeTimestamp = TimeUtils.timeMillisToHumanString3(System.currentTimeMillis() - (1000 * 60 * 30));

    /**
     * Queue allocation algorithm specifying how message queues are allocated to each consumer clients.
     */
    private AllocateMessageQueueStrategy allocateMessageQueueStrategy;

    /**
     * @Deprecated allays empty Map
     * replaced by RebalanceImpl.subscriptionInner
     *
     * Subscription relationship
     */
    private Map<String /* topic */, String /* sub expression */> subscription = new HashMap<>();

    /**
     * Message listener
     */
    private MessageListener messageListener;

    /**
     * Listener to call if message queue assignment is changed.
     */
    private MessageQueueListener messageQueueListener;

    /**
     * @deprecated to be deleted
     * Offset Storage
     */
    private OffsetStore offsetStore;

    /**
     * Minimum consumer thread number
     */
    private int consumeThreadMin = 20;

    /**
     * Max consumer thread number
     */
    private int consumeThreadMax = 20;

    /**
     * Threshold for dynamic adjustment of the number of thread pool
     */
    private long adjustThreadPoolNumsThreshold = 100000;

    /**
     * Concurrently max span offset.it has no effect on sequential consumption
     */
    private int consumeConcurrentlyMaxSpan = 2000;

    /**
     * Flow control threshold on queue level, each message queue will cache at most 1000 messages by default,
     * Consider the {@code pullBatchSize}, the instantaneous value may exceed the limit
     */
    private int pullThresholdForQueue = 1000;

    /**
     * Flow control threshold on queue level, means max num of messages waiting to ack.
     * in contrast with pull threshold, once a message is popped, it's considered the beginning of consumption.
     */
    private int popThresholdForQueue = 96;

    /**
     * Limit the cached message size on queue level, each message queue will cache at most 100 MiB messages by default,
     * Consider the {@code pullBatchSize}, the instantaneous value may exceed the limit
     *
     * <p>
     * The size(MB) of a message only measured by message body, so it's not accurate
     */
    private int pullThresholdSizeForQueue = 100;

    /**
     * Flow control threshold on topic level, default value is -1(Unlimited)
     * <p>
     * The value of {@code pullThresholdForQueue} will be overwritten and calculated based on
     * {@code pullThresholdForTopic} if it isn't unlimited
     * <p>
     * For example, if the value of pullThresholdForTopic is 1000 and 10 message queues are assigned to this consumer,
     * then pullThresholdForQueue will be set to 100
     */
    private int pullThresholdForTopic = -1;

    /**
     * Limit the cached message size on topic level, default value is -1 MiB(Unlimited)
     * <p>
     * The value of {@code pullThresholdSizeForQueue} will be overwritten and calculated based on
     * {@code pullThresholdSizeForTopic} if it isn't unlimited
     * <p>
     * For example, if the value of pullThresholdSizeForTopic is 1000 MiB and 10 message queues are
     * assigned to this consumer, then pullThresholdSizeForQueue will be set to 100 MiB
     */
    private int pullThresholdSizeForTopic = -1;

    /**
     * Message pull Interval
     */
    private long pullInterval = 0;

    /**
     * Batch consumption size
     */
    private int consumeMessageBatchMaxSize = 1;

    /**
     * Batch pull size
     */
    private int pullBatchSize = 32;


    private int pullBatchSizeInBytes = 256 * 1024;

    /**
     * Whether update subscription relationship when every pull
     */
    private boolean postSubscriptionWhenPull = false;

    /**
     * Whether the unit of subscription group
     */
    private boolean unitMode = false;

    /**
     * Max re-consume times.
     * In concurrently mode, -1 means 16;
     * In orderly mode, -1 means Integer.MAX_VALUE.
     *
     * If messages are re-consumed more than {@link #maxReconsumeTimes} before success.
     */
    private int maxReconsumeTimes = -1;

    /**
     * Suspending pulling time for cases requiring slow pulling like flow-control scenario.
     */
    private long suspendCurrentQueueTimeMillis = 1000;

    /**
     * Maximum amount of time in minutes a message may block the consuming thread.
     */
    private long consumeTimeout = 15;

    /**
     * Maximum amount of invisible time in millisecond of a message, rang is [5000, 300000]
     */
    private long popInvisibleTime = 60000;

    /**
     * Batch pop size. range is [1, 32]
     */
    private int popBatchNums = 32;

    /**
     * Maximum time to await message consuming when shutdown consumer, 0 indicates no await.
     */
    private long awaitTerminationMillisWhenShutdown = 0;

    /**
     * Interface of asynchronous transfer data
     */
    private TraceDispatcher traceDispatcher = null;

    // force to use client rebalance
    private boolean clientRebalance = true;

    /**
     * Default constructor.
     */
    public DefaultMQPushConsumer() {
<<<<<<< HEAD
        this(null, MQConstants.DEFAULT_CONSUMER_GROUP, null, new AllocateMessageQueueAveragely());
=======
        this(MixAll.DEFAULT_CONSUMER_GROUP, null, new AllocateMessageQueueAveragely());
>>>>>>> 89fdab4d
    }

    /**
     * Constructor specifying consumer group.
     *
     * @param consumerGroup Consumer group.
     */
    public DefaultMQPushConsumer(final String consumerGroup) {
        this(consumerGroup, null, new AllocateMessageQueueAveragely());
    }


    /**
     * Constructor specifying RPC hook.
     *
     * @param rpcHook RPC hook to execute before each remoting command.
     */
    public DefaultMQPushConsumer(RPCHook rpcHook) {
        this(MixAll.DEFAULT_CONSUMER_GROUP, rpcHook, new AllocateMessageQueueAveragely());
    }

    /**
     * Constructor specifying consumer group, RPC hook.
     *
     * @param consumerGroup Consumer group.
     * @param rpcHook RPC hook to execute before each remoting command.
     */
<<<<<<< HEAD
    public DefaultMQPushConsumer(RPCHook rpcHook) {
        this(null, MQConstants.DEFAULT_CONSUMER_GROUP, rpcHook, new AllocateMessageQueueAveragely());
=======
    public DefaultMQPushConsumer(final String consumerGroup, RPCHook rpcHook) {
        this.consumerGroup = consumerGroup;
        this.allocateMessageQueueStrategy = new AllocateMessageQueueAveragely();
        defaultMQPushConsumerImpl = new DefaultMQPushConsumerImpl(this, rpcHook);
>>>>>>> 89fdab4d
    }


    /**
     * Constructor specifying consumer group, enabled msg trace flag and customized trace topic name.
     *
     * @param consumerGroup Consumer group.
     * @param enableMsgTrace Switch flag instance for message trace.
     * @param customizedTraceTopic The name value of message trace topic.If you don't config,you can use the default trace topic name.
     */
    public DefaultMQPushConsumer(final String consumerGroup, boolean enableMsgTrace, final String customizedTraceTopic) {
        this(consumerGroup, null, new AllocateMessageQueueAveragely(), enableMsgTrace, customizedTraceTopic);
    }

    /**
     * Constructor specifying consumer group, RPC hook and message queue allocating algorithm.
     *
     * @param consumerGroup Consume queue.
     * @param rpcHook RPC hook to execute before each remoting command.
     * @param allocateMessageQueueStrategy Message queue allocating algorithm.
     */
    public DefaultMQPushConsumer(final String consumerGroup, RPCHook rpcHook,
        AllocateMessageQueueStrategy allocateMessageQueueStrategy) {
        this.consumerGroup = consumerGroup;
        this.allocateMessageQueueStrategy = allocateMessageQueueStrategy;
        defaultMQPushConsumerImpl = new DefaultMQPushConsumerImpl(this, rpcHook);
    }

    /**
     * Constructor specifying consumer group, RPC hook, message queue allocating algorithm, enabled msg trace flag and customized trace topic name.
     *
     * @param consumerGroup Consume queue.
     * @param rpcHook RPC hook to execute before each remoting command.
     * @param allocateMessageQueueStrategy message queue allocating algorithm.
     * @param enableMsgTrace Switch flag instance for message trace.
     * @param customizedTraceTopic The name value of message trace topic.If you don't config,you can use the default trace topic name.
     */
    public DefaultMQPushConsumer(final String consumerGroup, RPCHook rpcHook,
        AllocateMessageQueueStrategy allocateMessageQueueStrategy, boolean enableMsgTrace, final String customizedTraceTopic) {
        this.consumerGroup = consumerGroup;
        this.allocateMessageQueueStrategy = allocateMessageQueueStrategy;
        defaultMQPushConsumerImpl = new DefaultMQPushConsumerImpl(this, rpcHook);
        if (enableMsgTrace) {
            try {
                AsyncTraceDispatcher dispatcher = new AsyncTraceDispatcher(consumerGroup, TraceDispatcher.Type.CONSUME, customizedTraceTopic, rpcHook);
                dispatcher.setHostConsumer(this.defaultMQPushConsumerImpl);
                traceDispatcher = dispatcher;
                this.defaultMQPushConsumerImpl.registerConsumeMessageHook(new ConsumeMessageTraceHookImpl(traceDispatcher));
            } catch (Throwable e) {
                log.error("system mqtrace hook init failed ,maybe can't send msg trace data");
            }
        }
    }

    /**
     * Constructor specifying namespace and consumer group.
     *
     * @param namespace Namespace for this MQ Producer instance.
     * @param consumerGroup Consumer group.
     */
    @Deprecated
    public DefaultMQPushConsumer(final String namespace, final String consumerGroup) {
        this(namespace, consumerGroup, null, new AllocateMessageQueueAveragely());
    }

    /**
     * Constructor specifying namespace, consumer group and RPC hook .
     *
     * @param namespace Namespace for this MQ Producer instance.
     * @param consumerGroup Consumer group.
     * @param rpcHook RPC hook to execute before each remoting command.
     */
    @Deprecated
    public DefaultMQPushConsumer(final String namespace, final String consumerGroup, RPCHook rpcHook) {
        this(namespace, consumerGroup, rpcHook, new AllocateMessageQueueAveragely());
    }

    /**
     * Constructor specifying namespace, consumer group, RPC hook and message queue allocating algorithm.
     *
     * @param namespace Namespace for this MQ Producer instance.
     * @param consumerGroup Consume queue.
     * @param rpcHook RPC hook to execute before each remoting command.
     * @param allocateMessageQueueStrategy Message queue allocating algorithm.
     */
    @Deprecated
    public DefaultMQPushConsumer(final String namespace, final String consumerGroup, RPCHook rpcHook,
        AllocateMessageQueueStrategy allocateMessageQueueStrategy) {
        this.consumerGroup = consumerGroup;
        this.namespace = namespace;
        this.allocateMessageQueueStrategy = allocateMessageQueueStrategy;
        defaultMQPushConsumerImpl = new DefaultMQPushConsumerImpl(this, rpcHook);
    }

    /**
     * Constructor specifying namespace, consumer group, RPC hook, message queue allocating algorithm, enabled msg trace flag and customized trace topic name.
     *
     * @param namespace Namespace for this MQ Producer instance.
     * @param consumerGroup Consume queue.
     * @param rpcHook RPC hook to execute before each remoting command.
     * @param allocateMessageQueueStrategy message queue allocating algorithm.
     * @param enableMsgTrace Switch flag instance for message trace.
     * @param customizedTraceTopic The name value of message trace topic.If you don't config,you can use the default trace topic name.
     */
    @Deprecated
    public DefaultMQPushConsumer(final String namespace, final String consumerGroup, RPCHook rpcHook,
        AllocateMessageQueueStrategy allocateMessageQueueStrategy, boolean enableMsgTrace, final String customizedTraceTopic) {
        this.consumerGroup = consumerGroup;
        this.namespace = namespace;
        this.allocateMessageQueueStrategy = allocateMessageQueueStrategy;
        defaultMQPushConsumerImpl = new DefaultMQPushConsumerImpl(this, rpcHook);
        initMsgTrace(enableMsgTrace, customizedTraceTopic, rpcHook);
    }

    private void initMsgTrace(boolean enableMsgTrace, final String customizedTraceTopic, RPCHook rpcHook) {
        if (!enableMsgTrace) {
            return;
        }

        try {
            AsyncTraceDispatcher dispatcher = new AsyncTraceDispatcher(consumerGroup, TraceDispatcher.Type.CONSUME, customizedTraceTopic, rpcHook);
            dispatcher.setHostConsumer(this.defaultMQPushConsumerImpl);
            traceDispatcher = dispatcher;
            this.defaultMQPushConsumerImpl.registerConsumeMessageHook(new ConsumeMessageTraceHookImpl(traceDispatcher));
        } catch (Throwable e) {
            log.error("system mqtrace hook init failed ,maybe can't send msg trace data");
        }
    }

    /**
     * This method will be removed in a certain version after April 5, 2020, so please do not use this method.
     */
    @Deprecated
    @Override
    public void createTopic(String key, String newTopic, int queueNum, Map<String, String> attributes) throws MQClientException {
        createTopic(key, withNamespace(newTopic), queueNum, 0, null);
    }

    @Override
    public void setUseTLS(boolean useTLS) {
        super.setUseTLS(useTLS);
        if (traceDispatcher instanceof AsyncTraceDispatcher) {
            ((AsyncTraceDispatcher) traceDispatcher).getTraceProducer().setUseTLS(useTLS);
        }
    }

    /**
     * This method will be removed in a certain version after April 5, 2020, so please do not use this method.
     */
    @Deprecated
    @Override
    public void createTopic(String key, String newTopic, int queueNum, int topicSysFlag, Map<String, String> attributes) throws MQClientException {
        this.defaultMQPushConsumerImpl.createTopic(key, withNamespace(newTopic), queueNum, topicSysFlag);
    }

    /**
     * This method will be removed in a certain version after April 5, 2020, so please do not use this method.
     */
    @Deprecated
    @Override
    public long searchOffset(MessageQueue mq, long timestamp) throws MQClientException {
        return this.defaultMQPushConsumerImpl.searchOffset(queueWithNamespace(mq), timestamp);
    }

    /**
     * This method will be removed in a certain version after April 5, 2020, so please do not use this method.
     */
    @Deprecated
    @Override
    public long maxOffset(MessageQueue mq) throws MQClientException {
        return this.defaultMQPushConsumerImpl.maxOffset(queueWithNamespace(mq));
    }

    /**
     * This method will be removed in a certain version after April 5, 2020, so please do not use this method.
     */
    @Deprecated
    @Override
    public long minOffset(MessageQueue mq) throws MQClientException {
        return this.defaultMQPushConsumerImpl.minOffset(queueWithNamespace(mq));
    }

    /**
     * This method will be removed in a certain version after April 5, 2020, so please do not use this method.
     */
    @Deprecated
    @Override
    public long earliestMsgStoreTime(MessageQueue mq) throws MQClientException {
        return this.defaultMQPushConsumerImpl.earliestMsgStoreTime(queueWithNamespace(mq));
    }

    /**
     * This method will be removed in a certain version after April 5, 2020, so please do not use this method.
     */
    @Deprecated
    @Override
    public MessageExt viewMessage(
        String offsetMsgId) throws RemotingException, MQBrokerException, InterruptedException, MQClientException {
        return this.defaultMQPushConsumerImpl.viewMessage(offsetMsgId);
    }

    /**
     * This method will be removed in a certain version after April 5, 2020, so please do not use this method.
     */
    @Deprecated
    @Override
    public QueryResult queryMessage(String topic, String key, int maxNum, long begin, long end)
        throws MQClientException, InterruptedException {
        return this.defaultMQPushConsumerImpl.queryMessage(withNamespace(topic), key, maxNum, begin, end);
    }

    /**
     * This method will be removed in a certain version after April 5, 2020, so please do not use this method.
     */
    @Deprecated
    @Override
    public MessageExt viewMessage(String topic,
        String msgId) throws RemotingException, MQBrokerException, InterruptedException, MQClientException {
        try {
            MessageDecoder.decodeMessageId(msgId);
            return this.viewMessage(msgId);
        } catch (Exception e) {
            // Ignore
        }
        return this.defaultMQPushConsumerImpl.queryMessageByUniqKey(withNamespace(topic), msgId);
    }

    public AllocateMessageQueueStrategy getAllocateMessageQueueStrategy() {
        return allocateMessageQueueStrategy;
    }

    public void setAllocateMessageQueueStrategy(AllocateMessageQueueStrategy allocateMessageQueueStrategy) {
        this.allocateMessageQueueStrategy = allocateMessageQueueStrategy;
    }

    public int getConsumeConcurrentlyMaxSpan() {
        return consumeConcurrentlyMaxSpan;
    }

    public void setConsumeConcurrentlyMaxSpan(int consumeConcurrentlyMaxSpan) {
        this.consumeConcurrentlyMaxSpan = consumeConcurrentlyMaxSpan;
    }

    public ConsumeFromWhere getConsumeFromWhere() {
        return consumeFromWhere;
    }

    public void setConsumeFromWhere(ConsumeFromWhere consumeFromWhere) {
        this.consumeFromWhere = consumeFromWhere;
    }

    public int getConsumeMessageBatchMaxSize() {
        return consumeMessageBatchMaxSize;
    }

    public void setConsumeMessageBatchMaxSize(int consumeMessageBatchMaxSize) {
        this.consumeMessageBatchMaxSize = consumeMessageBatchMaxSize;
    }

    public String getConsumerGroup() {
        return consumerGroup;
    }

    public void setConsumerGroup(String consumerGroup) {
        this.consumerGroup = consumerGroup;
    }

    public int getConsumeThreadMax() {
        return consumeThreadMax;
    }

    public void setConsumeThreadMax(int consumeThreadMax) {
        this.consumeThreadMax = consumeThreadMax;
    }

    public int getConsumeThreadMin() {
        return consumeThreadMin;
    }

    public void setConsumeThreadMin(int consumeThreadMin) {
        this.consumeThreadMin = consumeThreadMin;
    }

    /**
     * This method will be removed in a certain version after April 5, 2020, so please do not use this method.
     */
    @Deprecated
    public DefaultMQPushConsumerImpl getDefaultMQPushConsumerImpl() {
        return defaultMQPushConsumerImpl;
    }

    public MessageListener getMessageListener() {
        return messageListener;
    }

    public void setMessageListener(MessageListener messageListener) {
        this.messageListener = messageListener;
    }

    public MessageModel getMessageModel() {
        return messageModel;
    }

    public void setMessageModel(MessageModel messageModel) {
        this.messageModel = messageModel;
    }

    public int getPullBatchSize() {
        return pullBatchSize;
    }

    public void setPullBatchSize(int pullBatchSize) {
        this.pullBatchSize = pullBatchSize;
    }

    public long getPullInterval() {
        return pullInterval;
    }

    public void setPullInterval(long pullInterval) {
        this.pullInterval = pullInterval;
    }

    public int getPullThresholdForQueue() {
        return pullThresholdForQueue;
    }

    public void setPullThresholdForQueue(int pullThresholdForQueue) {
        this.pullThresholdForQueue = pullThresholdForQueue;
    }

    public int getPopThresholdForQueue() {
        return popThresholdForQueue;
    }

    public void setPopThresholdForQueue(int popThresholdForQueue) {
        this.popThresholdForQueue = popThresholdForQueue;
    }

    public int getPullThresholdForTopic() {
        return pullThresholdForTopic;
    }

    public void setPullThresholdForTopic(final int pullThresholdForTopic) {
        this.pullThresholdForTopic = pullThresholdForTopic;
    }

    public int getPullThresholdSizeForQueue() {
        return pullThresholdSizeForQueue;
    }

    public void setPullThresholdSizeForQueue(final int pullThresholdSizeForQueue) {
        this.pullThresholdSizeForQueue = pullThresholdSizeForQueue;
    }

    public int getPullThresholdSizeForTopic() {
        return pullThresholdSizeForTopic;
    }

    public void setPullThresholdSizeForTopic(final int pullThresholdSizeForTopic) {
        this.pullThresholdSizeForTopic = pullThresholdSizeForTopic;
    }

    public Map<String, String> getSubscription() {
        return subscription;
    }

    /**
     * This method will be removed in a certain version after April 5, 2020, so please do not use this method.
     */
    @Deprecated
    public void setSubscription(Map<String, String> subscription) {
        Map<String, String> subscriptionWithNamespace = new HashMap<>(subscription.size(), 1);
        for (Entry<String, String> topicEntry : subscription.entrySet()) {
            subscriptionWithNamespace.put(withNamespace(topicEntry.getKey()), topicEntry.getValue());
        }
        this.subscription = subscriptionWithNamespace;
    }

    /**
     * Send message back to broker which will be re-delivered in future.
     *
     * This method will be removed or it's visibility will be changed in a certain version after April 5, 2020, so
     * please do not use this method.
     *
     * @param msg Message to send back.
     * @param delayLevel delay level.
     * @throws RemotingException if there is any network-tier error.
     * @throws MQBrokerException if there is any broker error.
     * @throws InterruptedException if the thread is interrupted.
     * @throws MQClientException if there is any client error.
     */
    @Deprecated
    @Override
    public void sendMessageBack(MessageExt msg, int delayLevel)
        throws RemotingException, MQBrokerException, InterruptedException, MQClientException {
        msg.setTopic(withNamespace(msg.getTopic()));
        this.defaultMQPushConsumerImpl.sendMessageBack(msg, delayLevel, (String) null);
    }

    /**
     * Send message back to the broker whose name is <code>brokerName</code> and the message will be re-delivered in
     * future.
     *
     * This method will be removed or it's visibility will be changed in a certain version after April 5, 2020, so
     * please do not use this method.
     *
     * @param msg Message to send back.
     * @param delayLevel delay level.
     * @param brokerName broker name.
     * @throws RemotingException if there is any network-tier error.
     * @throws MQBrokerException if there is any broker error.
     * @throws InterruptedException if the thread is interrupted.
     * @throws MQClientException if there is any client error.
     */
    @Deprecated
    @Override
    public void sendMessageBack(MessageExt msg, int delayLevel, String brokerName)
        throws RemotingException, MQBrokerException, InterruptedException, MQClientException {
        msg.setTopic(withNamespace(msg.getTopic()));
        this.defaultMQPushConsumerImpl.sendMessageBack(msg, delayLevel, brokerName);
    }

    @Override
    public Set<MessageQueue> fetchSubscribeMessageQueues(String topic) throws MQClientException {
        return this.defaultMQPushConsumerImpl.fetchSubscribeMessageQueues(withNamespace(topic));
    }

    /**
     * This method gets internal infrastructure readily to serve. Instances must call this method after configuration.
     *
     * @throws MQClientException if there is any client error.
     */
    @Override
    public void start() throws MQClientException {
        setConsumerGroup(NamespaceUtil.wrapNamespace(this.getNamespace(), this.consumerGroup));
        this.defaultMQPushConsumerImpl.start();
        startTraceDispatcher();
    }

    private void startTraceDispatcher() {
        if (null == traceDispatcher) {
            return;
        }

        try {
            traceDispatcher.start(this.getNamesrvAddr(), this.getAccessChannel());
        } catch (MQClientException e) {
            log.warn("trace dispatcher start failed ", e);
        }
    }

    /**
     * Shut down this client and releasing underlying resources.
     */
    @Override
    public void shutdown() {
        this.defaultMQPushConsumerImpl.shutdown(awaitTerminationMillisWhenShutdown);
        if (null != traceDispatcher) {
            traceDispatcher.shutdown();
        }
    }

    @Override
    @Deprecated
    public void registerMessageListener(MessageListener messageListener) {
        this.messageListener = messageListener;
        this.defaultMQPushConsumerImpl.registerMessageListener(messageListener);
    }

    /**
     * Register a callback to execute on message arrival for concurrent consuming.
     *
     * @param messageListener message handling callback.
     */
    @Override
    public void registerMessageListener(MessageListenerConcurrently messageListener) {
        this.messageListener = messageListener;
        this.defaultMQPushConsumerImpl.registerMessageListener(messageListener);
    }

    /**
     * Register a callback to execute on message arrival for orderly consuming.
     *
     * @param messageListener message handling callback.
     */
    @Override
    public void registerMessageListener(MessageListenerOrderly messageListener) {
        this.messageListener = messageListener;
        this.defaultMQPushConsumerImpl.registerMessageListener(messageListener);
    }

    /**
     * Subscribe a topic to consuming subscription.
     *
     * @param topic topic to subscribe.
     * @param subExpression subscription expression.it only support or operation such as "tag1 || tag2 || tag3" <br>
     * if null or * expression,meaning subscribe all
     * @throws MQClientException if there is any client error.
     */
    @Override
    public void subscribe(String topic, String subExpression) throws MQClientException {
        this.defaultMQPushConsumerImpl.subscribe(withNamespace(topic), subExpression);
    }

    /**
     * Subscribe a topic to consuming subscription.
     *
     * @param topic topic to consume.
     * @param fullClassName full class name,must extend org.apache.rocketmq.common.filter. MessageFilter
     * @param filterClassSource class source code,used UTF-8 file encoding,must be responsible for your code safety
     */
    @Override
    public void subscribe(String topic, String fullClassName, String filterClassSource) throws MQClientException {
        this.defaultMQPushConsumerImpl.subscribe(withNamespace(topic), fullClassName, filterClassSource);
    }

    /**
     * Subscribe a topic by message selector.
     *
     * @param topic topic to consume.
     * @param messageSelector {@link org.apache.rocketmq.client.consumer.MessageSelector}
     * @see org.apache.rocketmq.client.consumer.MessageSelector#bySql
     * @see org.apache.rocketmq.client.consumer.MessageSelector#byTag
     */
    @Override
    public void subscribe(final String topic, final MessageSelector messageSelector) throws MQClientException {
        this.defaultMQPushConsumerImpl.subscribe(withNamespace(topic), messageSelector);
    }

    /**
     * Un-subscribe the specified topic from subscription.
     *
     * @param topic message topic
     */
    @Override
    public void unsubscribe(String topic) {
        this.defaultMQPushConsumerImpl.unsubscribe(topic);
    }

    /**
     * Update the message consuming thread core pool size.
     *
     * @param corePoolSize new core pool size.
     */
    @Override
    public void updateCorePoolSize(int corePoolSize) {
        this.defaultMQPushConsumerImpl.updateCorePoolSize(corePoolSize);
    }

    /**
     * Suspend pulling new messages.
     */
    @Override
    public void suspend() {
        this.defaultMQPushConsumerImpl.suspend();
    }

    /**
     * Resume pulling.
     */
    @Override
    public void resume() {
        this.defaultMQPushConsumerImpl.resume();
    }

    public boolean isPause() {
        return this.defaultMQPushConsumerImpl.isPause();
    }

    public boolean isConsumeOrderly() {
        return this.defaultMQPushConsumerImpl.isConsumeOrderly();
    }

    public void registerConsumeMessageHook(final ConsumeMessageHook hook) {
        this.defaultMQPushConsumerImpl.registerConsumeMessageHook(hook);
    }

    /**
     * This method will be removed in a certain version after April 5, 2020, so please do not use this method.
     */
    @Deprecated
    public OffsetStore getOffsetStore() {
        return offsetStore;
    }

    /**
     * This method will be removed in a certain version after April 5, 2020, so please do not use this method.
     */
    @Deprecated
    public void setOffsetStore(OffsetStore offsetStore) {
        this.offsetStore = offsetStore;
    }

    public String getConsumeTimestamp() {
        return consumeTimestamp;
    }

    public void setConsumeTimestamp(String consumeTimestamp) {
        this.consumeTimestamp = consumeTimestamp;
    }

    public boolean isPostSubscriptionWhenPull() {
        return postSubscriptionWhenPull;
    }

    public void setPostSubscriptionWhenPull(boolean postSubscriptionWhenPull) {
        this.postSubscriptionWhenPull = postSubscriptionWhenPull;
    }

    @Override
    public boolean isUnitMode() {
        return unitMode;
    }

    @Override
    public void setUnitMode(boolean isUnitMode) {
        this.unitMode = isUnitMode;
    }

    public long getAdjustThreadPoolNumsThreshold() {
        return adjustThreadPoolNumsThreshold;
    }

    public void setAdjustThreadPoolNumsThreshold(long adjustThreadPoolNumsThreshold) {
        this.adjustThreadPoolNumsThreshold = adjustThreadPoolNumsThreshold;
    }

    public int getMaxReconsumeTimes() {
        return maxReconsumeTimes;
    }

    public void setMaxReconsumeTimes(final int maxReconsumeTimes) {
        this.maxReconsumeTimes = maxReconsumeTimes;
    }

    public long getSuspendCurrentQueueTimeMillis() {
        return suspendCurrentQueueTimeMillis;
    }

    public void setSuspendCurrentQueueTimeMillis(final long suspendCurrentQueueTimeMillis) {
        this.suspendCurrentQueueTimeMillis = suspendCurrentQueueTimeMillis;
    }

    public long getConsumeTimeout() {
        return consumeTimeout;
    }

    public void setConsumeTimeout(final long consumeTimeout) {
        this.consumeTimeout = consumeTimeout;
    }

    public long getPopInvisibleTime() {
        return popInvisibleTime;
    }

    public void setPopInvisibleTime(long popInvisibleTime) {
        this.popInvisibleTime = popInvisibleTime;
    }

    public long getAwaitTerminationMillisWhenShutdown() {
        return awaitTerminationMillisWhenShutdown;
    }

    public void setAwaitTerminationMillisWhenShutdown(long awaitTerminationMillisWhenShutdown) {
        this.awaitTerminationMillisWhenShutdown = awaitTerminationMillisWhenShutdown;
    }

    public int getPullBatchSizeInBytes() {
        return pullBatchSizeInBytes;
    }

    public void setPullBatchSizeInBytes(int pullBatchSizeInBytes) {
        this.pullBatchSizeInBytes = pullBatchSizeInBytes;
    }

    public TraceDispatcher getTraceDispatcher() {
        return traceDispatcher;
    }

    public MessageQueueListener getMessageQueueListener() {
        return messageQueueListener;
    }

    public void setMessageQueueListener(MessageQueueListener messageQueueListener) {
        this.messageQueueListener = messageQueueListener;
    }

    public int getPopBatchNums() {
        return popBatchNums;
    }

    public void setPopBatchNums(int popBatchNums) {
        this.popBatchNums = popBatchNums;
    }

    public boolean isClientRebalance() {
        return clientRebalance;
    }

    public void setClientRebalance(boolean clientRebalance) {
        this.clientRebalance = clientRebalance;
    }
}<|MERGE_RESOLUTION|>--- conflicted
+++ resolved
@@ -16,6 +16,10 @@
  */
 package org.apache.rocketmq.client.consumer;
 
+import java.util.HashMap;
+import java.util.Map;
+import java.util.Map.Entry;
+import java.util.Set;
 import org.apache.rocketmq.client.ClientConfig;
 import org.apache.rocketmq.client.QueryResult;
 import org.apache.rocketmq.client.consumer.listener.MessageListener;
@@ -30,23 +34,18 @@
 import org.apache.rocketmq.client.trace.AsyncTraceDispatcher;
 import org.apache.rocketmq.client.trace.TraceDispatcher;
 import org.apache.rocketmq.client.trace.hook.ConsumeMessageTraceHookImpl;
+import org.apache.rocketmq.common.domain.constant.MQConstants;
 import org.apache.rocketmq.common.domain.consumer.ConsumeFromWhere;
 import org.apache.rocketmq.common.domain.message.MessageDecoder;
 import org.apache.rocketmq.common.domain.message.MessageExt;
 import org.apache.rocketmq.common.domain.message.MessageQueue;
-import org.apache.rocketmq.common.domain.constant.MQConstants;
 import org.apache.rocketmq.common.utils.TimeUtils;
-import org.apache.rocketmq.logging.org.slf4j.Logger;
-import org.apache.rocketmq.logging.org.slf4j.LoggerFactory;
 import org.apache.rocketmq.remoting.RPCHook;
 import org.apache.rocketmq.remoting.exception.RemotingException;
 import org.apache.rocketmq.remoting.protocol.NamespaceUtil;
 import org.apache.rocketmq.remoting.protocol.heartbeat.MessageModel;
-
-import java.util.HashMap;
-import java.util.Map;
-import java.util.Map.Entry;
-import java.util.Set;
+import org.apache.rocketmq.logging.org.slf4j.Logger;
+import org.apache.rocketmq.logging.org.slf4j.LoggerFactory;
 
 /**
  * In most scenarios, this is the mostly recommended class to consume messages.
@@ -142,9 +141,6 @@
     private AllocateMessageQueueStrategy allocateMessageQueueStrategy;
 
     /**
-     * @Deprecated allays empty Map
-     * replaced by RebalanceImpl.subscriptionInner
-     *
      * Subscription relationship
      */
     private Map<String /* topic */, String /* sub expression */> subscription = new HashMap<>();
@@ -160,7 +156,6 @@
     private MessageQueueListener messageQueueListener;
 
     /**
-     * @deprecated to be deleted
      * Offset Storage
      */
     private OffsetStore offsetStore;
@@ -302,11 +297,7 @@
      * Default constructor.
      */
     public DefaultMQPushConsumer() {
-<<<<<<< HEAD
-        this(null, MQConstants.DEFAULT_CONSUMER_GROUP, null, new AllocateMessageQueueAveragely());
-=======
-        this(MixAll.DEFAULT_CONSUMER_GROUP, null, new AllocateMessageQueueAveragely());
->>>>>>> 89fdab4d
+        this(MQConstants.DEFAULT_CONSUMER_GROUP, null, new AllocateMessageQueueAveragely());
     }
 
     /**
@@ -325,7 +316,7 @@
      * @param rpcHook RPC hook to execute before each remoting command.
      */
     public DefaultMQPushConsumer(RPCHook rpcHook) {
-        this(MixAll.DEFAULT_CONSUMER_GROUP, rpcHook, new AllocateMessageQueueAveragely());
+        this(MQConstants.DEFAULT_CONSUMER_GROUP, rpcHook, new AllocateMessageQueueAveragely());
     }
 
     /**
@@ -334,15 +325,10 @@
      * @param consumerGroup Consumer group.
      * @param rpcHook RPC hook to execute before each remoting command.
      */
-<<<<<<< HEAD
-    public DefaultMQPushConsumer(RPCHook rpcHook) {
-        this(null, MQConstants.DEFAULT_CONSUMER_GROUP, rpcHook, new AllocateMessageQueueAveragely());
-=======
     public DefaultMQPushConsumer(final String consumerGroup, RPCHook rpcHook) {
         this.consumerGroup = consumerGroup;
         this.allocateMessageQueueStrategy = new AllocateMessageQueueAveragely();
         defaultMQPushConsumerImpl = new DefaultMQPushConsumerImpl(this, rpcHook);
->>>>>>> 89fdab4d
     }
 
 
@@ -454,21 +440,15 @@
         this.namespace = namespace;
         this.allocateMessageQueueStrategy = allocateMessageQueueStrategy;
         defaultMQPushConsumerImpl = new DefaultMQPushConsumerImpl(this, rpcHook);
-        initMsgTrace(enableMsgTrace, customizedTraceTopic, rpcHook);
-    }
-
-    private void initMsgTrace(boolean enableMsgTrace, final String customizedTraceTopic, RPCHook rpcHook) {
-        if (!enableMsgTrace) {
-            return;
-        }
-
-        try {
-            AsyncTraceDispatcher dispatcher = new AsyncTraceDispatcher(consumerGroup, TraceDispatcher.Type.CONSUME, customizedTraceTopic, rpcHook);
-            dispatcher.setHostConsumer(this.defaultMQPushConsumerImpl);
-            traceDispatcher = dispatcher;
-            this.defaultMQPushConsumerImpl.registerConsumeMessageHook(new ConsumeMessageTraceHookImpl(traceDispatcher));
-        } catch (Throwable e) {
-            log.error("system mqtrace hook init failed ,maybe can't send msg trace data");
+        if (enableMsgTrace) {
+            try {
+                AsyncTraceDispatcher dispatcher = new AsyncTraceDispatcher(consumerGroup, TraceDispatcher.Type.CONSUME, customizedTraceTopic, rpcHook);
+                dispatcher.setHostConsumer(this.defaultMQPushConsumerImpl);
+                traceDispatcher = dispatcher;
+                this.defaultMQPushConsumerImpl.registerConsumeMessageHook(new ConsumeMessageTraceHookImpl(traceDispatcher));
+            } catch (Throwable e) {
+                log.error("system mqtrace hook init failed ,maybe can't send msg trace data");
+            }
         }
     }
 
@@ -780,18 +760,12 @@
     public void start() throws MQClientException {
         setConsumerGroup(NamespaceUtil.wrapNamespace(this.getNamespace(), this.consumerGroup));
         this.defaultMQPushConsumerImpl.start();
-        startTraceDispatcher();
-    }
-
-    private void startTraceDispatcher() {
-        if (null == traceDispatcher) {
-            return;
-        }
-
-        try {
-            traceDispatcher.start(this.getNamesrvAddr(), this.getAccessChannel());
-        } catch (MQClientException e) {
-            log.warn("trace dispatcher start failed ", e);
+        if (null != traceDispatcher) {
+            try {
+                traceDispatcher.start(this.getNamesrvAddr(), this.getAccessChannel());
+            } catch (MQClientException e) {
+                log.warn("trace dispatcher start failed ", e);
+            }
         }
     }
 
@@ -1023,6 +997,22 @@
         return traceDispatcher;
     }
 
+    public int getPopBatchNums() {
+        return popBatchNums;
+    }
+
+    public void setPopBatchNums(int popBatchNums) {
+        this.popBatchNums = popBatchNums;
+    }
+
+    public boolean isClientRebalance() {
+        return clientRebalance;
+    }
+
+    public void setClientRebalance(boolean clientRebalance) {
+        this.clientRebalance = clientRebalance;
+    }
+
     public MessageQueueListener getMessageQueueListener() {
         return messageQueueListener;
     }
@@ -1030,20 +1020,4 @@
     public void setMessageQueueListener(MessageQueueListener messageQueueListener) {
         this.messageQueueListener = messageQueueListener;
     }
-
-    public int getPopBatchNums() {
-        return popBatchNums;
-    }
-
-    public void setPopBatchNums(int popBatchNums) {
-        this.popBatchNums = popBatchNums;
-    }
-
-    public boolean isClientRebalance() {
-        return clientRebalance;
-    }
-
-    public void setClientRebalance(boolean clientRebalance) {
-        this.clientRebalance = clientRebalance;
-    }
 }