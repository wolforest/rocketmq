--- conflicted
+++ resolved
@@ -29,49 +29,19 @@
 import java.util.concurrent.CompletableFuture;
 import java.util.concurrent.TimeUnit;
 import java.util.function.Supplier;
-<<<<<<< HEAD
-
-import com.google.common.base.Stopwatch;
-
-import org.apache.commons.lang3.StringUtils;
+import org.apache.rocketmq.common.domain.constant.MQConstants;
+import org.apache.rocketmq.common.domain.message.MessageQueue;
+import org.apache.rocketmq.common.domain.topic.TopicValidator;
 import org.apache.rocketmq.common.lang.BoundaryType;
 import org.apache.rocketmq.common.lang.Pair;
-import org.apache.rocketmq.common.domain.constant.PopConstants;
-import org.apache.rocketmq.common.domain.message.MessageExtBrokerInner;
-import org.apache.rocketmq.common.domain.message.MessageQueue;
-import org.apache.rocketmq.common.domain.topic.TopicValidator;
-import org.apache.rocketmq.common.domain.constant.MQConstants;
-import org.apache.rocketmq.logging.org.slf4j.Logger;
-import org.apache.rocketmq.logging.org.slf4j.LoggerFactory;
-import org.apache.rocketmq.store.domain.dispatcher.DispatchRequest;
+import org.apache.rocketmq.store.api.MessageStore;
 import org.apache.rocketmq.store.api.dto.GetMessageResult;
 import org.apache.rocketmq.store.api.dto.GetMessageStatus;
+import org.apache.rocketmq.store.api.dto.QueryMessageResult;
 import org.apache.rocketmq.store.api.filter.MessageFilter;
-import org.apache.rocketmq.store.api.MessageStore;
-import org.apache.rocketmq.store.api.dto.PutMessageResult;
-import org.apache.rocketmq.store.api.dto.QueryMessageResult;
-import org.apache.rocketmq.store.infra.mappedfile.SelectMappedBufferResult;
 import org.apache.rocketmq.store.api.plugin.AbstractPluginMessageStore;
 import org.apache.rocketmq.store.api.plugin.MessageStorePluginContext;
-import org.apache.rocketmq.tieredstore.common.TieredMessageStoreConfig;
-import org.apache.rocketmq.tieredstore.common.TieredStoreExecutor;
-import org.apache.rocketmq.tieredstore.file.CompositeFlatFile;
-import org.apache.rocketmq.tieredstore.file.TieredFlatFileManager;
-import org.apache.rocketmq.tieredstore.metadata.TieredMetadataStore;
-=======
-import org.apache.rocketmq.common.BoundaryType;
-import org.apache.rocketmq.common.MixAll;
-import org.apache.rocketmq.common.Pair;
-import org.apache.rocketmq.common.message.MessageQueue;
-import org.apache.rocketmq.common.topic.TopicValidator;
-import org.apache.rocketmq.store.GetMessageResult;
-import org.apache.rocketmq.store.GetMessageStatus;
-import org.apache.rocketmq.store.MessageFilter;
-import org.apache.rocketmq.store.MessageStore;
-import org.apache.rocketmq.store.QueryMessageResult;
-import org.apache.rocketmq.store.SelectMappedBufferResult;
-import org.apache.rocketmq.store.plugin.AbstractPluginMessageStore;
-import org.apache.rocketmq.store.plugin.MessageStorePluginContext;
+import org.apache.rocketmq.store.infra.mappedfile.SelectMappedBufferResult;
 import org.apache.rocketmq.tieredstore.core.MessageStoreDispatcher;
 import org.apache.rocketmq.tieredstore.core.MessageStoreDispatcherImpl;
 import org.apache.rocketmq.tieredstore.core.MessageStoreFetcher;
@@ -83,7 +53,6 @@
 import org.apache.rocketmq.tieredstore.index.IndexService;
 import org.apache.rocketmq.tieredstore.index.IndexStoreService;
 import org.apache.rocketmq.tieredstore.metadata.MetadataStore;
->>>>>>> fa811dcb
 import org.apache.rocketmq.tieredstore.metrics.TieredStoreMetricsConstant;
 import org.apache.rocketmq.tieredstore.metrics.TieredStoreMetricsManager;
 import org.apache.rocketmq.tieredstore.util.MessageStoreUtil;
@@ -230,13 +199,8 @@
     public CompletableFuture<GetMessageResult> getMessageAsync(String group, String topic,
         int queueId, long offset, int maxMsgNums, MessageFilter messageFilter) {
 
-<<<<<<< HEAD
-        // For system topic, force reading from local store
-        if (TieredStoreUtil.isSystemTopic(topic) || PopConstants.isStartWithRevivePrefix(topic)) {
-=======
         // for system topic, force reading from local store
         if (topicFilter.filterTopic(topic)) {
->>>>>>> fa811dcb
             return next.getMessageAsync(group, topic, queueId, offset, maxMsgNums, messageFilter);
         }
 
@@ -460,36 +424,17 @@
     }
 
     @Override
-<<<<<<< HEAD
-    public void recoverTopicQueueTable() {
-
-    }
-
-    @Override
-    public void notifyMessageArriveIfNecessary(DispatchRequest dispatchRequest) {
-
-    }
-
-    @Override
-    public void shutdown() {
-        next.shutdown();
-
-        dispatcher.shutdown();
-        TieredFlatFileManager.getInstance(storeConfig).shutdown();
-        TieredStoreExecutor.shutdown();
-=======
     public int cleanUnusedTopic(Set<String> retainTopics) {
         metadataStore.iterateTopic(topicMetadata -> {
             String topic = topicMetadata.getTopic();
             if (retainTopics.contains(topic) ||
                 TopicValidator.isSystemTopic(topic) ||
-                MixAll.isLmq(topic)) {
+                MQConstants.isLmq(topic)) {
                 return;
             }
             this.deleteTopics(Sets.newHashSet(topicMetadata.getTopic()));
         });
         return next.cleanUnusedTopic(retainTopics);
->>>>>>> fa811dcb
     }
 
     @Override
@@ -505,21 +450,6 @@
     }
 
     @Override
-<<<<<<< HEAD
-    public int cleanUnusedTopic(Set<String> retainTopics) {
-        try {
-            metadataStore.iterateTopic(topicMetadata -> {
-                String topic = topicMetadata.getTopic();
-                if (retainTopics.contains(topic) ||
-                    TopicValidator.isSystemTopic(topic) ||
-                    MQConstants.isLmq(topic)) {
-                    return;
-                }
-                this.destroyCompositeFlatFile(topicMetadata.getTopic());
-            });
-        } catch (Exception e) {
-            logger.error("TieredMessageStore#cleanUnusedTopic: iterate topic metadata failed", e);
-=======
     public synchronized void shutdown() {
         if (next != null) {
             next.shutdown();
@@ -532,25 +462,13 @@
         }
         if (storeExecutor != null) {
             storeExecutor.shutdown();
->>>>>>> fa811dcb
-        }
-    }
-
-    @Override
-<<<<<<< HEAD
-    public void finishCommitLogDispatch() {
-
-    }
-
-    @Override
-    public int deleteTopics(Set<String> deleteTopics) {
-        for (String topic : deleteTopics) {
-            this.destroyCompositeFlatFile(topic);
-=======
+        }
+    }
+
+    @Override
     public void destroy() {
         if (next != null) {
             next.destroy();
->>>>>>> fa811dcb
         }
         if (flatFileStore != null) {
             flatFileStore.destroy();
