/*
 * Licensed to the Apache Software Foundation (ASF) under one or more
 * contributor license agreements.  See the NOTICE file distributed with
 * this work for additional information regarding copyright ownership.
 * The ASF licenses this file to You under the Apache License, Version 2.0
 * (the "License"); you may not use this file except in compliance with
 * the License.  You may obtain a copy of the License at
 *
 *     http://www.apache.org/licenses/LICENSE-2.0
 *
 * Unless required by applicable law or agreed to in writing, software
 * distributed under the License is distributed on an "AS IS" BASIS,
 * WITHOUT WARRANTIES OR CONDITIONS OF ANY KIND, either express or implied.
 * See the License for the specific language governing permissions and
 * limitations under the License.
 */

package org.apache.rocketmq.common;

import org.apache.rocketmq.common.constant.MQConstants;
import org.junit.Test;

import static org.assertj.core.api.Assertions.assertThat;

public class KeyBuilderTest {
    String topic = "test-topic";
    String group = "test-group";

    @Test
<<<<<<< HEAD
    public void buildPopRetryTopic() {
        assertThat(KeyBuilder.buildPopRetryTopic(topic, group)).isEqualTo(MQConstants.RETRY_GROUP_TOPIC_PREFIX + group + ":" + topic);
    }

    @Test
    public void buildPopRetryTopicV1() {
        assertThat(KeyBuilder.buildPopRetryTopicV1(topic, group)).isEqualTo(MQConstants.RETRY_GROUP_TOPIC_PREFIX + group + "_" + topic);
=======
    public void testBuildPopRetryTopic() {
        assertThat(KeyBuilder.buildPopRetryTopic(topic, group)).isEqualTo(MixAll.RETRY_GROUP_TOPIC_PREFIX + group + "+" + topic);
    }

    @Test
    public void testBuildPopRetryTopicV1() {
        assertThat(KeyBuilder.buildPopRetryTopicV1(topic, group)).isEqualTo(MixAll.RETRY_GROUP_TOPIC_PREFIX + group + "_" + topic);
>>>>>>> 23ee0eaa
    }

    @Test
    public void testParseNormalTopic() {
        String popRetryTopic = KeyBuilder.buildPopRetryTopic(topic, group);
        assertThat(KeyBuilder.parseNormalTopic(popRetryTopic, group)).isEqualTo(topic);

        String popRetryTopicV1 = KeyBuilder.buildPopRetryTopicV1(topic, group);
        assertThat(KeyBuilder.parseNormalTopic(popRetryTopicV1, group)).isEqualTo(topic);

        popRetryTopic = KeyBuilder.buildPopRetryTopic(topic, group);
        assertThat(KeyBuilder.parseNormalTopic(popRetryTopic)).isEqualTo(topic);
    }

    @Test
    public void testParseGroup() {
        String popRetryTopic = KeyBuilder.buildPopRetryTopic(topic, group);
        assertThat(KeyBuilder.parseGroup(popRetryTopic)).isEqualTo(group);
    }

    @Test
    public void testIsPopRetryTopicV2() {
        String popRetryTopic = KeyBuilder.buildPopRetryTopic(topic, group);
        assertThat(KeyBuilder.isPopRetryTopicV2(popRetryTopic)).isEqualTo(true);
        String popRetryTopicV1 = KeyBuilder.buildPopRetryTopicV1(topic, group);
        assertThat(KeyBuilder.isPopRetryTopicV2(popRetryTopicV1)).isEqualTo(false);
    }
}<|MERGE_RESOLUTION|>--- conflicted
+++ resolved
@@ -27,23 +27,13 @@
     String group = "test-group";
 
     @Test
-<<<<<<< HEAD
-    public void buildPopRetryTopic() {
-        assertThat(KeyBuilder.buildPopRetryTopic(topic, group)).isEqualTo(MQConstants.RETRY_GROUP_TOPIC_PREFIX + group + ":" + topic);
-    }
-
-    @Test
-    public void buildPopRetryTopicV1() {
-        assertThat(KeyBuilder.buildPopRetryTopicV1(topic, group)).isEqualTo(MQConstants.RETRY_GROUP_TOPIC_PREFIX + group + "_" + topic);
-=======
     public void testBuildPopRetryTopic() {
-        assertThat(KeyBuilder.buildPopRetryTopic(topic, group)).isEqualTo(MixAll.RETRY_GROUP_TOPIC_PREFIX + group + "+" + topic);
+        assertThat(KeyBuilder.buildPopRetryTopic(topic, group)).isEqualTo(MQConstants.RETRY_GROUP_TOPIC_PREFIX + group + "+" + topic);
     }
 
     @Test
     public void testBuildPopRetryTopicV1() {
-        assertThat(KeyBuilder.buildPopRetryTopicV1(topic, group)).isEqualTo(MixAll.RETRY_GROUP_TOPIC_PREFIX + group + "_" + topic);
->>>>>>> 23ee0eaa
+        assertThat(KeyBuilder.buildPopRetryTopicV1(topic, group)).isEqualTo(MQConstants.RETRY_GROUP_TOPIC_PREFIX + group + "_" + topic);
     }
 
     @Test
