--- conflicted
+++ resolved
@@ -221,112 +221,4 @@
         UtilAll.invoke(new Object(), "noMethod");
     }
 
-    @Test
-    public void testCalculateFileSizeInPath() throws Exception {
-        /**
-         * testCalculateFileSizeInPath
-         *  - file_0
-         *  - dir_1
-         *      - file_1_0
-         *      - file_1_1
-         *      - dir_1_2
-         *          - file_1_2_0
-         *  - dir_2
-         */
-        String basePath = System.getProperty("java.io.tmpdir") + File.separator + "rocketmq-test" + File.separator + "testCalculateFileSizeInPath";
-        File baseFile = new File(basePath);
-<<<<<<< HEAD
-        // test empty path
-        assertEquals(0, IOTinyUtils.calculateFileSizeInPath(baseFile));
-
-        // create baseDir
-        assertTrue(baseFile.mkdirs());
-
-        File file0 = new File(baseFile, "file_0");
-        assertTrue(file0.createNewFile());
-        writeFixedBytesToFile(file0, 1313);
-
-        assertEquals(1313, IOTinyUtils.calculateFileSizeInPath(baseFile));
-
-        // build a file tree like above
-        File dir1 = new File(baseFile, "dir_1");
-        dir1.mkdirs();
-        File file10 = new File(dir1, "file_1_0");
-        File file11 = new File(dir1, "file_1_1");
-        File dir12 = new File(dir1, "dir_1_2");
-        dir12.mkdirs();
-        File file120 = new File(dir12, "file_1_2_0");
-        File dir2 = new File(baseFile, "dir_2");
-        dir2.mkdirs();
-
-        // write all file with 1313 bytes data
-        assertTrue(file10.createNewFile());
-        writeFixedBytesToFile(file10, 1313);
-        assertTrue(file11.createNewFile());
-        writeFixedBytesToFile(file11, 1313);
-        assertTrue(file120.createNewFile());
-        writeFixedBytesToFile(file120, 1313);
-
-        assertEquals(1313 * 4, IOTinyUtils.calculateFileSizeInPath(baseFile));
-
-        // clear all file
-        IOTinyUtils.delete(baseFile);
-=======
-        try {
-            // test empty path
-            assertEquals(0, UtilAll.calculateFileSizeInPath(baseFile));
-
-            // create baseDir
-            assertTrue(baseFile.mkdirs());
-
-            File file0 = new File(baseFile, "file_0");
-            assertTrue(file0.createNewFile());
-            writeFixedBytesToFile(file0, 1313);
-
-            assertEquals(1313, UtilAll.calculateFileSizeInPath(baseFile));
-
-            // build a file tree like above
-            File dir1 = new File(baseFile, "dir_1");
-            dir1.mkdirs();
-            File file10 = new File(dir1, "file_1_0");
-            File file11 = new File(dir1, "file_1_1");
-            File dir12 = new File(dir1, "dir_1_2");
-            dir12.mkdirs();
-            File file120 = new File(dir12, "file_1_2_0");
-            File dir2 = new File(baseFile, "dir_2");
-            dir2.mkdirs();
-
-            // write all file with 1313 bytes data
-            assertTrue(file10.createNewFile());
-            writeFixedBytesToFile(file10, 1313);
-            assertTrue(file11.createNewFile());
-            writeFixedBytesToFile(file11, 1313);
-            assertTrue(file120.createNewFile());
-            writeFixedBytesToFile(file120, 1313);
-
-            assertEquals(1313 * 4, UtilAll.calculateFileSizeInPath(baseFile));
-        } finally {
-            deleteFolder(baseFile);
-        }
-    }
-
-    public static void deleteFolder(File folder) {
-        if (folder.isDirectory()) {
-            File[] files = folder.listFiles();
-            if (files != null) {
-                for (File file : files) {
-                    deleteFolder(file);
-                }
-            }
-        }
-        folder.delete();
->>>>>>> 2113fa37
-    }
-
-    private void writeFixedBytesToFile(File file, int size) throws Exception {
-        FileOutputStream outputStream = new FileOutputStream(file);
-        byte[] bytes = new byte[size];
-        outputStream.write(bytes, 0, size);
-        outputStream.close();
-    }
 }