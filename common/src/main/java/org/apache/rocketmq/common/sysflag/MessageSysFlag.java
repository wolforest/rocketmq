--- conflicted
+++ resolved
@@ -29,7 +29,6 @@
      * | byte 2 |   |   |           |          |             | COMPRESSION_TYPE | COMPRESSION_TYPE | COMPRESSION_TYPE |
      * | byte 3 |   |   |           |          |             |                  |                  |                  |
      * | byte 4 |   |   |           |          |             |                  |                  |                  |
-     *
      */
     public final static int COMPRESSED_FLAG = 0x1;
     public final static int MULTI_TAGS_FLAG = 0x1 << 1;
@@ -39,7 +38,6 @@
     public final static int TRANSACTION_ROLLBACK_TYPE = 0x3 << 2;
     public final static int BORNHOST_V6_FLAG = 0x1 << 4;
     public final static int STOREHOSTADDRESS_V6_FLAG = 0x1 << 5;
-<<<<<<< HEAD
     //Mark the flag for batch to avoid conflict
     public final static int NEED_UNWRAP_FLAG = 0x1 << 6;
     public final static int INNER_BATCH_FLAG = 0x1 << 7;
@@ -49,10 +47,6 @@
     public final static int COMPRESSION_ZSTD_TYPE = 0x2 << 8;
     public final static int COMPRESSION_ZLIB_TYPE = 0x3 << 8;
     public final static int COMPRESSION_TYPE_COMPARATOR = 0x7 << 8;
-=======
-    public final static int NEED_UNWRAP_FLAG = 0x1 << 6;
-    public final static int INNER_BATCH_FLAG = 0x1 << 7;
->>>>>>> ef37465e
 
     public static int getTransactionValue(final int flag) {
         return flag & TRANSACTION_ROLLBACK_TYPE;
@@ -66,15 +60,13 @@
         return flag & (~COMPRESSED_FLAG);
     }
 
-<<<<<<< HEAD
     // To match the compression type
     public static CompressionType getCompressionType(final int flag) {
         return CompressionType.findByValue((flag & COMPRESSION_TYPE_COMPARATOR) >> 8);
     }
 
-=======
     public static boolean check(int flag, int expectedFlag) {
         return (flag & expectedFlag) != 0;
     }
->>>>>>> ef37465e
+
 }