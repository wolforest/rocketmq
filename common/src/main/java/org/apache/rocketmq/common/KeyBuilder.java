--- conflicted
+++ resolved
@@ -52,48 +52,33 @@
     }
 
     public static String parseNormalTopic(String retryTopic) {
-<<<<<<< HEAD
         if (!isPopRetryTopicV2(retryTopic)) {
             return retryTopic;
         }
 
-        String[] result = retryTopic.split(POP_RETRY_SEPARATOR_V2);
+        String[] result = retryTopic.split(POP_RETRY_REGEX_SEPARATOR_V2);
         if (result.length == 2) {
             return result[1];
-=======
-        if (isPopRetryTopicV2(retryTopic)) {
-            String[] result = retryTopic.split(POP_RETRY_REGEX_SEPARATOR_V2);
-            if (result.length == 2) {
-                return result[1];
-            }
->>>>>>> 23ee0eaa
         }
+
         return retryTopic;
     }
 
     public static String parseGroup(String retryTopic) {
-<<<<<<< HEAD
         if (!isPopRetryTopicV2(retryTopic)) {
             return retryTopic.substring(MQConstants.RETRY_GROUP_TOPIC_PREFIX.length());
-=======
-        if (isPopRetryTopicV2(retryTopic)) {
-            String[] result = retryTopic.split(POP_RETRY_REGEX_SEPARATOR_V2);
-            if (result.length == 2) {
-                return result[0].substring(MixAll.RETRY_GROUP_TOPIC_PREFIX.length());
-            }
->>>>>>> 23ee0eaa
         }
 
-        String[] result = retryTopic.split(POP_RETRY_SEPARATOR_V2);
+        String[] result = retryTopic.split(POP_RETRY_REGEX_SEPARATOR_V2);
         if (result.length == 2) {
             return result[0].substring(MQConstants.RETRY_GROUP_TOPIC_PREFIX.length());
         }
+
         return retryTopic.substring(MQConstants.RETRY_GROUP_TOPIC_PREFIX.length());
     }
 
     public static boolean isPopRetryTopicV2(String retryTopic) {
-<<<<<<< HEAD
-        return retryTopic.startsWith(MQConstants.RETRY_GROUP_TOPIC_PREFIX) && retryTopic.contains(POP_RETRY_SEPARATOR_V2);
+        return retryTopic.startsWith(MQConstants.RETRY_GROUP_TOPIC_PREFIX) && retryTopic.contains(String.valueOf(POP_RETRY_SEPARATOR_V2));
     }
 
     /**
@@ -131,8 +116,5 @@
      */
     public static String buildClusterReviveTopic(String clusterName) {
         return PopConstants.REVIVE_TOPIC + clusterName;
-=======
-        return retryTopic.startsWith(MixAll.RETRY_GROUP_TOPIC_PREFIX) && retryTopic.contains(String.valueOf(POP_RETRY_SEPARATOR_V2));
->>>>>>> 23ee0eaa
     }
 }