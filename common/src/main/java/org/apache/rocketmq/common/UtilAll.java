--- conflicted
+++ resolved
@@ -321,15 +321,14 @@
         return (int) (crc32.getValue() & 0x7FFFFFFF);
     }
 
-<<<<<<< HEAD
-    @Deprecated
-=======
+    @Deprecated
     public static int crc32(ByteBuffer byteBuffer) {
         CRC32 crc32 = new CRC32();
         crc32.update(byteBuffer);
         return (int) (crc32.getValue() & 0x7FFFFFFF);
     }
 
+    @Deprecated
     public static int crc32(ByteBuffer[] byteBuffers) {
         CRC32 crc32 = new CRC32();
         for (ByteBuffer buffer : byteBuffers) {
@@ -338,7 +337,7 @@
         return (int) (crc32.getValue() & 0x7FFFFFFF);
     }
 
->>>>>>> 91349f30
+    @Deprecated
     public static String bytes2string(byte[] src) {
         char[] hexChars = new char[src.length * 2];
         for (int j = 0; j < src.length; j++) {
