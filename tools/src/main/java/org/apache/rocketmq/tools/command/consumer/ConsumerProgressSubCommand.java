/*
 * Licensed to the Apache Software Foundation (ASF) under one or more
 * contributor license agreements.  See the NOTICE file distributed with
 * this work for additional information regarding copyright ownership.
 * The ASF licenses this file to You under the Apache License, Version 2.0
 * (the "License"); you may not use this file except in compliance with
 * the License.  You may obtain a copy of the License at
 *
 *     http://www.apache.org/licenses/LICENSE-2.0
 *
 * Unless required by applicable law or agreed to in writing, software
 * distributed under the License is distributed on an "AS IS" BASIS,
 * WITHOUT WARRANTIES OR CONDITIONS OF ANY KIND, either express or implied.
 * See the License for the specific language governing permissions and
 * limitations under the License.
 */
package org.apache.rocketmq.tools.command.consumer;

import java.util.Collections;
import java.util.Date;
import java.util.HashMap;
import java.util.LinkedList;
import java.util.List;
import java.util.Map;
import org.apache.commons.cli.CommandLine;
import org.apache.commons.cli.Option;
import org.apache.commons.cli.Options;
<<<<<<< HEAD
import org.apache.rocketmq.common.constant.MQVersion;
=======
import org.apache.rocketmq.common.KeyBuilder;
import org.apache.rocketmq.common.MQVersion;
import org.apache.rocketmq.common.MixAll;
import org.apache.rocketmq.common.UtilAll;
>>>>>>> 5b43387b
import org.apache.rocketmq.common.message.MessageQueue;
import org.apache.rocketmq.common.utils.DateUtils;
import org.apache.rocketmq.common.constant.MQConstants;
import org.apache.rocketmq.common.utils.StringUtils;
import org.apache.rocketmq.logging.org.slf4j.Logger;
import org.apache.rocketmq.logging.org.slf4j.LoggerFactory;
import org.apache.rocketmq.remoting.RPCHook;
import org.apache.rocketmq.remoting.protocol.admin.ConsumeStats;
import org.apache.rocketmq.remoting.protocol.admin.OffsetWrapper;
import org.apache.rocketmq.remoting.protocol.body.Connection;
import org.apache.rocketmq.remoting.protocol.body.ConsumerConnection;
import org.apache.rocketmq.remoting.protocol.body.ConsumerRunningInfo;
import org.apache.rocketmq.remoting.protocol.body.TopicList;
import org.apache.rocketmq.remoting.protocol.heartbeat.ConsumeType;
import org.apache.rocketmq.remoting.protocol.heartbeat.MessageModel;
import org.apache.rocketmq.tools.admin.DefaultMQAdminExt;
import org.apache.rocketmq.tools.command.SubCommand;
import org.apache.rocketmq.tools.command.SubCommandException;

public class ConsumerProgressSubCommand implements SubCommand {
    private static final Logger log = LoggerFactory.getLogger(ConsumerProgressSubCommand.class);

    @Override
    public String commandName() {
        return "consumerProgress";
    }

    @Override
    public String commandDesc() {
        return "Query consumer's progress, speed.";
    }

    @Override
    public Options buildCommandlineOptions(Options options) {
        Option opt = new Option("g", "groupName", true, "consumer group name");
        opt.setRequired(false);
        options.addOption(opt);

        opt = new Option("t", "topicName", true, "topic name");
        opt.setRequired(false);
        options.addOption(opt);

        Option optionShowClientIP = new Option("s", "showClientIP", true, "Show Client IP per Queue");
        optionShowClientIP.setRequired(false);
        options.addOption(optionShowClientIP);

        return options;
    }

    private Map<MessageQueue, String> getMessageQueueAllocationResult(DefaultMQAdminExt defaultMQAdminExt,
        String groupName) {
        Map<MessageQueue, String> results = new HashMap<>();
        try {
            ConsumerConnection consumerConnection = defaultMQAdminExt.examineConsumerConnectionInfo(groupName);
            for (Connection connection : consumerConnection.getConnectionSet()) {
                String clientId = connection.getClientId();
                ConsumerRunningInfo consumerRunningInfo = defaultMQAdminExt.getConsumerRunningInfo(groupName, clientId,
                    false, false);
                for (MessageQueue messageQueue : consumerRunningInfo.getMqTable().keySet()) {
                    results.put(messageQueue, clientId.split("@")[0]);
                }
            }
        } catch (Exception e) {
            log.error("getMqAllocationsResult error, ", e);
        }
        return results;
    }

    @Override
    public void execute(CommandLine commandLine, Options options, RPCHook rpcHook) throws SubCommandException {
        DefaultMQAdminExt defaultMQAdminExt = new DefaultMQAdminExt(rpcHook);
        defaultMQAdminExt.setInstanceName(Long.toString(System.currentTimeMillis()));

        if (commandLine.hasOption('n')) {
            defaultMQAdminExt.setNamesrvAddr(commandLine.getOptionValue('n').trim());
        }

        try {
            defaultMQAdminExt.start();

            boolean showClientIP = commandLine.hasOption('s')
                && "true".equalsIgnoreCase(commandLine.getOptionValue('s'));

            if (commandLine.hasOption('g')) {
                String consumerGroup = commandLine.getOptionValue('g').trim();
                String topicName = commandLine.hasOption('t') ? commandLine.getOptionValue('t').trim() : null;
                ConsumeStats consumeStats;
                if (topicName == null) {
                    consumeStats = defaultMQAdminExt.examineConsumeStats(consumerGroup);
                } else {
                    consumeStats = defaultMQAdminExt.examineConsumeStats(consumerGroup, topicName);
                }
                List<MessageQueue> mqList = new LinkedList<>(consumeStats.getOffsetTable().keySet());
                Collections.sort(mqList);

                Map<MessageQueue, String> messageQueueAllocationResult = null;
                if (showClientIP) {
                    messageQueueAllocationResult = getMessageQueueAllocationResult(defaultMQAdminExt, consumerGroup);
                }
                if (showClientIP) {
                    System.out.printf("%-64s  %-32s  %-4s  %-20s  %-20s  %-20s %-20s %-20s%s%n",
                            "#Topic",
                            "#Broker Name",
                            "#QID",
                            "#Broker Offset",
                            "#Consumer Offset",
                            "#Client IP",
                            "#Diff",
                            "#Inflight",
                            "#LastTime");
                } else {
                    System.out.printf("%-64s  %-32s  %-4s  %-20s  %-20s  %-20s %-20s%s%n",
                            "#Topic",
                            "#Broker Name",
                            "#QID",
                            "#Broker Offset",
                            "#Consumer Offset",
                            "#Diff",
                            "#Inflight",
                            "#LastTime");
                }
                long diffTotal = 0L;
                long inflightTotal = 0L;
                for (MessageQueue mq : mqList) {
                    OffsetWrapper offsetWrapper = consumeStats.getOffsetTable().get(mq);
                    long diff = offsetWrapper.getBrokerOffset() - offsetWrapper.getConsumerOffset();
                    long inflight = offsetWrapper.getPullOffset() - offsetWrapper.getConsumerOffset();
                    diffTotal += diff;
                    inflightTotal += inflight;
                    String lastTime = "";
                    try {
                        if (offsetWrapper.getLastTimestamp() == 0) {
                            lastTime = "N/A";
                        } else {
                            lastTime = DateUtils.formatDate(new Date(offsetWrapper.getLastTimestamp()), DateUtils.YYYY_MM_DD_HH_MM_SS);
                        }
                    } catch (Exception e) {
                        // ignore
                    }

                    String clientIP = null;
                    if (showClientIP) {
                        clientIP = messageQueueAllocationResult.get(mq);
                    }
                    if (showClientIP) {
                        System.out.printf("%-64s  %-32s  %-4d  %-20d  %-20d  %-20s %-20d %-20d %s%n",
                                StringUtils.frontStringAtLeast(mq.getTopic(), 64),
                                StringUtils.frontStringAtLeast(mq.getBrokerName(), 32),
                                mq.getQueueId(),
                                offsetWrapper.getBrokerOffset(),
                                offsetWrapper.getConsumerOffset(),
                                null != clientIP ? clientIP : "N/A",
                                diff,
                                inflight,
                                lastTime
                        );
                    } else {
                        System.out.printf("%-64s  %-32s  %-4d  %-20d  %-20d  %-20d %-20d %s%n",
                                StringUtils.frontStringAtLeast(mq.getTopic(), 64),
                                StringUtils.frontStringAtLeast(mq.getBrokerName(), 32),
                                mq.getQueueId(),
                                offsetWrapper.getBrokerOffset(),
                                offsetWrapper.getConsumerOffset(),
                                diff,
                                inflight,
                                lastTime
                        );
                    }
                }

                System.out.printf("%n");
                System.out.printf("Consume TPS: %.2f%n", consumeStats.getConsumeTps());
                System.out.printf("Consume Diff Total: %d%n", diffTotal);
                System.out.printf("Consume Inflight Total: %d%n", inflightTotal);
            } else {
                System.out.printf("%-64s  %-6s  %-24s %-5s  %-14s  %-7s  %s%n",
                    "#Group",
                    "#Count",
                    "#Version",
                    "#Type",
                    "#Model",
                    "#TPS",
                    "#Diff Total"
                );
                TopicList topicList = defaultMQAdminExt.fetchAllTopicList();
                for (String topic : topicList.getTopicList()) {
<<<<<<< HEAD
                    if (topic.startsWith(MQConstants.RETRY_GROUP_TOPIC_PREFIX)) {
                        String consumerGroup = topic.substring(MQConstants.RETRY_GROUP_TOPIC_PREFIX.length());
=======
                    if (topic.startsWith(MixAll.RETRY_GROUP_TOPIC_PREFIX)) {
                        String consumerGroup = KeyBuilder.parseGroup(topic);
>>>>>>> 5b43387b
                        try {
                            ConsumeStats consumeStats = null;
                            try {
                                consumeStats = defaultMQAdminExt.examineConsumeStats(consumerGroup);
                            } catch (Exception e) {
                                log.warn("examineConsumeStats exception, " + consumerGroup, e);
                            }

                            ConsumerConnection cc = null;
                            try {
                                cc = defaultMQAdminExt.examineConsumerConnectionInfo(consumerGroup);
                            } catch (Exception e) {
                                log.warn("examineConsumerConnectionInfo exception, " + consumerGroup, e);
                            }

                            GroupConsumeInfo groupConsumeInfo = new GroupConsumeInfo();
                            groupConsumeInfo.setGroup(consumerGroup);

                            if (consumeStats != null) {
                                groupConsumeInfo.setConsumeTps((int) consumeStats.getConsumeTps());
                                groupConsumeInfo.setDiffTotal(consumeStats.computeTotalDiff());
                            }

                            if (cc != null) {
                                groupConsumeInfo.setCount(cc.getConnectionSet().size());
                                groupConsumeInfo.setMessageModel(cc.getMessageModel());
                                groupConsumeInfo.setConsumeType(cc.getConsumeType());
                                groupConsumeInfo.setVersion(cc.computeMinVersion());
                            }

                            System.out.printf("%-64s  %-6d  %-24s %-5s  %-14s  %-7d  %d%n",
                                StringUtils.frontStringAtLeast(groupConsumeInfo.getGroup(), 64),
                                groupConsumeInfo.getCount(),
                                groupConsumeInfo.getCount() > 0 ? groupConsumeInfo.versionDesc() : "OFFLINE",
                                groupConsumeInfo.consumeTypeDesc(),
                                groupConsumeInfo.messageModelDesc(),
                                groupConsumeInfo.getConsumeTps(),
                                groupConsumeInfo.getDiffTotal()
                            );
                        } catch (Exception e) {
                            log.warn("examineConsumeStats or examineConsumerConnectionInfo exception, " + consumerGroup, e);
                        }
                    }
                }
            }
        } catch (Exception e) {
            throw new SubCommandException(this.getClass().getSimpleName() + " command failed", e);
        } finally {
            defaultMQAdminExt.shutdown();
        }
    }
}

class GroupConsumeInfo implements Comparable<GroupConsumeInfo> {
    private String group;
    private int version;
    private int count;
    private ConsumeType consumeType;
    private MessageModel messageModel;
    private int consumeTps;
    private long diffTotal;

    public String getGroup() {
        return group;
    }

    public void setGroup(String group) {
        this.group = group;
    }

    public String consumeTypeDesc() {
        if (this.count != 0) {
            return this.getConsumeType() == ConsumeType.CONSUME_ACTIVELY ? "PULL" : "PUSH";
        }
        return "";
    }

    public ConsumeType getConsumeType() {
        return consumeType;
    }

    public void setConsumeType(ConsumeType consumeType) {
        this.consumeType = consumeType;
    }

    public String messageModelDesc() {
        if (this.count != 0 && this.getConsumeType() == ConsumeType.CONSUME_PASSIVELY) {
            return this.getMessageModel().toString();
        }
        return "";
    }

    public MessageModel getMessageModel() {
        return messageModel;
    }

    public void setMessageModel(MessageModel messageModel) {
        this.messageModel = messageModel;
    }

    public String versionDesc() {
        if (this.count != 0) {
            return MQVersion.getVersionDesc(this.version);
        }
        return "";
    }

    public int getCount() {
        return count;
    }

    public void setCount(int count) {
        this.count = count;
    }

    public long getDiffTotal() {
        return diffTotal;
    }

    public void setDiffTotal(long diffTotal) {
        this.diffTotal = diffTotal;
    }

    @Override
    public int compareTo(GroupConsumeInfo o) {
        if (this.count != o.count) {
            return o.count - this.count;
        }

        return (int) (o.diffTotal - diffTotal);
    }

    public int getConsumeTps() {
        return consumeTps;
    }

    public void setConsumeTps(int consumeTps) {
        this.consumeTps = consumeTps;
    }

    public int getVersion() {
        return version;
    }

    public void setVersion(int version) {
        this.version = version;
    }
}<|MERGE_RESOLUTION|>--- conflicted
+++ resolved
@@ -25,14 +25,8 @@
 import org.apache.commons.cli.CommandLine;
 import org.apache.commons.cli.Option;
 import org.apache.commons.cli.Options;
-<<<<<<< HEAD
+import org.apache.rocketmq.common.KeyBuilder;
 import org.apache.rocketmq.common.constant.MQVersion;
-=======
-import org.apache.rocketmq.common.KeyBuilder;
-import org.apache.rocketmq.common.MQVersion;
-import org.apache.rocketmq.common.MixAll;
-import org.apache.rocketmq.common.UtilAll;
->>>>>>> 5b43387b
 import org.apache.rocketmq.common.message.MessageQueue;
 import org.apache.rocketmq.common.utils.DateUtils;
 import org.apache.rocketmq.common.constant.MQConstants;
@@ -219,13 +213,8 @@
                 );
                 TopicList topicList = defaultMQAdminExt.fetchAllTopicList();
                 for (String topic : topicList.getTopicList()) {
-<<<<<<< HEAD
                     if (topic.startsWith(MQConstants.RETRY_GROUP_TOPIC_PREFIX)) {
-                        String consumerGroup = topic.substring(MQConstants.RETRY_GROUP_TOPIC_PREFIX.length());
-=======
-                    if (topic.startsWith(MixAll.RETRY_GROUP_TOPIC_PREFIX)) {
                         String consumerGroup = KeyBuilder.parseGroup(topic);
->>>>>>> 5b43387b
                         try {
                             ConsumeStats consumeStats = null;
                             try {
