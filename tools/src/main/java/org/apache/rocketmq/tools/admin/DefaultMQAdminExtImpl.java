--- conflicted
+++ resolved
@@ -45,7 +45,6 @@
 import org.apache.rocketmq.client.exception.MQClientException;
 import org.apache.rocketmq.client.impl.MQClientManager;
 import org.apache.rocketmq.client.impl.factory.MQClientInstance;
-<<<<<<< HEAD
 import org.apache.rocketmq.common.lang.BoundaryType;
 import org.apache.rocketmq.common.domain.topic.KeyBuilder;
 import org.apache.rocketmq.common.lang.Pair;
@@ -66,28 +65,6 @@
 import org.apache.rocketmq.common.utils.IOUtils;
 import org.apache.rocketmq.common.domain.constant.MQConstants;
 import org.apache.rocketmq.common.utils.NetworkUtils;
-=======
-import org.apache.rocketmq.common.BoundaryType;
-import org.apache.rocketmq.common.KeyBuilder;
-import org.apache.rocketmq.common.MixAll;
-import org.apache.rocketmq.common.Pair;
-import org.apache.rocketmq.common.PlainAccessConfig;
-import org.apache.rocketmq.common.ServiceState;
-import org.apache.rocketmq.common.ThreadFactoryImpl;
-import org.apache.rocketmq.common.TopicConfig;
-import org.apache.rocketmq.common.UtilAll;
-import org.apache.rocketmq.common.constant.PermName;
-import org.apache.rocketmq.common.help.FAQUrl;
-import org.apache.rocketmq.common.message.MessageClientExt;
-import org.apache.rocketmq.common.message.MessageConst;
-import org.apache.rocketmq.common.message.MessageDecoder;
-import org.apache.rocketmq.common.message.MessageExt;
-import org.apache.rocketmq.common.message.MessageQueue;
-import org.apache.rocketmq.common.message.MessageRequestMode;
-import org.apache.rocketmq.common.namesrv.NamesrvUtil;
-import org.apache.rocketmq.common.topic.TopicValidator;
-import org.apache.rocketmq.common.utils.NetworkUtil;
->>>>>>> fa811dcb
 import org.apache.rocketmq.common.utils.ThreadUtils;
 import org.apache.rocketmq.logging.org.slf4j.Logger;
 import org.apache.rocketmq.logging.org.slf4j.LoggerFactory;
@@ -1335,17 +1312,6 @@
     }
 
     @Override
-<<<<<<< HEAD
-    public ConsumeMessageDirectlyResult consumeMessageDirectly(String consumerGroup, String clientId,
-        String msgId) throws RemotingException, MQClientException, InterruptedException, MQBrokerException {
-        MessageExt msg = this.viewMessage(msgId);
-
-        return this.mqClientInstance.getMQClientAPIImpl().consumeMessageDirectly(NetworkUtils.socketAddress2String(msg.getStoreHost()), consumerGroup, clientId, msg.getTopic(), msgId, timeoutMillis);
-    }
-
-    @Override
-=======
->>>>>>> fa811dcb
     public ConsumeMessageDirectlyResult consumeMessageDirectly(final String consumerGroup, final String clientId,
         final String topic, final String msgId) throws RemotingException, MQClientException, InterruptedException, MQBrokerException {
         MessageExt msg = this.viewMessage(topic, msgId);
@@ -1772,32 +1738,14 @@
     }
 
     @Override
-<<<<<<< HEAD
-    public boolean resumeCheckHalfMessage(
-        String msgId) throws RemotingException, MQClientException, InterruptedException, MQBrokerException {
-        MessageExt msg = this.viewMessage(msgId);
-
-        return this.mqClientInstance.getMQClientAPIImpl().resumeCheckHalfMessage(NetworkUtils.socketAddress2String(msg.getStoreHost()), msgId, timeoutMillis);
-    }
-
-    @Override
-=======
->>>>>>> fa811dcb
     public boolean resumeCheckHalfMessage(final String topic,
         final String msgId) throws RemotingException, MQClientException, InterruptedException, MQBrokerException {
         MessageExt msg = this.viewMessage(topic, msgId);
         if (msg.getProperty(MessageConst.PROPERTY_UNIQ_CLIENT_MESSAGE_ID_KEYIDX) == null) {
-<<<<<<< HEAD
-            return this.mqClientInstance.getMQClientAPIImpl().resumeCheckHalfMessage(NetworkUtils.socketAddress2String(msg.getStoreHost()), msgId, timeoutMillis);
+            return this.mqClientInstance.getMQClientAPIImpl().resumeCheckHalfMessage(NetworkUtils.socketAddress2String(msg.getStoreHost()), topic, msgId, timeoutMillis);
         } else {
             MessageClientExt msgClient = (MessageClientExt) msg;
-            return this.mqClientInstance.getMQClientAPIImpl().resumeCheckHalfMessage(NetworkUtils.socketAddress2String(msg.getStoreHost()), msgClient.getOffsetMsgId(), timeoutMillis);
-=======
-            return this.mqClientInstance.getMQClientAPIImpl().resumeCheckHalfMessage(NetworkUtil.socketAddress2String(msg.getStoreHost()), topic, msgId, timeoutMillis);
-        } else {
-            MessageClientExt msgClient = (MessageClientExt) msg;
-            return this.mqClientInstance.getMQClientAPIImpl().resumeCheckHalfMessage(NetworkUtil.socketAddress2String(msg.getStoreHost()), topic, msgClient.getOffsetMsgId(), timeoutMillis);
->>>>>>> fa811dcb
+            return this.mqClientInstance.getMQClientAPIImpl().resumeCheckHalfMessage(NetworkUtils.socketAddress2String(msg.getStoreHost()), topic, msgClient.getOffsetMsgId(), timeoutMillis);
         }
     }
 
