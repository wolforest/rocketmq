--- conflicted
+++ resolved
@@ -20,9 +20,9 @@
 import java.util.HashMap;
 import java.util.List;
 import java.util.Map;
+import org.apache.rocketmq.common.domain.constant.MQConstants;
+import org.apache.rocketmq.common.domain.message.MessageConst;
 import org.apache.rocketmq.common.domain.topic.KeyBuilder;
-import org.apache.rocketmq.common.domain.message.MessageConst;
-import org.apache.rocketmq.common.domain.constant.MQConstants;
 
 public class ExtraInfoUtil {
     private static final String NORMAL_TOPIC = "0";
@@ -119,28 +119,14 @@
     }
 
     public static String buildExtraInfo(long ckQueueOffset, long popTime, long invisibleTime, int reviveQid, String topic, String brokerName, int queueId) {
-<<<<<<< HEAD
-        String t = NORMAL_TOPIC;
-        if (topic.startsWith(MQConstants.RETRY_GROUP_TOPIC_PREFIX)) {
-            t = RETRY_TOPIC;
-        }
-=======
         String t = getRetry(topic);
->>>>>>> 89fdab4d
         return ckQueueOffset + MessageConst.KEY_SEPARATOR + popTime + MessageConst.KEY_SEPARATOR + invisibleTime + MessageConst.KEY_SEPARATOR + reviveQid + MessageConst.KEY_SEPARATOR + t
             + MessageConst.KEY_SEPARATOR + brokerName + MessageConst.KEY_SEPARATOR + queueId;
     }
 
     public static String buildExtraInfo(long ckQueueOffset, long popTime, long invisibleTime, int reviveQid, String topic, String brokerName, int queueId,
-                                        long msgQueueOffset) {
-<<<<<<< HEAD
-        String t = NORMAL_TOPIC;
-        if (topic.startsWith(MQConstants.RETRY_GROUP_TOPIC_PREFIX)) {
-            t = RETRY_TOPIC;
-        }
-=======
+        long msgQueueOffset) {
         String t = getRetry(topic);
->>>>>>> 89fdab4d
         return ckQueueOffset
             + MessageConst.KEY_SEPARATOR + popTime + MessageConst.KEY_SEPARATOR + invisibleTime
             + MessageConst.KEY_SEPARATOR + reviveQid + MessageConst.KEY_SEPARATOR + t
@@ -172,8 +158,8 @@
         }
 
         stringBuilder.append(getRetry(topic))
-                .append(MessageConst.KEY_SEPARATOR).append(queueId)
-                .append(MessageConst.KEY_SEPARATOR).append(orderCount);
+            .append(MessageConst.KEY_SEPARATOR).append(queueId)
+            .append(MessageConst.KEY_SEPARATOR).append(orderCount);
     }
 
     public static void buildQueueOffsetOrderCountInfo(StringBuilder stringBuilder, String topic, long queueId, long queueOffset, int orderCount) {
@@ -298,19 +284,11 @@
     }
 
     public static String getStartOffsetInfoMapKey(String topic, long key) {
-<<<<<<< HEAD
-        return (topic.startsWith(MQConstants.RETRY_GROUP_TOPIC_PREFIX) ? RETRY_TOPIC : NORMAL_TOPIC) + "@" + key;
-    }
-
-    public static String getStartOffsetInfoMapKey(String topic, String popCk, long key) {
-        return ((topic.startsWith(MQConstants.RETRY_GROUP_TOPIC_PREFIX) || popCk != null) ? RETRY_TOPIC : NORMAL_TOPIC) + "@" + key;
-=======
         return getRetry(topic) + "@" + key;
     }
 
     public static String getStartOffsetInfoMapKey(String topic, String popCk, long key) {
         return getRetry(topic, popCk) + "@" + key;
->>>>>>> 89fdab4d
     }
 
     public static String getQueueOffsetKeyValueKey(long queueId, long queueOffset) {
@@ -318,11 +296,7 @@
     }
 
     public static String getQueueOffsetMapKey(String topic, long queueId, long queueOffset) {
-<<<<<<< HEAD
-        return (topic.startsWith(MQConstants.RETRY_GROUP_TOPIC_PREFIX) ? RETRY_TOPIC : NORMAL_TOPIC) + "@" + getQueueOffsetKeyValueKey(queueId, queueOffset);
-=======
         return getRetry(topic) + "@" + getQueueOffsetKeyValueKey(queueId, queueOffset);
->>>>>>> 89fdab4d
     }
 
     public static boolean isOrder(String[] extraInfo) {
@@ -333,7 +307,7 @@
         String t = NORMAL_TOPIC;
         if (KeyBuilder.isPopRetryTopicV2(topic)) {
             t = RETRY_TOPIC_V2;
-        } else if (topic.startsWith(MixAll.RETRY_GROUP_TOPIC_PREFIX)) {
+        } else if (topic.startsWith(MQConstants.RETRY_GROUP_TOPIC_PREFIX)) {
             t = RETRY_TOPIC;
         }
         return t;
