--- conflicted
+++ resolved
@@ -17,6 +17,7 @@
 package org.apache.rocketmq.remoting.netty;
 
 import io.netty.bootstrap.ServerBootstrap;
+import io.netty.buffer.ByteBufUtil;
 import io.netty.buffer.PooledByteBufAllocator;
 import io.netty.channel.Channel;
 import io.netty.channel.ChannelFuture;
@@ -30,19 +31,10 @@
 import io.netty.channel.nio.NioEventLoopGroup;
 import io.netty.channel.socket.SocketChannel;
 import io.netty.channel.socket.nio.NioServerSocketChannel;
-<<<<<<< HEAD
-=======
-import io.netty.handler.codec.ByteToMessageDecoder;
-import io.netty.handler.codec.ProtocolDetectionResult;
-import io.netty.handler.codec.ProtocolDetectionState;
-import io.netty.handler.codec.haproxy.HAProxyMessage;
-import io.netty.handler.codec.haproxy.HAProxyMessageDecoder;
-import io.netty.handler.codec.haproxy.HAProxyProtocolVersion;
 import io.netty.handler.codec.haproxy.HAProxyTLV;
-import io.netty.handler.timeout.IdleState;
-import io.netty.handler.timeout.IdleStateEvent;
->>>>>>> 92e058c8
 import io.netty.handler.timeout.IdleStateHandler;
+import io.netty.util.AttributeKey;
+import io.netty.util.CharsetUtil;
 import io.netty.util.HashedWheelTimer;
 import io.netty.util.Timeout;
 import io.netty.util.TimerTask;
@@ -58,9 +50,11 @@
 import java.util.concurrent.ScheduledExecutorService;
 import java.util.concurrent.ThreadPoolExecutor;
 import java.util.concurrent.TimeUnit;
+import org.apache.rocketmq.common.domain.constant.HAProxyConstants;
 import org.apache.rocketmq.common.domain.constant.LoggerName;
 import org.apache.rocketmq.common.lang.Pair;
 import org.apache.rocketmq.common.lang.thread.ThreadFactoryImpl;
+import org.apache.rocketmq.common.utils.BinaryUtils;
 import org.apache.rocketmq.common.utils.SystemUtils;
 import org.apache.rocketmq.common.utils.ThreadUtils;
 import org.apache.rocketmq.logging.org.slf4j.Logger;
@@ -452,105 +446,61 @@
         }
     }
 
-    public DefaultEventExecutorGroup getDefaultEventExecutorGroup() {
-        return defaultEventExecutorGroup;
-    }
-
-    public NettyEncoder getEncoder() {
-        return encoder;
-    }
-
-    public ServerConnectionManager getConnectionManageHandler() {
-        return connectionManageHandler;
-    }
-
-    public NettyServerHandler getServerHandler() {
-        return serverHandler;
-    }
-
-    public RemotingCodeDistributionHandler getDistributionHandler() {
-        return distributionHandler;
-    }
-
-    public NettyServerConfig getNettyServerConfig() {
-        return nettyServerConfig;
-    }
-
-    public ServerBootstrap getServerBootstrap() {
-        return serverBootstrap;
-    }
-
-    public ExecutorService getPublicExecutor() {
-        return publicExecutor;
-    }
-
-    public ScheduledExecutorService getScheduledExecutorService() {
-        return scheduledExecutorService;
-    }
-
-    public HashedWheelTimer getTimer() {
-        return timer;
-    }
-
-<<<<<<< HEAD
-    public ConcurrentMap<Integer, NettyRemotingAbstract> getRemotingServerTable() {
-        return remotingServerTable;
-    }
-
-    public TlsModeHandler getTlsModeHandler() {
-        return tlsModeHandler;
-=======
-    public class HAProxyMessageHandler extends ChannelInboundHandlerAdapter {
-
-        @Override
-        public void channelRead(ChannelHandlerContext ctx, Object msg) throws Exception {
-            if (msg instanceof HAProxyMessage) {
-                handleWithMessage((HAProxyMessage) msg, ctx.channel());
-            } else {
-                super.channelRead(ctx, msg);
-            }
-            ctx.pipeline().remove(this);
-        }
-
-        /**
-         * The definition of key refers to the implementation of nginx
-         * <a href="https://nginx.org/en/docs/http/ngx_http_core_module.html#var_proxy_protocol_addr">ngx_http_core_module</a>
-         * @param msg
-         * @param channel
-         */
-        private void handleWithMessage(HAProxyMessage msg, Channel channel) {
-            try {
-                if (StringUtils.isNotBlank(msg.sourceAddress())) {
-                    channel.attr(AttributeKeys.PROXY_PROTOCOL_ADDR).set(msg.sourceAddress());
-                }
-                if (msg.sourcePort() > 0) {
-                    channel.attr(AttributeKeys.PROXY_PROTOCOL_PORT).set(String.valueOf(msg.sourcePort()));
-                }
-                if (StringUtils.isNotBlank(msg.destinationAddress())) {
-                    channel.attr(AttributeKeys.PROXY_PROTOCOL_SERVER_ADDR).set(msg.destinationAddress());
-                }
-                if (msg.destinationPort() > 0) {
-                    channel.attr(AttributeKeys.PROXY_PROTOCOL_SERVER_PORT).set(String.valueOf(msg.destinationPort()));
-                }
-                if (CollectionUtils.isNotEmpty(msg.tlvs())) {
-                    msg.tlvs().forEach(tlv -> {
-                        handleHAProxyTLV(tlv, channel);
-                    });
-                }
-            } finally {
-                msg.release();
-            }
-        }
->>>>>>> 92e058c8
-    }
-
-    protected void handleHAProxyTLV(HAProxyTLV tlv, Channel channel) {
+    public void handleHAProxyTLV(HAProxyTLV tlv, Channel channel) {
         byte[] valueBytes = ByteBufUtil.getBytes(tlv.content());
-        if (!BinaryUtil.isAscii(valueBytes)) {
+        if (!BinaryUtils.isAscii(valueBytes)) {
             return;
         }
         AttributeKey<String> key = AttributeKeys.valueOf(
             HAProxyConstants.PROXY_PROTOCOL_TLV_PREFIX + String.format("%02x", tlv.typeByteValue()));
         channel.attr(key).set(new String(valueBytes, CharsetUtil.UTF_8));
     }
+
+    public DefaultEventExecutorGroup getDefaultEventExecutorGroup() {
+        return defaultEventExecutorGroup;
+    }
+
+    public NettyEncoder getEncoder() {
+        return encoder;
+    }
+
+    public ServerConnectionManager getConnectionManageHandler() {
+        return connectionManageHandler;
+    }
+
+    public NettyServerHandler getServerHandler() {
+        return serverHandler;
+    }
+
+    public RemotingCodeDistributionHandler getDistributionHandler() {
+        return distributionHandler;
+    }
+
+    public NettyServerConfig getNettyServerConfig() {
+        return nettyServerConfig;
+    }
+
+    public ServerBootstrap getServerBootstrap() {
+        return serverBootstrap;
+    }
+
+    public ExecutorService getPublicExecutor() {
+        return publicExecutor;
+    }
+
+    public ScheduledExecutorService getScheduledExecutorService() {
+        return scheduledExecutorService;
+    }
+
+    public HashedWheelTimer getTimer() {
+        return timer;
+    }
+
+    public ConcurrentMap<Integer, NettyRemotingAbstract> getRemotingServerTable() {
+        return remotingServerTable;
+    }
+
+    public TlsModeHandler getTlsModeHandler() {
+        return tlsModeHandler;
+    }
 }