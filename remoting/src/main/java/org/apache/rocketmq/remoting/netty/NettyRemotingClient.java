/*
 * Licensed to the Apache Software Foundation (ASF) under one or more
 * contributor license agreements.  See the NOTICE file distributed with
 * this work for additional information regarding copyright ownership.
 * The ASF licenses this file to You under the Apache License, Version 2.0
 * (the "License"); you may not use this file except in compliance with
 * the License.  You may obtain a copy of the License at
 *
 *     http://www.apache.org/licenses/LICENSE-2.0
 *
 * Unless required by applicable law or agreed to in writing, software
 * distributed under the License is distributed on an "AS IS" BASIS,
 * WITHOUT WARRANTIES OR CONDITIONS OF ANY KIND, either express or implied.
 * See the License for the specific language governing permissions and
 * limitations under the License.
 */
package org.apache.rocketmq.remoting.netty;

import com.alibaba.fastjson.JSON;
import com.alibaba.fastjson.TypeReference;
import com.google.common.base.Stopwatch;
import io.netty.bootstrap.Bootstrap;
import io.netty.buffer.PooledByteBufAllocator;
import io.netty.channel.Channel;
import io.netty.channel.ChannelDuplexHandler;
import io.netty.channel.ChannelFuture;
import io.netty.channel.ChannelHandlerContext;
import io.netty.channel.ChannelInitializer;
import io.netty.channel.ChannelOption;
import io.netty.channel.ChannelPipeline;
import io.netty.channel.ChannelPromise;
import io.netty.channel.EventLoopGroup;
import io.netty.channel.SimpleChannelInboundHandler;
import io.netty.channel.WriteBufferWaterMark;
import io.netty.channel.nio.NioEventLoopGroup;
import io.netty.channel.socket.SocketChannel;
import io.netty.channel.socket.nio.NioSocketChannel;
import io.netty.handler.proxy.Socks5ProxyHandler;
import io.netty.handler.timeout.IdleState;
import io.netty.handler.timeout.IdleStateEvent;
import io.netty.handler.timeout.IdleStateHandler;
import io.netty.resolver.NoopAddressResolverGroup;
import io.netty.util.HashedWheelTimer;
import io.netty.util.Timeout;
import io.netty.util.TimerTask;
import io.netty.util.concurrent.DefaultEventExecutorGroup;
import io.netty.util.concurrent.EventExecutorGroup;
import java.io.IOException;
import java.net.InetSocketAddress;
import java.net.SocketAddress;
import java.security.cert.CertificateException;
import java.time.Duration;
import java.util.ArrayList;
import java.util.Collections;
import java.util.HashMap;
import java.util.HashSet;
import java.util.List;
import java.util.Map;
import java.util.Random;
import java.util.Set;
import java.util.concurrent.ArrayBlockingQueue;
import java.util.concurrent.CompletableFuture;
import java.util.concurrent.ConcurrentHashMap;
import java.util.concurrent.ConcurrentMap;
import java.util.concurrent.ExecutorService;
import java.util.concurrent.Executors;
import java.util.concurrent.TimeUnit;
import java.util.concurrent.atomic.AtomicInteger;
import java.util.concurrent.atomic.AtomicReference;
import java.util.concurrent.locks.Lock;
import java.util.concurrent.locks.ReentrantLock;
import java.util.concurrent.locks.ReentrantReadWriteLock;
import org.apache.commons.lang3.StringUtils;
import org.apache.rocketmq.common.lang.Pair;
import org.apache.rocketmq.common.lang.thread.ThreadFactoryImpl;
import org.apache.rocketmq.common.domain.constant.LoggerName;
import org.apache.rocketmq.common.utils.ThreadUtils;
import org.apache.rocketmq.logging.org.slf4j.Logger;
import org.apache.rocketmq.logging.org.slf4j.LoggerFactory;
import org.apache.rocketmq.remoting.ChannelEventListener;
import org.apache.rocketmq.remoting.InvokeCallback;
import org.apache.rocketmq.remoting.RemotingClient;
import org.apache.rocketmq.remoting.common.RemotingHelper;
import org.apache.rocketmq.remoting.exception.RemotingConnectException;
import org.apache.rocketmq.remoting.exception.RemotingSendRequestException;
import org.apache.rocketmq.remoting.exception.RemotingTimeoutException;
import org.apache.rocketmq.remoting.exception.RemotingTooMuchRequestException;
import org.apache.rocketmq.remoting.netty.handler.NettyDecoder;
import org.apache.rocketmq.remoting.netty.handler.NettyEncoder;
import org.apache.rocketmq.remoting.protocol.RemotingCommand;
import org.apache.rocketmq.remoting.protocol.ResponseCode;
import org.apache.rocketmq.remoting.proxy.SocksProxyConfig;

public class NettyRemotingClient extends NettyRemotingAbstract implements RemotingClient {
    private static final Logger LOGGER = LoggerFactory.getLogger(LoggerName.ROCKETMQ_REMOTING_NAME);

    private static final long LOCK_TIMEOUT_MILLIS = 3000;
    private static final long MIN_CLOSE_TIMEOUT_MILLIS = 100;

    private final NettyClientConfig nettyClientConfig;
    private final Bootstrap bootstrap = new Bootstrap();
    private EventLoopGroup eventLoopGroupWorker;
    private final Lock lockChannelTables = new ReentrantLock();
    private final Map<String /* cidr */, SocksProxyConfig /* proxy */> proxyMap = new HashMap<>();
    private final ConcurrentHashMap<String /* cidr */, Bootstrap> bootstrapMap = new ConcurrentHashMap<>();
    private final ConcurrentMap<String /* addr */, ChannelWrapper> channelTables = new ConcurrentHashMap<>();
    private final ConcurrentMap<Channel, ChannelWrapper> channelWrapperTables = new ConcurrentHashMap<>();

    private final HashedWheelTimer timer = new HashedWheelTimer(r -> new Thread(r, "ClientHouseKeepingService"));

    private final AtomicReference<List<String>> namesrvAddrList = new AtomicReference<>();
    private final ConcurrentMap<String, Boolean> availableNamesrvAddrMap = new ConcurrentHashMap<>();
    private final AtomicReference<String> namesrvAddrChoosed = new AtomicReference<>();
    private final AtomicInteger namesrvIndex = new AtomicInteger(initValueIndex());
    private final Lock namesrvChannelLock = new ReentrantLock();

    private ExecutorService publicExecutor;
    private final ExecutorService scanExecutor;

    /**
     * Invoke the callback methods in this executor when process response.
     */
    private ExecutorService callbackExecutor;
    private final ChannelEventListener channelEventListener;
    private EventExecutorGroup defaultEventExecutorGroup;

    public NettyRemotingClient(final NettyClientConfig nettyClientConfig) {
        this(nettyClientConfig, null);
    }

    public NettyRemotingClient(final NettyClientConfig nettyClientConfig, final ChannelEventListener channelEventListener) {
        this(nettyClientConfig, channelEventListener, null, null);
    }

    public NettyRemotingClient(NettyClientConfig nettyClientConfig, ChannelEventListener channelEventListener, EventLoopGroup eventLoopGroup, EventExecutorGroup eventExecutorGroup) {
        super(nettyClientConfig.getClientOnewaySemaphoreValue(), nettyClientConfig.getClientAsyncSemaphoreValue());
        this.nettyClientConfig = nettyClientConfig;
        this.channelEventListener = channelEventListener;

        this.loadSocksProxyJson();
        initPublicExecutor();

        this.scanExecutor = ThreadUtils.newThreadPoolExecutor(4, 10, 60, TimeUnit.SECONDS,
            new ArrayBlockingQueue<>(32), new ThreadFactoryImpl("NettyClientScan_thread_"));

        initEventLoop(eventLoopGroup);
        this.defaultEventExecutorGroup = eventExecutorGroup;

        initTLS();
    }

    private void initPublicExecutor() {
        int publicThreadNums = nettyClientConfig.getClientCallbackExecutorThreads();
        if (publicThreadNums <= 0) {
            publicThreadNums = 4;
        }

        this.publicExecutor = Executors.newFixedThreadPool(publicThreadNums, new ThreadFactoryImpl("NettyClientPublicExecutor_"));
    }

    private void initEventLoop(EventLoopGroup eventLoopGroup) {
        if (eventLoopGroup != null) {
            this.eventLoopGroupWorker = eventLoopGroup;
        } else {
            this.eventLoopGroupWorker = new NioEventLoopGroup(1, new ThreadFactoryImpl("NettyClientSelector_"));
        }
    }

    private void initTLS() {
        if (!nettyClientConfig.isUseTLS()) {
            return;
        }

        try {
            sslContext = TlsHelper.buildSslContext(true);
            LOGGER.info("SSL enabled for client");
        } catch (IOException e) {
            LOGGER.error("Failed to create SSLContext", e);
        } catch (CertificateException e) {
            LOGGER.error("Failed to create SSLContext", e);
            throw new RuntimeException("Failed to create SSLContext", e);
        }
    }

    private static int initValueIndex() {
        Random r = new Random();
        return r.nextInt(999);
    }

    private void loadSocksProxyJson() {
        Map<String, SocksProxyConfig> sockProxyMap = JSON.parseObject(
            nettyClientConfig.getSocksProxyConfig(), new TypeReference<Map<String, SocksProxyConfig>>() {
            });
        if (sockProxyMap != null) {
            proxyMap.putAll(sockProxyMap);
        }
    }

    @Override
    public void start() {
        initDefaultEventExecutorGroup();

        Bootstrap handler = this.bootstrap.group(this.eventLoopGroupWorker).channel(NioSocketChannel.class)
            .option(ChannelOption.TCP_NODELAY, true)
            .option(ChannelOption.SO_KEEPALIVE, false)
            .option(ChannelOption.CONNECT_TIMEOUT_MILLIS, nettyClientConfig.getConnectTimeoutMillis())
            .handler(initStartInitializer());

        initHandlerOption(handler);
        nettyEventExecutor.start();

        initScanResponseTask();
        initScanNameSrvTask();
    }

    private void initScanResponseTask() {
        TimerTask timerTaskScanResponseTable = new TimerTask() {
            @Override
            public void run(Timeout timeout) {
                try {
                    NettyRemotingClient.this.scanResponseTable();
                } catch (Throwable e) {
                    LOGGER.error("scanResponseTable exception", e);
                } finally {
                    timer.newTimeout(this, 1000, TimeUnit.MILLISECONDS);
                }
            }
        };
        this.timer.newTimeout(timerTaskScanResponseTable, 1000 * 3, TimeUnit.MILLISECONDS);
    }

    private void initScanNameSrvTask() {
        int connectTimeoutMillis = this.nettyClientConfig.getConnectTimeoutMillis();
        TimerTask timerTaskScanAvailableNameSrv = new TimerTask() {
            @Override
            public void run(Timeout timeout) {
                try {
                    NettyRemotingClient.this.scanAvailableNameSrv();
                } catch (Exception e) {
                    LOGGER.error("scanAvailableNameSrv exception", e);
                } finally {
                    timer.newTimeout(this, connectTimeoutMillis, TimeUnit.MILLISECONDS);
                }
            }
        };
        this.timer.newTimeout(timerTaskScanAvailableNameSrv, 0, TimeUnit.MILLISECONDS);
    }

    private void initHandlerOption(Bootstrap handler) {
        if (nettyClientConfig.getClientSocketSndBufSize() > 0) {
            LOGGER.info("client set SO_SNDBUF to {}", nettyClientConfig.getClientSocketSndBufSize());
            handler.option(ChannelOption.SO_SNDBUF, nettyClientConfig.getClientSocketSndBufSize());
        }
        if (nettyClientConfig.getClientSocketRcvBufSize() > 0) {
            LOGGER.info("client set SO_RCVBUF to {}", nettyClientConfig.getClientSocketRcvBufSize());
            handler.option(ChannelOption.SO_RCVBUF, nettyClientConfig.getClientSocketRcvBufSize());
        }
        if (nettyClientConfig.getWriteBufferLowWaterMark() > 0 && nettyClientConfig.getWriteBufferHighWaterMark() > 0) {
            LOGGER.info("client set netty WRITE_BUFFER_WATER_MARK to {},{}",
                nettyClientConfig.getWriteBufferLowWaterMark(), nettyClientConfig.getWriteBufferHighWaterMark());
            handler.option(ChannelOption.WRITE_BUFFER_WATER_MARK, new WriteBufferWaterMark(
                nettyClientConfig.getWriteBufferLowWaterMark(), nettyClientConfig.getWriteBufferHighWaterMark()));
        }
        if (nettyClientConfig.isClientPooledByteBufAllocatorEnable()) {
            handler.option(ChannelOption.ALLOCATOR, PooledByteBufAllocator.DEFAULT);
        }
    }

    private ChannelInitializer<SocketChannel> initStartInitializer() {
        return new ChannelInitializer<SocketChannel>() {

            private void initTLS(ChannelPipeline pipeline, SocketChannel ch) {
                if (!nettyClientConfig.isUseTLS()) {
                    return;
                }

                if (null != sslContext) {
                    pipeline.addFirst(defaultEventExecutorGroup, "sslHandler", sslContext.newHandler(ch.alloc()));
                    LOGGER.info("Prepend SSL handler");
                } else {
                    LOGGER.warn("Connections are insecure as SSLContext is null!");
                }
            }

            @Override
            public void initChannel(SocketChannel ch) {
                ChannelPipeline pipeline = ch.pipeline();
                initTLS(pipeline, ch);

                ch.pipeline().addLast(
                    nettyClientConfig.isDisableNettyWorkerGroup() ? null : defaultEventExecutorGroup,
                    new NettyEncoder(),
                    new NettyDecoder(),
                    new IdleStateHandler(0, 0, nettyClientConfig.getClientChannelMaxIdleTimeSeconds()),
                    new ClientConnectionManager(),
                    new NettyClientHandler());
            }
        };
    }

    private void initDefaultEventExecutorGroup() {
        if (this.defaultEventExecutorGroup != null) {
            return;
        }

        this.defaultEventExecutorGroup = new DefaultEventExecutorGroup(
            nettyClientConfig.getClientWorkerThreads(),
            new ThreadFactoryImpl("NettyClientWorkerThread_"));
    }

    private Map.Entry<String, SocksProxyConfig> getProxy(String addr) {
        if (StringUtils.isBlank(addr) || !addr.contains(":")) {
            return null;
        }

        String[] hostAndPort = this.getHostAndPort(addr);
        for (Map.Entry<String, SocksProxyConfig> entry : proxyMap.entrySet()) {
            String cidr = entry.getKey();
            if (RemotingHelper.DEFAULT_CIDR_ALL.equals(cidr) || RemotingHelper.ipInCIDR(hostAndPort[0], cidr)) {
                return entry;
            }
        }
        return null;
    }

    private Bootstrap fetchBootstrap(String addr) {
        Map.Entry<String, SocksProxyConfig> proxyEntry = getProxy(addr);
        if (proxyEntry == null) {
            return bootstrap;
        }

        String cidr = proxyEntry.getKey();
        SocksProxyConfig socksProxyConfig = proxyEntry.getValue();

        LOGGER.info("Netty fetch bootstrap, addr: {}, cidr: {}, proxy: {}",
            addr, cidr, socksProxyConfig != null ? socksProxyConfig.getAddr() : "");

        Bootstrap bootstrapWithProxy = bootstrapMap.get(cidr);
        if (bootstrapWithProxy != null) {
            return bootstrapWithProxy;
        }

        bootstrapWithProxy = createBootstrap(socksProxyConfig);
        Bootstrap old = bootstrapMap.putIfAbsent(cidr, bootstrapWithProxy);
        if (old != null) {
            bootstrapWithProxy = old;
        }
        return bootstrapWithProxy;
    }

    private ChannelInitializer<SocketChannel> initCreateInitializer(SocksProxyConfig proxy) {
        return new ChannelInitializer<SocketChannel>() {

            private void initTLS(ChannelPipeline pipeline, SocketChannel ch) {
                if (!nettyClientConfig.isUseTLS()) {
                    return;
                }

                if (null != sslContext) {
                    pipeline.addFirst(defaultEventExecutorGroup,
                        "sslHandler", sslContext.newHandler(ch.alloc()));
                    LOGGER.info("Prepend SSL handler");
                } else {
                    LOGGER.warn("Connections are insecure as SSLContext is null!");
                }
            }

            @Override
            public void initChannel(SocketChannel ch) {
                ChannelPipeline pipeline = ch.pipeline();
                initTLS(pipeline, ch);

                // Netty Socks5 Proxy
                if (proxy != null) {
                    String[] hostAndPort = getHostAndPort(proxy.getAddr());
                    pipeline.addFirst(new Socks5ProxyHandler(
                        new InetSocketAddress(hostAndPort[0], Integer.parseInt(hostAndPort[1])),
                        proxy.getUsername(), proxy.getPassword()));
                }

                pipeline.addLast(
                    nettyClientConfig.isDisableNettyWorkerGroup() ? null : defaultEventExecutorGroup,
                    new NettyEncoder(),
                    new NettyDecoder(),
                    new IdleStateHandler(0, 0, nettyClientConfig.getClientChannelMaxIdleTimeSeconds()),
                    new ClientConnectionManager(),
                    new NettyClientHandler());
            }
        };
    }

    private Bootstrap createBootstrap(final SocksProxyConfig proxy) {
        Bootstrap bootstrap = new Bootstrap();
        bootstrap.group(this.eventLoopGroupWorker).channel(NioSocketChannel.class)
            .option(ChannelOption.TCP_NODELAY, true)
            .option(ChannelOption.SO_KEEPALIVE, false)
            .option(ChannelOption.CONNECT_TIMEOUT_MILLIS, nettyClientConfig.getConnectTimeoutMillis())
            .option(ChannelOption.SO_SNDBUF, nettyClientConfig.getClientSocketSndBufSize())
            .option(ChannelOption.SO_RCVBUF, nettyClientConfig.getClientSocketRcvBufSize())
            .handler(initCreateInitializer(proxy));

        // Support Netty Socks5 Proxy
        if (proxy != null) {
            bootstrap.resolver(NoopAddressResolverGroup.INSTANCE);
        }
        return bootstrap;
    }

    // Do not use RemotingHelper.string2SocketAddress(), it will directly resolve the domain
    private String[] getHostAndPort(String address) {
        int split = address.lastIndexOf(":");
        return split < 0 ? new String[]{address} : new String[]{address.substring(0, split), address.substring(split + 1)};
    }

    @Override
    public void shutdown() {
        try {
            this.timer.stop();

            for (String addr : this.channelTables.keySet()) {
                this.channelTables.get(addr).close();
            }

            this.channelWrapperTables.clear();
            this.channelTables.clear();

            this.eventLoopGroupWorker.shutdownGracefully();
            this.nettyEventExecutor.shutdown();

            if (this.defaultEventExecutorGroup != null) {
                this.defaultEventExecutorGroup.shutdownGracefully();
            }
        } catch (Exception e) {
            LOGGER.error("NettyRemotingClient shutdown exception, ", e);
        }

        shutdownPublicExecutor();
        shutdownScanExecutor();
    }

    private void shutdownPublicExecutor() {
        if (this.publicExecutor == null) {
            return;
        }

        try {
            this.publicExecutor.shutdown();
        } catch (Exception e) {
            LOGGER.error("NettyRemotingServer shutdown exception, ", e);
        }
    }

    private void shutdownScanExecutor() {
        if (this.scanExecutor == null) {
            return;
        }

        try {
            this.scanExecutor.shutdown();
        } catch (Exception e) {
            LOGGER.error("NettyRemotingServer shutdown exception, ", e);
        }
    }

    public void closeChannel(final String addr, final Channel channel) {
        if (null == channel) {
            return;
        }

        final String addrRemote = null == addr ? RemotingHelper.parseChannelRemoteAddr(channel) : addr;
        try {
            if (!this.lockChannelTables.tryLock(LOCK_TIMEOUT_MILLIS, TimeUnit.MILLISECONDS)) {
                LOGGER.warn("closeChannel: try to lock channel table, but timeout, {}ms", LOCK_TIMEOUT_MILLIS);
                return;
            }

            try {
                boolean removeItemFromTable = true;
                final ChannelWrapper prevCW = this.channelTables.get(addrRemote);
                LOGGER.info("closeChannel: begin close the channel[{}] Found: {}", addrRemote, prevCW != null);

                if (null == prevCW) {
                    LOGGER.info("closeChannel: the channel[{}] has been removed from the channel table before", addrRemote);
                    removeItemFromTable = false;
                } else if (prevCW.getChannel() != channel) {
                    LOGGER.info("closeChannel: the channel[{}] has been closed before, and has been created again, nothing to do.", addrRemote);
                    removeItemFromTable = false;
                }

                if (removeItemFromTable) {
                    ChannelWrapper channelWrapper = this.channelWrapperTables.remove(channel);
                    if (channelWrapper != null && channelWrapper.tryClose(channel)) {
                        this.channelTables.remove(addrRemote);
                    }
                    LOGGER.info("closeChannel: the channel[{}] was removed from channel table", addrRemote);
                }

                RemotingHelper.closeChannel(channel);
            } catch (Exception e) {
                LOGGER.error("closeChannel: close the channel exception", e);
            } finally {
                this.lockChannelTables.unlock();
            }
        } catch (InterruptedException e) {
            LOGGER.error("closeChannel exception", e);
        }
    }

    public void closeChannel(final Channel channel) {
        if (null == channel) {
            return;
        }

        try {
            if (!this.lockChannelTables.tryLock(LOCK_TIMEOUT_MILLIS, TimeUnit.MILLISECONDS)) {
                LOGGER.warn("closeChannel: try to lock channel table, but timeout, {}ms", LOCK_TIMEOUT_MILLIS);
                return;
            }

            try {
                boolean removeItemFromTable = true;
                ChannelWrapper prevCW = null;
                String addrRemote = null;
                for (Map.Entry<String, ChannelWrapper> entry : channelTables.entrySet()) {
                    String key = entry.getKey();
                    ChannelWrapper prev = entry.getValue();
                    if (prev.getChannel() == null) {
                        continue;
                    }

                    if (prev.getChannel() == channel) {
                        prevCW = prev;
                        addrRemote = key;
                        break;
                    }
                }

                if (null == prevCW) {
                    LOGGER.info("eventCloseChannel: the channel[{}] has been removed from the channel table before", addrRemote);
                    removeItemFromTable = false;
                }

                if (removeItemFromTable) {
                    ChannelWrapper channelWrapper = this.channelWrapperTables.remove(channel);
                    if (channelWrapper != null && channelWrapper.tryClose(channel)) {
                        this.channelTables.remove(addrRemote);
                    }
                    LOGGER.info("closeChannel: the channel[{}] was removed from channel table", addrRemote);
                    RemotingHelper.closeChannel(channel);
                }
            } catch (Exception e) {
                LOGGER.error("closeChannel: close the channel exception", e);
            } finally {
                this.lockChannelTables.unlock();
            }

        } catch (InterruptedException e) {
            LOGGER.error("closeChannel exception", e);
        }
    }

    @Override
    public void updateNameServerAddressList(List<String> addrs) {
        if (addrs.isEmpty()) {
            return;
        }

        List<String> old = this.namesrvAddrList.get();
        boolean update = false;
        if (null == old) {
            update = true;
        } else if (addrs.size() != old.size()) {
            update = true;
        } else {
            for (String addr : addrs) {
                if (old.contains(addr)) {
                    continue;
                }

                update = true;
                break;
            }
        }

        if (!update) {
            return;
        }

        Collections.shuffle(addrs);
        LOGGER.info("name server address updated. NEW : {} , OLD: {}", addrs, old);
        this.namesrvAddrList.set(addrs);

        // should close the channel if choosed addr is not exist.
        if (this.namesrvAddrChoosed.get() == null || addrs.contains(this.namesrvAddrChoosed.get())) {
            return;
        }

        String namesrvAddr = this.namesrvAddrChoosed.get();
        for (String addr : this.channelTables.keySet()) {
            if (!addr.contains(namesrvAddr)) {
                continue;
            }

            ChannelWrapper channelWrapper = this.channelTables.get(addr);
            if (channelWrapper != null) {
                channelWrapper.close();
            }
        }
    }

    @Override
    public RemotingCommand invokeSync(String addr, final RemotingCommand request, long timeoutMillis)
        throws InterruptedException, RemotingConnectException, RemotingSendRequestException, RemotingTimeoutException {
        long beginStartTime = System.currentTimeMillis();
        final Channel channel = this.getAndCreateChannel(addr);
        String channelRemoteAddr = RemotingHelper.parseChannelRemoteAddr(channel);

        if (channel == null || !channel.isActive()) {
            this.closeChannel(addr, channel);
            throw new RemotingConnectException(addr);
        }

        long left = timeoutMillis;
        try {
            long costTime = System.currentTimeMillis() - beginStartTime;
            left -= costTime;
            if (left <= 0) {
                throw new RemotingTimeoutException("invokeSync call the addr[" + channelRemoteAddr + "] timeout");
            }
            RemotingCommand response = this.invokeSyncImpl(channel, request, left);
            updateChannelLastResponseTime(addr);
            return response;
        } catch (RemotingSendRequestException e) {
            LOGGER.warn("invokeSync: send request exception, so close the channel[{}]", channelRemoteAddr);
            this.closeChannel(addr, channel);
            throw e;
        } catch (RemotingTimeoutException e) {
            // avoid close the success channel if left timeout is small, since it may cost too much time in get the success channel, the left timeout for read is small
            boolean shouldClose = left > MIN_CLOSE_TIMEOUT_MILLIS || left > timeoutMillis / 4;
            if (nettyClientConfig.isClientCloseSocketIfTimeout() && shouldClose) {
                this.closeChannel(addr, channel);
                LOGGER.warn("invokeSync: close socket because of timeout, {}ms, {}", timeoutMillis, channelRemoteAddr);
            }
            LOGGER.warn("invokeSync: wait response timeout exception, the channel[{}]", channelRemoteAddr);
            throw e;
        }
    }

    @Override
    public void closeChannels(List<String> addrList) {
        for (String addr : addrList) {
            ChannelWrapper cw = this.channelTables.get(addr);
            if (cw == null) {
                continue;
            }
            this.closeChannel(addr, cw.getChannel());
        }
        interruptPullRequests(new HashSet<>(addrList));
    }

    private void interruptPullRequests(Set<String> brokerAddrSet) {
        for (ResponseFuture responseFuture : responseTable.values()) {
            RemotingCommand cmd = responseFuture.getRequestCommand();
            if (cmd == null) {
                continue;
            }
            String remoteAddr = RemotingHelper.parseChannelRemoteAddr(responseFuture.getChannel());
            // interrupt only pull message request
            if (brokerAddrSet.contains(remoteAddr) && (cmd.getCode() == 11 || cmd.getCode() == 361)) {
                LOGGER.info("interrupt {}", cmd);
                responseFuture.interrupt();
            }
        }
    }

    private void updateChannelLastResponseTime(final String addr) {
        String address = addr;
        if (address == null) {
            address = this.namesrvAddrChoosed.get();
        }
        if (address == null) {
            LOGGER.warn("[updateChannelLastResponseTime] could not find address!!");
            return;
        }
        ChannelWrapper channelWrapper = this.channelTables.get(address);
        if (channelWrapper != null && channelWrapper.isOK()) {
            channelWrapper.updateLastResponseTime();
        }
    }

    private ChannelFuture getAndCreateChannelAsync(final String addr) throws InterruptedException {
        if (null == addr) {
            return getAndCreateNameserverChannelAsync();
        }

        ChannelWrapper cw = this.channelTables.get(addr);
        if (cw != null && cw.isOK()) {
            return cw.getChannelFuture();
        }

        return this.createChannelAsync(addr);
    }

    private Channel getAndCreateChannel(final String addr) throws InterruptedException {
        ChannelFuture channelFuture = getAndCreateChannelAsync(addr);
        if (channelFuture == null) {
            return null;
        }
        return getAndCreateChannelAsync(addr).awaitUninterruptibly().channel();
    }

    private ChannelFuture getAndCreateNameserverChannelAsync() throws InterruptedException {
        String addr = this.namesrvAddrChoosed.get();
        if (addr != null) {
            ChannelWrapper cw = this.channelTables.get(addr);
            if (cw != null && cw.isOK()) {
                return cw.getChannelFuture();
            }
        }

        final List<String> addrList = this.namesrvAddrList.get();
<<<<<<< HEAD
        if (!this.namesrvChannelLock.tryLock(LOCK_TIMEOUT_MILLIS, TimeUnit.MILLISECONDS)) {
            LOGGER.warn("getAndCreateNameserverChannel: try to lock name server, but timeout, {}ms", LOCK_TIMEOUT_MILLIS);
            return null;
        }

        try {
            addr = this.namesrvAddrChoosed.get();
            if (addr != null) {
                ChannelWrapper cw = this.channelTables.get(addr);
                if (cw != null && cw.isOK()) {
                    return cw.getChannel();
=======
        if (this.namesrvChannelLock.tryLock(LOCK_TIMEOUT_MILLIS, TimeUnit.MILLISECONDS)) {
            try {
                addr = this.namesrvAddrChoosed.get();
                if (addr != null) {
                    ChannelWrapper cw = this.channelTables.get(addr);
                    if (cw != null && cw.isOK()) {
                        return cw.getChannelFuture();
                    }
>>>>>>> 3ee7bc25
                }
            }

<<<<<<< HEAD
            if (addrList == null || addrList.isEmpty()) {
                return null;
            }

            for (int i = 0; i < addrList.size(); i++) {
                int index = this.namesrvIndex.incrementAndGet();
                index = Math.abs(index);
                index = index % addrList.size();
                String newAddr = addrList.get(index);

                this.namesrvAddrChoosed.set(newAddr);
                LOGGER.info("new name server is chosen. OLD: {} , NEW: {}. namesrvIndex = {}", addr, newAddr, namesrvIndex);
                Channel channelNew = this.createChannel(newAddr);
                if (channelNew != null) {
                    return channelNew;
=======
                if (addrList != null && !addrList.isEmpty()) {
                    int index = this.namesrvIndex.incrementAndGet();
                    index = Math.abs(index);
                    index = index % addrList.size();
                    String newAddr = addrList.get(index);

                    this.namesrvAddrChoosed.set(newAddr);
                    LOGGER.info("new name server is chosen. OLD: {} , NEW: {}. namesrvIndex = {}", addr, newAddr, namesrvIndex);
                    return this.createChannelAsync(newAddr);
>>>>>>> 3ee7bc25
                }
            }
            throw new RemotingConnectException(addrList.toString());
        } catch (Exception e) {
            LOGGER.error("getAndCreateNameserverChannel: create name server channel exception", e);
        } finally {
            this.namesrvChannelLock.unlock();
        }

        return null;
    }

    private ChannelFuture createChannelAsync(final String addr) throws InterruptedException {
        ChannelWrapper cw = this.channelTables.get(addr);
        if (cw != null && cw.isOK()) {
            return cw.getChannelFuture();
        }

        if (this.lockChannelTables.tryLock(LOCK_TIMEOUT_MILLIS, TimeUnit.MILLISECONDS)) {
            try {
                cw = this.channelTables.get(addr);
                if (cw != null) {
                    if (cw.isOK() || !cw.getChannelFuture().isDone()) {
                        return cw.getChannelFuture();
                    } else {
                        this.channelTables.remove(addr);
                    }
                }
                return createChannel(addr).getChannelFuture();
            } catch (Exception e) {
                LOGGER.error("createChannel: create channel exception", e);
            } finally {
                this.lockChannelTables.unlock();
            }
        } else {
            LOGGER.warn("createChannel: try to lock channel table, but timeout, {}ms", LOCK_TIMEOUT_MILLIS);
        }

        return null;
    }

    private ChannelWrapper createChannel(String addr) {
        String[] hostAndPort = getHostAndPort(addr);
        ChannelFuture channelFuture = fetchBootstrap(addr)
            .connect(hostAndPort[0], Integer.parseInt(hostAndPort[1]));
        LOGGER.info("createChannel: begin to connect remote host[{}] asynchronously", addr);
        ChannelWrapper cw = new ChannelWrapper(addr, channelFuture);
        this.channelTables.put(addr, cw);
        this.channelWrapperTables.put(channelFuture.channel(), cw);
        return cw;
    }

    @Override
    public void invokeAsync(String addr, RemotingCommand request, long timeoutMillis, InvokeCallback invokeCallback)
        throws InterruptedException, RemotingConnectException, RemotingTooMuchRequestException, RemotingTimeoutException,
        RemotingSendRequestException {
        long beginStartTime = System.currentTimeMillis();
        final ChannelFuture channelFuture = this.getAndCreateChannelAsync(addr);
        if (channelFuture == null) {
            invokeCallback.operationFail(new RemotingConnectException(addr));
            return;
        }
        channelFuture.addListener(future -> {
            if (future.isSuccess()) {
                Channel channel = channelFuture.channel();
                String channelRemoteAddr = RemotingHelper.parseChannelRemoteAddr(channel);
                if (channel != null && channel.isActive()) {
                    long costTime = System.currentTimeMillis() - beginStartTime;
                    if (timeoutMillis < costTime) {
                        invokeCallback.operationFail(new RemotingTooMuchRequestException("invokeAsync call the addr[" + channelRemoteAddr + "] timeout"));
                    }
                    this.invokeAsyncImpl(channel, request, timeoutMillis - costTime, new InvokeCallbackWrapper(invokeCallback, addr));
                } else {
                    this.closeChannel(addr, channel);
                    invokeCallback.operationFail(new RemotingConnectException(addr));
                }
            } else {
                invokeCallback.operationFail(new RemotingConnectException(addr));
            }
        });
    }

    @Override
    public void invokeOneway(String addr, RemotingCommand request, long timeoutMillis) throws InterruptedException,
        RemotingConnectException, RemotingTooMuchRequestException, RemotingTimeoutException, RemotingSendRequestException {
        final ChannelFuture channelFuture = this.getAndCreateChannelAsync(addr);
        if (channelFuture == null) {
            throw new RemotingConnectException(addr);
        }
        channelFuture.addListener(future -> {
            if (future.isSuccess()) {
                Channel channel = channelFuture.channel();
                String channelRemoteAddr = RemotingHelper.parseChannelRemoteAddr(channel);
                if (channel != null && channel.isActive()) {
                    doBeforeRpcHooks(channelRemoteAddr, request);
                    this.invokeOnewayImpl(channel, request, timeoutMillis);
                } else {
                    this.closeChannel(addr, channel);
                }
            }
        });
    }

    @Override
    public CompletableFuture<RemotingCommand> invoke(String addr, RemotingCommand request, long timeoutMillis) {
        CompletableFuture<RemotingCommand> future = new CompletableFuture<>();
        try {
            final ChannelFuture channelFuture = this.getAndCreateChannelAsync(addr);
            if (channelFuture == null) {
                future.completeExceptionally(new RemotingConnectException(addr));
                return future;
            }
            channelFuture.addListener(f -> {
                if (f.isSuccess()) {
                    Channel channel = channelFuture.channel();
                    if (channel != null && channel.isActive()) {
                        invokeImpl(channel, request, timeoutMillis).whenComplete((v, t) -> {
                            if (t == null) {
                                updateChannelLastResponseTime(addr);
                            }
                        }).thenApply(ResponseFuture::getResponseCommand).whenComplete((v, t) -> {
                            if (t != null) {
                                future.completeExceptionally(t);
                            } else {
                                future.complete(v);
                            }
                        });
                    } else {
                        this.closeChannel(addr, channel);
                        future.completeExceptionally(new RemotingConnectException(addr));
                    }
                } else {
                    future.completeExceptionally(new RemotingConnectException(addr));
                }
            });
        } catch (Throwable t) {
            future.completeExceptionally(t);
        }
        return future;
    }

    @Override
    public CompletableFuture<ResponseFuture> invokeImpl(final Channel channel, final RemotingCommand request, final long timeoutMillis) {
        Stopwatch stopwatch = Stopwatch.createStarted();
        String channelRemoteAddr = RemotingHelper.parseChannelRemoteAddr(channel);
        doBeforeRpcHooks(channelRemoteAddr, request);

        return super.invokeImpl(channel, request, timeoutMillis).thenCompose(responseFuture -> {
            RemotingCommand response = responseFuture.getResponseCommand();
<<<<<<< HEAD
            if (response.getCode() != ResponseCode.GO_AWAY) {
                return CompletableFuture.completedFuture(responseFuture);
            }

            if (!nettyClientConfig.isEnableReconnectForGoAway()) {
                return CompletableFuture.completedFuture(responseFuture);

            }

            ChannelWrapper channelWrapper = channelWrapperTables.computeIfPresent(channel, (channel0, channelWrapper0) -> {
                try {
                    if (channelWrapper0.reconnect()) {
                        LOGGER.info("Receive go away from channel {}, recreate the channel", channel0);
                        channelWrapperTables.put(channelWrapper0.getChannel(), channelWrapper0);
=======
            if (response.getCode() == ResponseCode.GO_AWAY) {
                if (nettyClientConfig.isEnableReconnectForGoAway()) {
                    ChannelWrapper channelWrapper = channelWrapperTables.computeIfPresent(channel, (channel0, channelWrapper0) -> {
                        try {
                            if (channelWrapper0.reconnect()) {
                                LOGGER.info("Receive go away from channel {}, recreate the channel", channel0);
                                channelWrapperTables.put(channelWrapper0.getChannel(), channelWrapper0);
                            }
                        } catch (Throwable t) {
                            LOGGER.error("Channel {} reconnect error", channelWrapper0, t);
                        }
                        return channelWrapper0;
                    });
                    if (channelWrapper != null) {
                        if (nettyClientConfig.isEnableTransparentRetry()) {
                            RemotingCommand retryRequest = RemotingCommand.createRequestCommand(request.getCode(), request.readCustomHeader());
                            retryRequest.setBody(request.getBody());
                            if (channelWrapper.isOK()) {
                                long duration = stopwatch.elapsed(TimeUnit.MILLISECONDS);
                                stopwatch.stop();
                                Channel retryChannel = channelWrapper.getChannel();
                                if (retryChannel != null && channel != retryChannel) {
                                    return super.invokeImpl(retryChannel, retryRequest, timeoutMillis - duration);
                                }
                            } else {
                                CompletableFuture<ResponseFuture> future = new CompletableFuture<>();
                                ChannelFuture channelFuture = channelWrapper.getChannelFuture();
                                channelFuture.addListener(f -> {
                                    long duration = stopwatch.elapsed(TimeUnit.MILLISECONDS);
                                    stopwatch.stop();
                                    if (f.isSuccess()) {
                                        Channel retryChannel0 = channelFuture.channel();
                                        if (retryChannel0 != null && channel != retryChannel0) {
                                            super.invokeImpl(retryChannel0, retryRequest, timeoutMillis - duration).whenComplete((v, t) -> {
                                                if (t != null) {
                                                    future.completeExceptionally(t);
                                                } else {
                                                    future.complete(v);
                                                }
                                            });
                                        }
                                    } else {
                                        future.completeExceptionally(new RemotingConnectException(channelWrapper.channelAddress));
                                    }
                                });
                                return future;
                            }
                        }
>>>>>>> 3ee7bc25
                    }
                } catch (Throwable t) {
                    LOGGER.error("Channel {} reconnect error", channelWrapper0, t);
                }
                return channelWrapper0;
            });

            if (channelWrapper == null) {
                return CompletableFuture.completedFuture(responseFuture);
            }
            if (!nettyClientConfig.isEnableTransparentRetry()) {
                return CompletableFuture.completedFuture(responseFuture);
            }

            long duration = stopwatch.elapsed(TimeUnit.MILLISECONDS);
            stopwatch.stop();
            RemotingCommand retryRequest = RemotingCommand.createRequestCommand(request.getCode(), request.readCustomHeader());
            retryRequest.setBody(request.getBody());
            Channel retryChannel;
            if (channelWrapper.isOK()) {
                retryChannel = channelWrapper.getChannel();
            } else {
                retryChannel = waitChannelFuture(channelWrapper.getChannelAddress(), channelWrapper);
            }
            if (retryChannel != null && channel != retryChannel) {
                return super.invokeImpl(retryChannel, retryRequest, timeoutMillis - duration);
            }
            return CompletableFuture.completedFuture(responseFuture);
        }).whenComplete((v, t) -> {
            if (t == null) {
                doAfterRpcHooks(channelRemoteAddr, request, v.getResponseCommand());
            }
        });
    }

    @Override
    public void registerProcessor(int requestCode, NettyRequestProcessor processor, ExecutorService executor) {
        ExecutorService executorThis = executor;
        if (null == executor) {
            executorThis = this.publicExecutor;
        }

        Pair<NettyRequestProcessor, ExecutorService> pair = new Pair<>(processor, executorThis);
        this.processorTable.put(requestCode, pair);
    }

    @Override
    public boolean isChannelWritable(String addr) {
        ChannelWrapper cw = this.channelTables.get(addr);
        if (cw != null && cw.isOK()) {
            return cw.isWritable();
        }
        return true;
    }

    @Override
    public boolean isAddressReachable(String addr) {
        if (addr == null || addr.isEmpty()) {
            return false;
        }
        try {
            Channel channel = getAndCreateChannel(addr);
            return channel != null && channel.isActive();
        } catch (Exception e) {
            LOGGER.warn("Get and create channel of {} failed", addr, e);
            return false;
        }
    }

    @Override
    public List<String> getNameServerAddressList() {
        return this.namesrvAddrList.get();
    }

    @Override
    public List<String> getAvailableNameSrvList() {
        return new ArrayList<>(this.availableNamesrvAddrMap.keySet());
    }

    @Override
    public ChannelEventListener getChannelEventListener() {
        return channelEventListener;
    }

    @Override
    public ExecutorService getCallbackExecutor() {
        if (nettyClientConfig.isDisableCallbackExecutor()) {
            return null;
        }
        return callbackExecutor != null ? callbackExecutor : publicExecutor;
    }

    @Override
    public void setCallbackExecutor(final ExecutorService callbackExecutor) {
        this.callbackExecutor = callbackExecutor;
    }

    protected void scanChannelTablesOfNameServer() {
        List<String> nameServerList = this.namesrvAddrList.get();
        if (nameServerList == null) {
            LOGGER.warn("[SCAN] Addresses of name server is empty!");
            return;
        }

        for (String addr : this.channelTables.keySet()) {
            ChannelWrapper channelWrapper = this.channelTables.get(addr);
            if (channelWrapper == null) {
                continue;
            }

            if ((System.currentTimeMillis() - channelWrapper.getLastResponseTime()) > this.nettyClientConfig.getChannelNotActiveInterval()) {
                LOGGER.warn("[SCAN] No response after {} from name server {}, so close it!", channelWrapper.getLastResponseTime(),
                    addr);
                closeChannel(addr, channelWrapper.getChannel());
            }
        }
    }

    private void scanAvailableNameSrv() {
        List<String> nameServerList = this.namesrvAddrList.get();
        if (nameServerList == null) {
            LOGGER.debug("scanAvailableNameSrv addresses of name server is null!");
            return;
        }

        for (String address : NettyRemotingClient.this.availableNamesrvAddrMap.keySet()) {
            if (!nameServerList.contains(address)) {
                LOGGER.warn("scanAvailableNameSrv remove invalid address {}", address);
                NettyRemotingClient.this.availableNamesrvAddrMap.remove(address);
            }
        }

        for (final String namesrvAddr : nameServerList) {
            scanExecutor.execute(() -> {
                try {
                    Channel channel = NettyRemotingClient.this.getAndCreateChannel(namesrvAddr);
                    if (channel != null) {
                        NettyRemotingClient.this.availableNamesrvAddrMap.putIfAbsent(namesrvAddr, true);
                    } else {
                        Boolean value = NettyRemotingClient.this.availableNamesrvAddrMap.remove(namesrvAddr);
                        if (value != null) {
                            LOGGER.warn("scanAvailableNameSrv remove unconnected address {}", namesrvAddr);
                        }
                    }
                } catch (Exception e) {
                    LOGGER.error("scanAvailableNameSrv get channel of {} failed, ", namesrvAddr, e);
                }
            });
        }
    }

    class ChannelWrapper {
        private final ReentrantReadWriteLock lock;
        private ChannelFuture channelFuture;
        // only affected by sync or async request, oneway is not included.
        private ChannelFuture channelToClose;
        private long lastResponseTime;
        private volatile long lastReconnectTimestamp = 0L;
        private final String channelAddress;

        public ChannelWrapper(String address, ChannelFuture channelFuture) {
            this.lock = new ReentrantReadWriteLock();
            this.channelFuture = channelFuture;
            this.lastResponseTime = System.currentTimeMillis();
            this.channelAddress = address;
        }

        public boolean isOK() {
            return getChannel() != null && getChannel().isActive();
        }

        public boolean isWritable() {
            return getChannel().isWritable();
        }

        private Channel getChannel() {
            return getChannelFuture().channel();
        }

        public ChannelFuture getChannelFuture() {
            lock.readLock().lock();
            try {
                return this.channelFuture;
            } finally {
                lock.readLock().unlock();
            }
        }

        public long getLastResponseTime() {
            return this.lastResponseTime;
        }

        public void updateLastResponseTime() {
            this.lastResponseTime = System.currentTimeMillis();
        }

        public String getChannelAddress() {
            return channelAddress;
        }

        public boolean reconnect() {
            if (lock.writeLock().tryLock()) {
                try {
                    if (lastReconnectTimestamp == 0L || System.currentTimeMillis() - lastReconnectTimestamp > Duration.ofSeconds(nettyClientConfig.getMaxReconnectIntervalTimeSeconds()).toMillis()) {
                        channelToClose = channelFuture;
                        String[] hostAndPort = getHostAndPort(channelAddress);
                        channelFuture = fetchBootstrap(channelAddress)
                            .connect(hostAndPort[0], Integer.parseInt(hostAndPort[1]));
                        lastReconnectTimestamp = System.currentTimeMillis();
                        return true;
                    }
                } finally {
                    lock.writeLock().unlock();
                }
            }
            return false;
        }

        public boolean tryClose(Channel channel) {
            try {
                lock.readLock().lock();
                if (channelFuture != null) {
                    if (channelFuture.channel().equals(channel)) {
                        return true;
                    }
                }
            } finally {
                lock.readLock().unlock();
            }
            return false;
        }

        public void close() {
            try {
                lock.writeLock().lock();
                if (channelFuture != null) {
                    closeChannel(channelFuture.channel());
                }
                if (channelToClose != null) {
                    closeChannel(channelToClose.channel());
                }
            } finally {
                lock.writeLock().unlock();
            }
        }
    }

    class InvokeCallbackWrapper implements InvokeCallback {

        private final InvokeCallback invokeCallback;
        private final String addr;

        public InvokeCallbackWrapper(InvokeCallback invokeCallback, String addr) {
            this.invokeCallback = invokeCallback;
            this.addr = addr;
        }

        @Override
        public void operationComplete(ResponseFuture responseFuture) {
            this.invokeCallback.operationComplete(responseFuture);
        }

        @Override
        public void operationSucceed(RemotingCommand response) {
            updateChannelLastResponseTime(addr);
            this.invokeCallback.operationSucceed(response);
        }

        @Override
        public void operationFail(final Throwable throwable) {
            this.invokeCallback.operationFail(throwable);
        }
    }

    class NettyClientHandler extends SimpleChannelInboundHandler<RemotingCommand> {

        @Override
        protected void channelRead0(ChannelHandlerContext ctx, RemotingCommand msg) {
            processMessageReceived(ctx, msg);
        }
    }

    /**
     * @renamed from NettyConnectManageHandler ClientConnectionManager
     */
    class ClientConnectionManager extends ChannelDuplexHandler {
        @Override
        public void connect(ChannelHandlerContext ctx, SocketAddress remoteAddress, SocketAddress localAddress,
            ChannelPromise promise) throws Exception {
            final String local = localAddress == null ? "UNKNOWN" : RemotingHelper.parseSocketAddressAddr(localAddress);
            final String remote = remoteAddress == null ? "UNKNOWN" : RemotingHelper.parseSocketAddressAddr(remoteAddress);
            LOGGER.info("NETTY CLIENT PIPELINE: CONNECT  {} => {}", local, remote);

            super.connect(ctx, remoteAddress, localAddress, promise);

            if (NettyRemotingClient.this.channelEventListener != null) {
                NettyRemotingClient.this.putNettyEvent(new NettyEvent(NettyEventType.CONNECT, remote, ctx.channel()));
            }
        }

        @Override
        public void channelActive(ChannelHandlerContext ctx) throws Exception {
            final String remoteAddress = RemotingHelper.parseChannelRemoteAddr(ctx.channel());
            LOGGER.info("NETTY CLIENT PIPELINE: ACTIVE, {}", remoteAddress);
            super.channelActive(ctx);

            if (NettyRemotingClient.this.channelEventListener != null) {
                NettyRemotingClient.this.putNettyEvent(new NettyEvent(NettyEventType.ACTIVE, remoteAddress, ctx.channel()));
            }
        }

        @Override
        public void disconnect(ChannelHandlerContext ctx, ChannelPromise promise) throws Exception {
            final String remoteAddress = RemotingHelper.parseChannelRemoteAddr(ctx.channel());
            LOGGER.info("NETTY CLIENT PIPELINE: DISCONNECT {}", remoteAddress);
            closeChannel(ctx.channel());
            super.disconnect(ctx, promise);

            if (NettyRemotingClient.this.channelEventListener != null) {
                NettyRemotingClient.this.putNettyEvent(new NettyEvent(NettyEventType.CLOSE, remoteAddress, ctx.channel()));
            }
        }

        @Override
        public void close(ChannelHandlerContext ctx, ChannelPromise promise) throws Exception {
            final String remoteAddress = RemotingHelper.parseChannelRemoteAddr(ctx.channel());
            LOGGER.info("NETTY CLIENT PIPELINE: CLOSE {}", remoteAddress);
            closeChannel(ctx.channel());
            super.close(ctx, promise);
            NettyRemotingClient.this.failFast(ctx.channel());
            if (NettyRemotingClient.this.channelEventListener != null) {
                NettyRemotingClient.this.putNettyEvent(new NettyEvent(NettyEventType.CLOSE, remoteAddress, ctx.channel()));
            }
        }

        @Override
        public void channelInactive(ChannelHandlerContext ctx) throws Exception {
            final String remoteAddress = RemotingHelper.parseChannelRemoteAddr(ctx.channel());
            LOGGER.info("NETTY CLIENT PIPELINE: channelInactive, the channel[{}]", remoteAddress);
            closeChannel(ctx.channel());
            super.channelInactive(ctx);
        }

        @Override
        public void userEventTriggered(ChannelHandlerContext ctx, Object evt) {
            if (evt instanceof IdleStateEvent) {
                IdleStateEvent event = (IdleStateEvent) evt;
                if (event.state().equals(IdleState.ALL_IDLE)) {
                    final String remoteAddress = RemotingHelper.parseChannelRemoteAddr(ctx.channel());
                    LOGGER.warn("NETTY CLIENT PIPELINE: IDLE exception [{}]", remoteAddress);
                    closeChannel(ctx.channel());
                    if (NettyRemotingClient.this.channelEventListener != null) {
                        NettyRemotingClient.this
                            .putNettyEvent(new NettyEvent(NettyEventType.IDLE, remoteAddress, ctx.channel()));
                    }
                }
            }

            ctx.fireUserEventTriggered(evt);
        }

        @Override
        public void exceptionCaught(ChannelHandlerContext ctx, Throwable cause) {
            final String remoteAddress = RemotingHelper.parseChannelRemoteAddr(ctx.channel());
            LOGGER.warn("NETTY CLIENT PIPELINE: exceptionCaught {}", remoteAddress);
            LOGGER.warn("NETTY CLIENT PIPELINE: exceptionCaught exception.", cause);
            closeChannel(ctx.channel());
            if (NettyRemotingClient.this.channelEventListener != null) {
                NettyRemotingClient.this.putNettyEvent(new NettyEvent(NettyEventType.EXCEPTION, remoteAddress, ctx.channel()));
            }
        }
    }
}<|MERGE_RESOLUTION|>--- conflicted
+++ resolved
@@ -71,9 +71,9 @@
 import java.util.concurrent.locks.ReentrantLock;
 import java.util.concurrent.locks.ReentrantReadWriteLock;
 import org.apache.commons.lang3.StringUtils;
+import org.apache.rocketmq.common.domain.constant.LoggerName;
 import org.apache.rocketmq.common.lang.Pair;
 import org.apache.rocketmq.common.lang.thread.ThreadFactoryImpl;
-import org.apache.rocketmq.common.domain.constant.LoggerName;
 import org.apache.rocketmq.common.utils.ThreadUtils;
 import org.apache.rocketmq.logging.org.slf4j.Logger;
 import org.apache.rocketmq.logging.org.slf4j.LoggerFactory;
@@ -99,7 +99,7 @@
 
     private final NettyClientConfig nettyClientConfig;
     private final Bootstrap bootstrap = new Bootstrap();
-    private EventLoopGroup eventLoopGroupWorker;
+    private final EventLoopGroup eventLoopGroupWorker;
     private final Lock lockChannelTables = new ReentrantLock();
     private final Map<String /* cidr */, SocksProxyConfig /* proxy */> proxyMap = new HashMap<>();
     private final ConcurrentHashMap<String /* cidr */, Bootstrap> bootstrapMap = new ConcurrentHashMap<>();
@@ -114,7 +114,7 @@
     private final AtomicInteger namesrvIndex = new AtomicInteger(initValueIndex());
     private final Lock namesrvChannelLock = new ReentrantLock();
 
-    private ExecutorService publicExecutor;
+    private final ExecutorService publicExecutor;
     private final ExecutorService scanExecutor;
 
     /**
@@ -128,57 +128,48 @@
         this(nettyClientConfig, null);
     }
 
-    public NettyRemotingClient(final NettyClientConfig nettyClientConfig, final ChannelEventListener channelEventListener) {
+    public NettyRemotingClient(final NettyClientConfig nettyClientConfig,
+        final ChannelEventListener channelEventListener) {
         this(nettyClientConfig, channelEventListener, null, null);
     }
 
-    public NettyRemotingClient(NettyClientConfig nettyClientConfig, ChannelEventListener channelEventListener, EventLoopGroup eventLoopGroup, EventExecutorGroup eventExecutorGroup) {
+    public NettyRemotingClient(final NettyClientConfig nettyClientConfig,
+        final ChannelEventListener channelEventListener,
+        final EventLoopGroup eventLoopGroup,
+        final EventExecutorGroup eventExecutorGroup) {
         super(nettyClientConfig.getClientOnewaySemaphoreValue(), nettyClientConfig.getClientAsyncSemaphoreValue());
         this.nettyClientConfig = nettyClientConfig;
         this.channelEventListener = channelEventListener;
 
         this.loadSocksProxyJson();
-        initPublicExecutor();
-
-        this.scanExecutor = ThreadUtils.newThreadPoolExecutor(4, 10, 60, TimeUnit.SECONDS,
-            new ArrayBlockingQueue<>(32), new ThreadFactoryImpl("NettyClientScan_thread_"));
-
-        initEventLoop(eventLoopGroup);
-        this.defaultEventExecutorGroup = eventExecutorGroup;
-
-        initTLS();
-    }
-
-    private void initPublicExecutor() {
+
         int publicThreadNums = nettyClientConfig.getClientCallbackExecutorThreads();
         if (publicThreadNums <= 0) {
             publicThreadNums = 4;
         }
 
         this.publicExecutor = Executors.newFixedThreadPool(publicThreadNums, new ThreadFactoryImpl("NettyClientPublicExecutor_"));
-    }
-
-    private void initEventLoop(EventLoopGroup eventLoopGroup) {
+
+        this.scanExecutor = ThreadUtils.newThreadPoolExecutor(4, 10, 60, TimeUnit.SECONDS,
+            new ArrayBlockingQueue<>(32), new ThreadFactoryImpl("NettyClientScan_thread_"));
+
         if (eventLoopGroup != null) {
             this.eventLoopGroupWorker = eventLoopGroup;
         } else {
             this.eventLoopGroupWorker = new NioEventLoopGroup(1, new ThreadFactoryImpl("NettyClientSelector_"));
         }
-    }
-
-    private void initTLS() {
-        if (!nettyClientConfig.isUseTLS()) {
-            return;
-        }
-
-        try {
-            sslContext = TlsHelper.buildSslContext(true);
-            LOGGER.info("SSL enabled for client");
-        } catch (IOException e) {
-            LOGGER.error("Failed to create SSLContext", e);
-        } catch (CertificateException e) {
-            LOGGER.error("Failed to create SSLContext", e);
-            throw new RuntimeException("Failed to create SSLContext", e);
+        this.defaultEventExecutorGroup = eventExecutorGroup;
+
+        if (nettyClientConfig.isUseTLS()) {
+            try {
+                sslContext = TlsHelper.buildSslContext(true);
+                LOGGER.info("SSL enabled for client");
+            } catch (IOException e) {
+                LOGGER.error("Failed to create SSLContext", e);
+            } catch (CertificateException e) {
+                LOGGER.error("Failed to create SSLContext", e);
+                throw new RuntimeException("Failed to create SSLContext", e);
+            }
         }
     }
 
@@ -198,22 +189,56 @@
 
     @Override
     public void start() {
-        initDefaultEventExecutorGroup();
-
+        if (this.defaultEventExecutorGroup == null) {
+            this.defaultEventExecutorGroup = new DefaultEventExecutorGroup(
+                nettyClientConfig.getClientWorkerThreads(),
+                new ThreadFactoryImpl("NettyClientWorkerThread_"));
+        }
         Bootstrap handler = this.bootstrap.group(this.eventLoopGroupWorker).channel(NioSocketChannel.class)
             .option(ChannelOption.TCP_NODELAY, true)
             .option(ChannelOption.SO_KEEPALIVE, false)
             .option(ChannelOption.CONNECT_TIMEOUT_MILLIS, nettyClientConfig.getConnectTimeoutMillis())
-            .handler(initStartInitializer());
-
-        initHandlerOption(handler);
+            .handler(new ChannelInitializer<SocketChannel>() {
+                @Override
+                public void initChannel(SocketChannel ch) throws Exception {
+                    ChannelPipeline pipeline = ch.pipeline();
+                    if (nettyClientConfig.isUseTLS()) {
+                        if (null != sslContext) {
+                            pipeline.addFirst(defaultEventExecutorGroup, "sslHandler", sslContext.newHandler(ch.alloc()));
+                            LOGGER.info("Prepend SSL handler");
+                        } else {
+                            LOGGER.warn("Connections are insecure as SSLContext is null!");
+                        }
+                    }
+                    ch.pipeline().addLast(
+                        nettyClientConfig.isDisableNettyWorkerGroup() ? null : defaultEventExecutorGroup,
+                        new NettyEncoder(),
+                        new NettyDecoder(),
+                        new IdleStateHandler(0, 0, nettyClientConfig.getClientChannelMaxIdleTimeSeconds()),
+                        new NettyConnectManageHandler(),
+                        new NettyClientHandler());
+                }
+            });
+        if (nettyClientConfig.getClientSocketSndBufSize() > 0) {
+            LOGGER.info("client set SO_SNDBUF to {}", nettyClientConfig.getClientSocketSndBufSize());
+            handler.option(ChannelOption.SO_SNDBUF, nettyClientConfig.getClientSocketSndBufSize());
+        }
+        if (nettyClientConfig.getClientSocketRcvBufSize() > 0) {
+            LOGGER.info("client set SO_RCVBUF to {}", nettyClientConfig.getClientSocketRcvBufSize());
+            handler.option(ChannelOption.SO_RCVBUF, nettyClientConfig.getClientSocketRcvBufSize());
+        }
+        if (nettyClientConfig.getWriteBufferLowWaterMark() > 0 && nettyClientConfig.getWriteBufferHighWaterMark() > 0) {
+            LOGGER.info("client set netty WRITE_BUFFER_WATER_MARK to {},{}",
+                nettyClientConfig.getWriteBufferLowWaterMark(), nettyClientConfig.getWriteBufferHighWaterMark());
+            handler.option(ChannelOption.WRITE_BUFFER_WATER_MARK, new WriteBufferWaterMark(
+                nettyClientConfig.getWriteBufferLowWaterMark(), nettyClientConfig.getWriteBufferHighWaterMark()));
+        }
+        if (nettyClientConfig.isClientPooledByteBufAllocatorEnable()) {
+            handler.option(ChannelOption.ALLOCATOR, PooledByteBufAllocator.DEFAULT);
+        }
+
         nettyEventExecutor.start();
 
-        initScanResponseTask();
-        initScanNameSrvTask();
-    }
-
-    private void initScanResponseTask() {
         TimerTask timerTaskScanResponseTable = new TimerTask() {
             @Override
             public void run(Timeout timeout) {
@@ -227,9 +252,7 @@
             }
         };
         this.timer.newTimeout(timerTaskScanResponseTable, 1000 * 3, TimeUnit.MILLISECONDS);
-    }
-
-    private void initScanNameSrvTask() {
+
         int connectTimeoutMillis = this.nettyClientConfig.getConnectTimeoutMillis();
         TimerTask timerTaskScanAvailableNameSrv = new TimerTask() {
             @Override
@@ -246,73 +269,10 @@
         this.timer.newTimeout(timerTaskScanAvailableNameSrv, 0, TimeUnit.MILLISECONDS);
     }
 
-    private void initHandlerOption(Bootstrap handler) {
-        if (nettyClientConfig.getClientSocketSndBufSize() > 0) {
-            LOGGER.info("client set SO_SNDBUF to {}", nettyClientConfig.getClientSocketSndBufSize());
-            handler.option(ChannelOption.SO_SNDBUF, nettyClientConfig.getClientSocketSndBufSize());
-        }
-        if (nettyClientConfig.getClientSocketRcvBufSize() > 0) {
-            LOGGER.info("client set SO_RCVBUF to {}", nettyClientConfig.getClientSocketRcvBufSize());
-            handler.option(ChannelOption.SO_RCVBUF, nettyClientConfig.getClientSocketRcvBufSize());
-        }
-        if (nettyClientConfig.getWriteBufferLowWaterMark() > 0 && nettyClientConfig.getWriteBufferHighWaterMark() > 0) {
-            LOGGER.info("client set netty WRITE_BUFFER_WATER_MARK to {},{}",
-                nettyClientConfig.getWriteBufferLowWaterMark(), nettyClientConfig.getWriteBufferHighWaterMark());
-            handler.option(ChannelOption.WRITE_BUFFER_WATER_MARK, new WriteBufferWaterMark(
-                nettyClientConfig.getWriteBufferLowWaterMark(), nettyClientConfig.getWriteBufferHighWaterMark()));
-        }
-        if (nettyClientConfig.isClientPooledByteBufAllocatorEnable()) {
-            handler.option(ChannelOption.ALLOCATOR, PooledByteBufAllocator.DEFAULT);
-        }
-    }
-
-    private ChannelInitializer<SocketChannel> initStartInitializer() {
-        return new ChannelInitializer<SocketChannel>() {
-
-            private void initTLS(ChannelPipeline pipeline, SocketChannel ch) {
-                if (!nettyClientConfig.isUseTLS()) {
-                    return;
-                }
-
-                if (null != sslContext) {
-                    pipeline.addFirst(defaultEventExecutorGroup, "sslHandler", sslContext.newHandler(ch.alloc()));
-                    LOGGER.info("Prepend SSL handler");
-                } else {
-                    LOGGER.warn("Connections are insecure as SSLContext is null!");
-                }
-            }
-
-            @Override
-            public void initChannel(SocketChannel ch) {
-                ChannelPipeline pipeline = ch.pipeline();
-                initTLS(pipeline, ch);
-
-                ch.pipeline().addLast(
-                    nettyClientConfig.isDisableNettyWorkerGroup() ? null : defaultEventExecutorGroup,
-                    new NettyEncoder(),
-                    new NettyDecoder(),
-                    new IdleStateHandler(0, 0, nettyClientConfig.getClientChannelMaxIdleTimeSeconds()),
-                    new ClientConnectionManager(),
-                    new NettyClientHandler());
-            }
-        };
-    }
-
-    private void initDefaultEventExecutorGroup() {
-        if (this.defaultEventExecutorGroup != null) {
-            return;
-        }
-
-        this.defaultEventExecutorGroup = new DefaultEventExecutorGroup(
-            nettyClientConfig.getClientWorkerThreads(),
-            new ThreadFactoryImpl("NettyClientWorkerThread_"));
-    }
-
     private Map.Entry<String, SocksProxyConfig> getProxy(String addr) {
         if (StringUtils.isBlank(addr) || !addr.contains(":")) {
             return null;
         }
-
         String[] hostAndPort = this.getHostAndPort(addr);
         for (Map.Entry<String, SocksProxyConfig> entry : proxyMap.entrySet()) {
             String cidr = entry.getKey();
@@ -336,57 +296,14 @@
             addr, cidr, socksProxyConfig != null ? socksProxyConfig.getAddr() : "");
 
         Bootstrap bootstrapWithProxy = bootstrapMap.get(cidr);
-        if (bootstrapWithProxy != null) {
-            return bootstrapWithProxy;
-        }
-
-        bootstrapWithProxy = createBootstrap(socksProxyConfig);
-        Bootstrap old = bootstrapMap.putIfAbsent(cidr, bootstrapWithProxy);
-        if (old != null) {
-            bootstrapWithProxy = old;
+        if (bootstrapWithProxy == null) {
+            bootstrapWithProxy = createBootstrap(socksProxyConfig);
+            Bootstrap old = bootstrapMap.putIfAbsent(cidr, bootstrapWithProxy);
+            if (old != null) {
+                bootstrapWithProxy = old;
+            }
         }
         return bootstrapWithProxy;
-    }
-
-    private ChannelInitializer<SocketChannel> initCreateInitializer(SocksProxyConfig proxy) {
-        return new ChannelInitializer<SocketChannel>() {
-
-            private void initTLS(ChannelPipeline pipeline, SocketChannel ch) {
-                if (!nettyClientConfig.isUseTLS()) {
-                    return;
-                }
-
-                if (null != sslContext) {
-                    pipeline.addFirst(defaultEventExecutorGroup,
-                        "sslHandler", sslContext.newHandler(ch.alloc()));
-                    LOGGER.info("Prepend SSL handler");
-                } else {
-                    LOGGER.warn("Connections are insecure as SSLContext is null!");
-                }
-            }
-
-            @Override
-            public void initChannel(SocketChannel ch) {
-                ChannelPipeline pipeline = ch.pipeline();
-                initTLS(pipeline, ch);
-
-                // Netty Socks5 Proxy
-                if (proxy != null) {
-                    String[] hostAndPort = getHostAndPort(proxy.getAddr());
-                    pipeline.addFirst(new Socks5ProxyHandler(
-                        new InetSocketAddress(hostAndPort[0], Integer.parseInt(hostAndPort[1])),
-                        proxy.getUsername(), proxy.getPassword()));
-                }
-
-                pipeline.addLast(
-                    nettyClientConfig.isDisableNettyWorkerGroup() ? null : defaultEventExecutorGroup,
-                    new NettyEncoder(),
-                    new NettyDecoder(),
-                    new IdleStateHandler(0, 0, nettyClientConfig.getClientChannelMaxIdleTimeSeconds()),
-                    new ClientConnectionManager(),
-                    new NettyClientHandler());
-            }
-        };
     }
 
     private Bootstrap createBootstrap(final SocksProxyConfig proxy) {
@@ -397,7 +314,37 @@
             .option(ChannelOption.CONNECT_TIMEOUT_MILLIS, nettyClientConfig.getConnectTimeoutMillis())
             .option(ChannelOption.SO_SNDBUF, nettyClientConfig.getClientSocketSndBufSize())
             .option(ChannelOption.SO_RCVBUF, nettyClientConfig.getClientSocketRcvBufSize())
-            .handler(initCreateInitializer(proxy));
+            .handler(new ChannelInitializer<SocketChannel>() {
+                @Override
+                public void initChannel(SocketChannel ch) {
+                    ChannelPipeline pipeline = ch.pipeline();
+                    if (nettyClientConfig.isUseTLS()) {
+                        if (null != sslContext) {
+                            pipeline.addFirst(defaultEventExecutorGroup,
+                                "sslHandler", sslContext.newHandler(ch.alloc()));
+                            LOGGER.info("Prepend SSL handler");
+                        } else {
+                            LOGGER.warn("Connections are insecure as SSLContext is null!");
+                        }
+                    }
+
+                    // Netty Socks5 Proxy
+                    if (proxy != null) {
+                        String[] hostAndPort = getHostAndPort(proxy.getAddr());
+                        pipeline.addFirst(new Socks5ProxyHandler(
+                            new InetSocketAddress(hostAndPort[0], Integer.parseInt(hostAndPort[1])),
+                            proxy.getUsername(), proxy.getPassword()));
+                    }
+
+                    pipeline.addLast(
+                        nettyClientConfig.isDisableNettyWorkerGroup() ? null : defaultEventExecutorGroup,
+                        new NettyEncoder(),
+                        new NettyDecoder(),
+                        new IdleStateHandler(0, 0, nettyClientConfig.getClientChannelMaxIdleTimeSeconds()),
+                        new NettyConnectManageHandler(),
+                        new NettyClientHandler());
+                }
+            });
 
         // Support Netty Socks5 Proxy
         if (proxy != null) {
@@ -425,7 +372,10 @@
             this.channelTables.clear();
 
             this.eventLoopGroupWorker.shutdownGracefully();
-            this.nettyEventExecutor.shutdown();
+
+            if (this.nettyEventExecutor != null) {
+                this.nettyEventExecutor.shutdown();
+            }
 
             if (this.defaultEventExecutorGroup != null) {
                 this.defaultEventExecutorGroup.shutdownGracefully();
@@ -434,31 +384,20 @@
             LOGGER.error("NettyRemotingClient shutdown exception, ", e);
         }
 
-        shutdownPublicExecutor();
-        shutdownScanExecutor();
-    }
-
-    private void shutdownPublicExecutor() {
-        if (this.publicExecutor == null) {
-            return;
-        }
-
-        try {
-            this.publicExecutor.shutdown();
-        } catch (Exception e) {
-            LOGGER.error("NettyRemotingServer shutdown exception, ", e);
-        }
-    }
-
-    private void shutdownScanExecutor() {
-        if (this.scanExecutor == null) {
-            return;
-        }
-
-        try {
-            this.scanExecutor.shutdown();
-        } catch (Exception e) {
-            LOGGER.error("NettyRemotingServer shutdown exception, ", e);
+        if (this.publicExecutor != null) {
+            try {
+                this.publicExecutor.shutdown();
+            } catch (Exception e) {
+                LOGGER.error("NettyRemotingServer shutdown exception, ", e);
+            }
+        }
+
+        if (this.scanExecutor != null) {
+            try {
+                this.scanExecutor.shutdown();
+            } catch (Exception e) {
+                LOGGER.error("NettyRemotingServer shutdown exception, ", e);
+            }
         }
     }
 
@@ -468,38 +407,40 @@
         }
 
         final String addrRemote = null == addr ? RemotingHelper.parseChannelRemoteAddr(channel) : addr;
+
         try {
-            if (!this.lockChannelTables.tryLock(LOCK_TIMEOUT_MILLIS, TimeUnit.MILLISECONDS)) {
+            if (this.lockChannelTables.tryLock(LOCK_TIMEOUT_MILLIS, TimeUnit.MILLISECONDS)) {
+                try {
+                    boolean removeItemFromTable = true;
+                    final ChannelWrapper prevCW = this.channelTables.get(addrRemote);
+
+                    LOGGER.info("closeChannel: begin close the channel[{}] Found: {}", addrRemote, prevCW != null);
+
+                    if (null == prevCW) {
+                        LOGGER.info("closeChannel: the channel[{}] has been removed from the channel table before", addrRemote);
+                        removeItemFromTable = false;
+                    } else if (prevCW.getChannel() != channel) {
+                        LOGGER.info("closeChannel: the channel[{}] has been closed before, and has been created again, nothing to do.",
+                            addrRemote);
+                        removeItemFromTable = false;
+                    }
+
+                    if (removeItemFromTable) {
+                        ChannelWrapper channelWrapper = this.channelWrapperTables.remove(channel);
+                        if (channelWrapper != null && channelWrapper.tryClose(channel)) {
+                            this.channelTables.remove(addrRemote);
+                        }
+                        LOGGER.info("closeChannel: the channel[{}] was removed from channel table", addrRemote);
+                    }
+
+                    RemotingHelper.closeChannel(channel);
+                } catch (Exception e) {
+                    LOGGER.error("closeChannel: close the channel exception", e);
+                } finally {
+                    this.lockChannelTables.unlock();
+                }
+            } else {
                 LOGGER.warn("closeChannel: try to lock channel table, but timeout, {}ms", LOCK_TIMEOUT_MILLIS);
-                return;
-            }
-
-            try {
-                boolean removeItemFromTable = true;
-                final ChannelWrapper prevCW = this.channelTables.get(addrRemote);
-                LOGGER.info("closeChannel: begin close the channel[{}] Found: {}", addrRemote, prevCW != null);
-
-                if (null == prevCW) {
-                    LOGGER.info("closeChannel: the channel[{}] has been removed from the channel table before", addrRemote);
-                    removeItemFromTable = false;
-                } else if (prevCW.getChannel() != channel) {
-                    LOGGER.info("closeChannel: the channel[{}] has been closed before, and has been created again, nothing to do.", addrRemote);
-                    removeItemFromTable = false;
-                }
-
-                if (removeItemFromTable) {
-                    ChannelWrapper channelWrapper = this.channelWrapperTables.remove(channel);
-                    if (channelWrapper != null && channelWrapper.tryClose(channel)) {
-                        this.channelTables.remove(addrRemote);
-                    }
-                    LOGGER.info("closeChannel: the channel[{}] was removed from channel table", addrRemote);
-                }
-
-                RemotingHelper.closeChannel(channel);
-            } catch (Exception e) {
-                LOGGER.error("closeChannel: close the channel exception", e);
-            } finally {
-                this.lockChannelTables.unlock();
             }
         } catch (InterruptedException e) {
             LOGGER.error("closeChannel exception", e);
@@ -512,48 +453,44 @@
         }
 
         try {
-            if (!this.lockChannelTables.tryLock(LOCK_TIMEOUT_MILLIS, TimeUnit.MILLISECONDS)) {
+            if (this.lockChannelTables.tryLock(LOCK_TIMEOUT_MILLIS, TimeUnit.MILLISECONDS)) {
+                try {
+                    boolean removeItemFromTable = true;
+                    ChannelWrapper prevCW = null;
+                    String addrRemote = null;
+                    for (Map.Entry<String, ChannelWrapper> entry : channelTables.entrySet()) {
+                        String key = entry.getKey();
+                        ChannelWrapper prev = entry.getValue();
+                        if (prev.getChannel() != null) {
+                            if (prev.getChannel() == channel) {
+                                prevCW = prev;
+                                addrRemote = key;
+                                break;
+                            }
+                        }
+                    }
+
+                    if (null == prevCW) {
+                        LOGGER.info("eventCloseChannel: the channel[{}] has been removed from the channel table before", addrRemote);
+                        removeItemFromTable = false;
+                    }
+
+                    if (removeItemFromTable) {
+                        ChannelWrapper channelWrapper = this.channelWrapperTables.remove(channel);
+                        if (channelWrapper != null && channelWrapper.tryClose(channel)) {
+                            this.channelTables.remove(addrRemote);
+                        }
+                        LOGGER.info("closeChannel: the channel[{}] was removed from channel table", addrRemote);
+                        RemotingHelper.closeChannel(channel);
+                    }
+                } catch (Exception e) {
+                    LOGGER.error("closeChannel: close the channel exception", e);
+                } finally {
+                    this.lockChannelTables.unlock();
+                }
+            } else {
                 LOGGER.warn("closeChannel: try to lock channel table, but timeout, {}ms", LOCK_TIMEOUT_MILLIS);
-                return;
-            }
-
-            try {
-                boolean removeItemFromTable = true;
-                ChannelWrapper prevCW = null;
-                String addrRemote = null;
-                for (Map.Entry<String, ChannelWrapper> entry : channelTables.entrySet()) {
-                    String key = entry.getKey();
-                    ChannelWrapper prev = entry.getValue();
-                    if (prev.getChannel() == null) {
-                        continue;
-                    }
-
-                    if (prev.getChannel() == channel) {
-                        prevCW = prev;
-                        addrRemote = key;
-                        break;
-                    }
-                }
-
-                if (null == prevCW) {
-                    LOGGER.info("eventCloseChannel: the channel[{}] has been removed from the channel table before", addrRemote);
-                    removeItemFromTable = false;
-                }
-
-                if (removeItemFromTable) {
-                    ChannelWrapper channelWrapper = this.channelWrapperTables.remove(channel);
-                    if (channelWrapper != null && channelWrapper.tryClose(channel)) {
-                        this.channelTables.remove(addrRemote);
-                    }
-                    LOGGER.info("closeChannel: the channel[{}] was removed from channel table", addrRemote);
-                    RemotingHelper.closeChannel(channel);
-                }
-            } catch (Exception e) {
-                LOGGER.error("closeChannel: close the channel exception", e);
-            } finally {
-                this.lockChannelTables.unlock();
-            }
-
+            }
         } catch (InterruptedException e) {
             LOGGER.error("closeChannel exception", e);
         }
@@ -561,49 +498,40 @@
 
     @Override
     public void updateNameServerAddressList(List<String> addrs) {
-        if (addrs.isEmpty()) {
-            return;
-        }
-
         List<String> old = this.namesrvAddrList.get();
         boolean update = false;
-        if (null == old) {
-            update = true;
-        } else if (addrs.size() != old.size()) {
-            update = true;
-        } else {
-            for (String addr : addrs) {
-                if (old.contains(addr)) {
-                    continue;
-                }
-
+
+        if (!addrs.isEmpty()) {
+            if (null == old) {
                 update = true;
-                break;
-            }
-        }
-
-        if (!update) {
-            return;
-        }
-
-        Collections.shuffle(addrs);
-        LOGGER.info("name server address updated. NEW : {} , OLD: {}", addrs, old);
-        this.namesrvAddrList.set(addrs);
-
-        // should close the channel if choosed addr is not exist.
-        if (this.namesrvAddrChoosed.get() == null || addrs.contains(this.namesrvAddrChoosed.get())) {
-            return;
-        }
-
-        String namesrvAddr = this.namesrvAddrChoosed.get();
-        for (String addr : this.channelTables.keySet()) {
-            if (!addr.contains(namesrvAddr)) {
-                continue;
-            }
-
-            ChannelWrapper channelWrapper = this.channelTables.get(addr);
-            if (channelWrapper != null) {
-                channelWrapper.close();
+            } else if (addrs.size() != old.size()) {
+                update = true;
+            } else {
+                for (String addr : addrs) {
+                    if (!old.contains(addr)) {
+                        update = true;
+                        break;
+                    }
+                }
+            }
+
+            if (update) {
+                Collections.shuffle(addrs);
+                LOGGER.info("name server address updated. NEW : {} , OLD: {}", addrs, old);
+                this.namesrvAddrList.set(addrs);
+
+                // should close the channel if choosed addr is not exist.
+                if (this.namesrvAddrChoosed.get() != null && !addrs.contains(this.namesrvAddrChoosed.get())) {
+                    String namesrvAddr = this.namesrvAddrChoosed.get();
+                    for (String addr : this.channelTables.keySet()) {
+                        if (addr.contains(namesrvAddr)) {
+                            ChannelWrapper channelWrapper = this.channelTables.get(addr);
+                            if (channelWrapper != null) {
+                                channelWrapper.close();
+                            }
+                        }
+                    }
+                }
             }
         }
     }
@@ -614,35 +542,34 @@
         long beginStartTime = System.currentTimeMillis();
         final Channel channel = this.getAndCreateChannel(addr);
         String channelRemoteAddr = RemotingHelper.parseChannelRemoteAddr(channel);
-
-        if (channel == null || !channel.isActive()) {
+        if (channel != null && channel.isActive()) {
+            long left = timeoutMillis;
+            try {
+                long costTime = System.currentTimeMillis() - beginStartTime;
+                left -= costTime;
+                if (left <= 0) {
+                    throw new RemotingTimeoutException("invokeSync call the addr[" + channelRemoteAddr + "] timeout");
+                }
+                RemotingCommand response = this.invokeSyncImpl(channel, request, left);
+                updateChannelLastResponseTime(addr);
+                return response;
+            } catch (RemotingSendRequestException e) {
+                LOGGER.warn("invokeSync: send request exception, so close the channel[{}]", channelRemoteAddr);
+                this.closeChannel(addr, channel);
+                throw e;
+            } catch (RemotingTimeoutException e) {
+                // avoid close the success channel if left timeout is small, since it may cost too much time in get the success channel, the left timeout for read is small
+                boolean shouldClose = left > MIN_CLOSE_TIMEOUT_MILLIS || left > timeoutMillis / 4;
+                if (nettyClientConfig.isClientCloseSocketIfTimeout() && shouldClose) {
+                    this.closeChannel(addr, channel);
+                    LOGGER.warn("invokeSync: close socket because of timeout, {}ms, {}", timeoutMillis, channelRemoteAddr);
+                }
+                LOGGER.warn("invokeSync: wait response timeout exception, the channel[{}]", channelRemoteAddr);
+                throw e;
+            }
+        } else {
             this.closeChannel(addr, channel);
             throw new RemotingConnectException(addr);
-        }
-
-        long left = timeoutMillis;
-        try {
-            long costTime = System.currentTimeMillis() - beginStartTime;
-            left -= costTime;
-            if (left <= 0) {
-                throw new RemotingTimeoutException("invokeSync call the addr[" + channelRemoteAddr + "] timeout");
-            }
-            RemotingCommand response = this.invokeSyncImpl(channel, request, left);
-            updateChannelLastResponseTime(addr);
-            return response;
-        } catch (RemotingSendRequestException e) {
-            LOGGER.warn("invokeSync: send request exception, so close the channel[{}]", channelRemoteAddr);
-            this.closeChannel(addr, channel);
-            throw e;
-        } catch (RemotingTimeoutException e) {
-            // avoid close the success channel if left timeout is small, since it may cost too much time in get the success channel, the left timeout for read is small
-            boolean shouldClose = left > MIN_CLOSE_TIMEOUT_MILLIS || left > timeoutMillis / 4;
-            if (nettyClientConfig.isClientCloseSocketIfTimeout() && shouldClose) {
-                this.closeChannel(addr, channel);
-                LOGGER.warn("invokeSync: close socket because of timeout, {}ms, {}", timeoutMillis, channelRemoteAddr);
-            }
-            LOGGER.warn("invokeSync: wait response timeout exception, the channel[{}]", channelRemoteAddr);
-            throw e;
         }
     }
 
@@ -719,19 +646,6 @@
         }
 
         final List<String> addrList = this.namesrvAddrList.get();
-<<<<<<< HEAD
-        if (!this.namesrvChannelLock.tryLock(LOCK_TIMEOUT_MILLIS, TimeUnit.MILLISECONDS)) {
-            LOGGER.warn("getAndCreateNameserverChannel: try to lock name server, but timeout, {}ms", LOCK_TIMEOUT_MILLIS);
-            return null;
-        }
-
-        try {
-            addr = this.namesrvAddrChoosed.get();
-            if (addr != null) {
-                ChannelWrapper cw = this.channelTables.get(addr);
-                if (cw != null && cw.isOK()) {
-                    return cw.getChannel();
-=======
         if (this.namesrvChannelLock.tryLock(LOCK_TIMEOUT_MILLIS, TimeUnit.MILLISECONDS)) {
             try {
                 addr = this.namesrvAddrChoosed.get();
@@ -740,27 +654,8 @@
                     if (cw != null && cw.isOK()) {
                         return cw.getChannelFuture();
                     }
->>>>>>> 3ee7bc25
-                }
-            }
-
-<<<<<<< HEAD
-            if (addrList == null || addrList.isEmpty()) {
-                return null;
-            }
-
-            for (int i = 0; i < addrList.size(); i++) {
-                int index = this.namesrvIndex.incrementAndGet();
-                index = Math.abs(index);
-                index = index % addrList.size();
-                String newAddr = addrList.get(index);
-
-                this.namesrvAddrChoosed.set(newAddr);
-                LOGGER.info("new name server is chosen. OLD: {} , NEW: {}. namesrvIndex = {}", addr, newAddr, namesrvIndex);
-                Channel channelNew = this.createChannel(newAddr);
-                if (channelNew != null) {
-                    return channelNew;
-=======
+                }
+
                 if (addrList != null && !addrList.isEmpty()) {
                     int index = this.namesrvIndex.incrementAndGet();
                     index = Math.abs(index);
@@ -770,14 +665,14 @@
                     this.namesrvAddrChoosed.set(newAddr);
                     LOGGER.info("new name server is chosen. OLD: {} , NEW: {}. namesrvIndex = {}", addr, newAddr, namesrvIndex);
                     return this.createChannelAsync(newAddr);
->>>>>>> 3ee7bc25
-                }
-            }
-            throw new RemotingConnectException(addrList.toString());
-        } catch (Exception e) {
-            LOGGER.error("getAndCreateNameserverChannel: create name server channel exception", e);
-        } finally {
-            this.namesrvChannelLock.unlock();
+                }
+            } catch (Exception e) {
+                LOGGER.error("getAndCreateNameserverChannel: create name server channel exception", e);
+            } finally {
+                this.namesrvChannelLock.unlock();
+            }
+        } else {
+            LOGGER.warn("getAndCreateNameserverChannel: try to lock name server, but timeout, {}ms", LOCK_TIMEOUT_MILLIS);
         }
 
         return null;
@@ -875,7 +770,8 @@
     }
 
     @Override
-    public CompletableFuture<RemotingCommand> invoke(String addr, RemotingCommand request, long timeoutMillis) {
+    public CompletableFuture<RemotingCommand> invoke(String addr, RemotingCommand request,
+        long timeoutMillis) {
         CompletableFuture<RemotingCommand> future = new CompletableFuture<>();
         try {
             final ChannelFuture channelFuture = this.getAndCreateChannelAsync(addr);
@@ -913,29 +809,14 @@
     }
 
     @Override
-    public CompletableFuture<ResponseFuture> invokeImpl(final Channel channel, final RemotingCommand request, final long timeoutMillis) {
+    public CompletableFuture<ResponseFuture> invokeImpl(final Channel channel, final RemotingCommand request,
+        final long timeoutMillis) {
         Stopwatch stopwatch = Stopwatch.createStarted();
         String channelRemoteAddr = RemotingHelper.parseChannelRemoteAddr(channel);
         doBeforeRpcHooks(channelRemoteAddr, request);
 
         return super.invokeImpl(channel, request, timeoutMillis).thenCompose(responseFuture -> {
             RemotingCommand response = responseFuture.getResponseCommand();
-<<<<<<< HEAD
-            if (response.getCode() != ResponseCode.GO_AWAY) {
-                return CompletableFuture.completedFuture(responseFuture);
-            }
-
-            if (!nettyClientConfig.isEnableReconnectForGoAway()) {
-                return CompletableFuture.completedFuture(responseFuture);
-
-            }
-
-            ChannelWrapper channelWrapper = channelWrapperTables.computeIfPresent(channel, (channel0, channelWrapper0) -> {
-                try {
-                    if (channelWrapper0.reconnect()) {
-                        LOGGER.info("Receive go away from channel {}, recreate the channel", channel0);
-                        channelWrapperTables.put(channelWrapper0.getChannel(), channelWrapper0);
-=======
             if (response.getCode() == ResponseCode.GO_AWAY) {
                 if (nettyClientConfig.isEnableReconnectForGoAway()) {
                     ChannelWrapper channelWrapper = channelWrapperTables.computeIfPresent(channel, (channel0, channelWrapper0) -> {
@@ -984,33 +865,8 @@
                                 return future;
                             }
                         }
->>>>>>> 3ee7bc25
-                    }
-                } catch (Throwable t) {
-                    LOGGER.error("Channel {} reconnect error", channelWrapper0, t);
-                }
-                return channelWrapper0;
-            });
-
-            if (channelWrapper == null) {
-                return CompletableFuture.completedFuture(responseFuture);
-            }
-            if (!nettyClientConfig.isEnableTransparentRetry()) {
-                return CompletableFuture.completedFuture(responseFuture);
-            }
-
-            long duration = stopwatch.elapsed(TimeUnit.MILLISECONDS);
-            stopwatch.stop();
-            RemotingCommand retryRequest = RemotingCommand.createRequestCommand(request.getCode(), request.readCustomHeader());
-            retryRequest.setBody(request.getBody());
-            Channel retryChannel;
-            if (channelWrapper.isOK()) {
-                retryChannel = channelWrapper.getChannel();
-            } else {
-                retryChannel = waitChannelFuture(channelWrapper.getChannelAddress(), channelWrapper);
-            }
-            if (retryChannel != null && channel != retryChannel) {
-                return super.invokeImpl(retryChannel, retryRequest, timeoutMillis - duration);
+                    }
+                }
             }
             return CompletableFuture.completedFuture(responseFuture);
         }).whenComplete((v, t) -> {
@@ -1118,19 +974,22 @@
         }
 
         for (final String namesrvAddr : nameServerList) {
-            scanExecutor.execute(() -> {
-                try {
-                    Channel channel = NettyRemotingClient.this.getAndCreateChannel(namesrvAddr);
-                    if (channel != null) {
-                        NettyRemotingClient.this.availableNamesrvAddrMap.putIfAbsent(namesrvAddr, true);
-                    } else {
-                        Boolean value = NettyRemotingClient.this.availableNamesrvAddrMap.remove(namesrvAddr);
-                        if (value != null) {
-                            LOGGER.warn("scanAvailableNameSrv remove unconnected address {}", namesrvAddr);
+            scanExecutor.execute(new Runnable() {
+                @Override
+                public void run() {
+                    try {
+                        Channel channel = NettyRemotingClient.this.getAndCreateChannel(namesrvAddr);
+                        if (channel != null) {
+                            NettyRemotingClient.this.availableNamesrvAddrMap.putIfAbsent(namesrvAddr, true);
+                        } else {
+                            Boolean value = NettyRemotingClient.this.availableNamesrvAddrMap.remove(namesrvAddr);
+                            if (value != null) {
+                                LOGGER.warn("scanAvailableNameSrv remove unconnected address {}", namesrvAddr);
+                            }
                         }
-                    }
-                } catch (Exception e) {
-                    LOGGER.error("scanAvailableNameSrv get channel of {} failed, ", namesrvAddr, e);
+                    } catch (Exception e) {
+                        LOGGER.error("scanAvailableNameSrv get channel of {} failed, ", namesrvAddr, e);
+                    }
                 }
             });
         }
@@ -1262,15 +1121,12 @@
     class NettyClientHandler extends SimpleChannelInboundHandler<RemotingCommand> {
 
         @Override
-        protected void channelRead0(ChannelHandlerContext ctx, RemotingCommand msg) {
+        protected void channelRead0(ChannelHandlerContext ctx, RemotingCommand msg) throws Exception {
             processMessageReceived(ctx, msg);
         }
     }
 
-    /**
-     * @renamed from NettyConnectManageHandler ClientConnectionManager
-     */
-    class ClientConnectionManager extends ChannelDuplexHandler {
+    class NettyConnectManageHandler extends ChannelDuplexHandler {
         @Override
         public void connect(ChannelHandlerContext ctx, SocketAddress remoteAddress, SocketAddress localAddress,
             ChannelPromise promise) throws Exception {
@@ -1329,7 +1185,7 @@
         }
 
         @Override
-        public void userEventTriggered(ChannelHandlerContext ctx, Object evt) {
+        public void userEventTriggered(ChannelHandlerContext ctx, Object evt) throws Exception {
             if (evt instanceof IdleStateEvent) {
                 IdleStateEvent event = (IdleStateEvent) evt;
                 if (event.state().equals(IdleState.ALL_IDLE)) {
@@ -1347,7 +1203,7 @@
         }
 
         @Override
-        public void exceptionCaught(ChannelHandlerContext ctx, Throwable cause) {
+        public void exceptionCaught(ChannelHandlerContext ctx, Throwable cause) throws Exception {
             final String remoteAddress = RemotingHelper.parseChannelRemoteAddr(ctx.channel());
             LOGGER.warn("NETTY CLIENT PIPELINE: exceptionCaught {}", remoteAddress);
             LOGGER.warn("NETTY CLIENT PIPELINE: exceptionCaught exception.", cause);
