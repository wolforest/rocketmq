--- conflicted
+++ resolved
@@ -70,16 +70,10 @@
 import java.util.concurrent.locks.ReentrantLock;
 import java.util.concurrent.locks.ReentrantReadWriteLock;
 import org.apache.commons.lang3.StringUtils;
-<<<<<<< HEAD
 import org.apache.rocketmq.common.domain.constant.LoggerName;
 import org.apache.rocketmq.common.lang.Pair;
 import org.apache.rocketmq.common.lang.thread.ThreadFactoryImpl;
-=======
-import org.apache.rocketmq.common.Pair;
-import org.apache.rocketmq.common.ThreadFactoryImpl;
-import org.apache.rocketmq.common.constant.LoggerName;
 import org.apache.rocketmq.common.utils.FutureUtils;
->>>>>>> a8779c0d
 import org.apache.rocketmq.common.utils.ThreadUtils;
 import org.apache.rocketmq.logging.org.slf4j.Logger;
 import org.apache.rocketmq.logging.org.slf4j.LoggerFactory;
@@ -277,8 +271,8 @@
             };
             this.timer.newTimeout(timerTaskScanAvailableNameSrv, 0, TimeUnit.MILLISECONDS);
         }
-        
-        
+
+
     }
 
     private Map.Entry<String, SocksProxyConfig> getProxy(String addr) {
