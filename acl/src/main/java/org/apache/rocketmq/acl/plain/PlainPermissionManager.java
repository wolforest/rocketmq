--- conflicted
+++ resolved
@@ -129,16 +129,9 @@
             fileList.add(defaultAclFile);
         }
 
-<<<<<<< HEAD
-        for (int i = 0; i < fileList.size(); i++) {
-            final String currentFile = IOUtils.dealFilePath(fileList.get(i));
-            PlainAccessData plainAclConfData = AclUtils.getYamlDataObject(currentFile,
-                PlainAccessData.class);
-=======
         for (String path : fileList) {
-            final String currentFile = MixAll.dealFilePath(path);
+            final String currentFile = IOUtils.dealFilePath(path);
             PlainAccessData plainAclConfData = AclUtils.getYamlDataObject(currentFile, PlainAccessData.class);
->>>>>>> a8779c0d
             if (plainAclConfData == null) {
                 log.warn("No data in file {}", currentFile);
                 continue;
