--- conflicted
+++ resolved
@@ -35,12 +35,8 @@
 import org.apache.rocketmq.auth.authorization.model.Resource;
 import org.apache.rocketmq.auth.config.AuthConfig;
 import org.apache.rocketmq.auth.helper.AuthTestHelper;
-<<<<<<< HEAD
 import org.apache.rocketmq.common.domain.action.Action;
-=======
-import org.apache.rocketmq.common.MixAll;
-import org.apache.rocketmq.common.action.Action;
->>>>>>> a8779c0d
+import org.apache.rocketmq.common.utils.SystemUtils;
 import org.junit.After;
 import org.junit.Assert;
 import org.junit.Before;
@@ -55,7 +51,7 @@
 
     @Before
     public void setUp() throws Exception {
-        if (MixAll.isMac()) {
+        if (SystemUtils.isMac()) {
             return;
         }
         this.authConfig = AuthTestHelper.createDefaultConfig();
@@ -68,7 +64,7 @@
 
     @After
     public void tearDown() throws Exception {
-        if (MixAll.isMac()) {
+        if (SystemUtils.isMac()) {
             return;
         }
         this.clearAllAcls();
@@ -78,7 +74,7 @@
 
     @Test
     public void evaluate1() {
-        if (MixAll.isMac()) {
+        if (SystemUtils.isMac()) {
             return;
         }
         User user = User.of("test", "test");
@@ -110,7 +106,7 @@
 
     @Test
     public void evaluate2() {
-        if (MixAll.isMac()) {
+        if (SystemUtils.isMac()) {
             return;
         }
         User user = User.of("test", "test");
@@ -142,7 +138,7 @@
 
     @Test
     public void evaluate4() {
-        if (MixAll.isMac()) {
+        if (SystemUtils.isMac()) {
             return;
         }
         User user = User.of("test", "test");
@@ -211,7 +207,7 @@
 
     @Test
     public void evaluate5() {
-        if (MixAll.isMac()) {
+        if (SystemUtils.isMac()) {
             return;
         }
         User user = User.of("test", "test");
@@ -272,7 +268,7 @@
 
     @Test
     public void evaluate6() {
-        if (MixAll.isMac()) {
+        if (SystemUtils.isMac()) {
             return;
         }
         this.authConfig.setAuthorizationWhitelist("10");
@@ -289,7 +285,7 @@
 
     @Test
     public void evaluate7() {
-        if (MixAll.isMac()) {
+        if (SystemUtils.isMac()) {
             return;
         }
         this.authConfig.setAuthorizationEnabled(false);
@@ -306,7 +302,7 @@
 
     @Test
     public void evaluate8() {
-        if (MixAll.isMac()) {
+        if (SystemUtils.isMac()) {
             return;
         }
         User user = User.of("test", "test");
