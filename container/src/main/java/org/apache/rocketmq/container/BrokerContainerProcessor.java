--- conflicted
+++ resolved
@@ -21,9 +21,9 @@
 import java.io.UnsupportedEncodingException;
 import java.util.Arrays;
 import java.util.HashSet;
-import java.util.Set;
 import java.util.List;
 import java.util.Properties;
+import java.util.Set;
 import org.apache.rocketmq.broker.BrokerController;
 import org.apache.rocketmq.broker.service.SystemConfigFileHelper;
 import org.apache.rocketmq.common.config.BrokerConfig;
@@ -48,7 +48,6 @@
     private static final Logger LOGGER = LoggerFactory.getLogger(LoggerName.BROKER_LOGGER_NAME);
     private final BrokerContainer brokerContainer;
     private List<BrokerBootHook> brokerBootHookList;
-
     private final Set<String> configBlackList = new HashSet<>();
 
     public BrokerContainerProcessor(BrokerContainer brokerContainer) {
@@ -270,19 +269,10 @@
         byte[] body = request.getBody();
         if (body != null) {
             try {
-<<<<<<< HEAD
                 String bodyStr = new String(body, MQConstants.DEFAULT_CHARSET);
                 Properties properties = PropertyUtils.string2Properties(bodyStr);
-                if (properties != null) {
-                    LOGGER.info("updateSharedBrokerConfig, new config: [{}] client: {} ", properties, ctx.channel().remoteAddress());
-                    this.brokerContainer.getConfiguration().update(properties);
-                } else {
-=======
-                String bodyStr = new String(body, MixAll.DEFAULT_CHARSET);
-                Properties properties = MixAll.string2Properties(bodyStr);
 
                 if (properties == null) {
->>>>>>> 65faea22
                     LOGGER.error("string2Properties error");
                     response.setCode(ResponseCode.SYSTEM_ERROR);
                     response.setRemark("string2Properties error");
@@ -294,11 +284,9 @@
                     response.setRemark("Can not update config in black list.");
                     return response;
                 }
-
-
+                
                 LOGGER.info("updateBrokerContainerConfig, new config: [{}] client: {} ", properties, ctx.channel().remoteAddress());
                 this.brokerContainer.getConfiguration().update(properties);
-
             } catch (UnsupportedEncodingException e) {
                 LOGGER.error("", e);
                 response.setCode(ResponseCode.SYSTEM_ERROR);
