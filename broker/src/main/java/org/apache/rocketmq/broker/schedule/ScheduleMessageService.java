/*
 * Licensed to the Apache Software Foundation (ASF) under one or more
 * contributor license agreements.  See the NOTICE file distributed with
 * this work for additional information regarding copyright ownership.
 * The ASF licenses this file to You under the Apache License, Version 2.0
 * (the "License"); you may not use this file except in compliance with
 * the License.  You may obtain a copy of the License at
 *
 *     http://www.apache.org/licenses/LICENSE-2.0
 *
 * Unless required by applicable law or agreed to in writing, software
 * distributed under the License is distributed on an "AS IS" BASIS,
 * WITHOUT WARRANTIES OR CONDITIONS OF ANY KIND, either express or implied.
 * See the License for the specific language governing permissions and
 * limitations under the License.
 */
package org.apache.rocketmq.broker.schedule;

import java.util.HashMap;
import java.util.Map;
import java.util.concurrent.ConcurrentHashMap;
import java.util.concurrent.ConcurrentMap;
import java.util.concurrent.LinkedBlockingQueue;
import java.util.concurrent.ScheduledExecutorService;
import java.util.concurrent.TimeUnit;
import java.util.concurrent.atomic.AtomicBoolean;
import java.util.concurrent.atomic.AtomicLong;
import org.apache.rocketmq.broker.BrokerController;
import org.apache.rocketmq.common.ConfigManager;
import org.apache.rocketmq.common.ThreadFactoryImpl;
import org.apache.rocketmq.common.TopicFilterType;
import org.apache.rocketmq.common.constant.LoggerName;
import org.apache.rocketmq.common.message.MessageAccessor;
import org.apache.rocketmq.common.message.MessageConst;
import org.apache.rocketmq.common.message.MessageDecoder;
import org.apache.rocketmq.common.message.MessageExt;
import org.apache.rocketmq.common.message.MessageExtBrokerInner;
import org.apache.rocketmq.common.running.RunningStats;
import org.apache.rocketmq.common.topic.TopicValidator;
import org.apache.rocketmq.common.utils.ThreadUtils;
import org.apache.rocketmq.logging.org.slf4j.Logger;
import org.apache.rocketmq.logging.org.slf4j.LoggerFactory;
import org.apache.rocketmq.remoting.protocol.DataVersion;
import org.apache.rocketmq.store.config.StorePathConfigHelper;
import org.apache.rocketmq.store.queue.ConsumeQueueInterface;

public class ScheduleMessageService extends ConfigManager {
    private static final Logger log = LoggerFactory.getLogger(LoggerName.BROKER_LOGGER_NAME);

    private static final long FIRST_DELAY_TIME = 1000L;
    private static final long WAIT_FOR_SHUTDOWN = 5000L;
    private final ConcurrentMap<Integer /* level */, Long/* delay timeMillis */> delayLevelTable =
        new ConcurrentHashMap<>(32);

    private final ConcurrentMap<Integer /* level */, Long/* offset */> offsetTable =
        new ConcurrentHashMap<>(32);
    private final AtomicBoolean started = new AtomicBoolean(false);

    private ScheduledExecutorService deliverExecutorService;
    private int maxDelayLevel;
    private DataVersion dataVersion = new DataVersion();
    private boolean enableAsyncDeliver = false;


    private ScheduledExecutorService handleExecutorService;
    private final ScheduledExecutorService scheduledPersistService;

    private final Map<Integer /* level */, LinkedBlockingQueue<PutResultProcess>> deliverPendingTable =
        new ConcurrentHashMap<>(32);

    private final BrokerController brokerController;
    private final transient AtomicLong versionChangeCounter = new AtomicLong(0);

    public ScheduleMessageService(final BrokerController brokerController) {
        this.brokerController = brokerController;
        this.enableAsyncDeliver = brokerController.getMessageStoreConfig().isEnableScheduleAsyncDeliver();
        scheduledPersistService = ThreadUtils.newScheduledThreadPool(1,
            new ThreadFactoryImpl("ScheduleMessageServicePersistThread", true, brokerController.getBrokerConfig()));
    }

    public static int queueId2DelayLevel(final int queueId) {
        return queueId + 1;
    }

    public static int delayLevel2QueueId(final int delayLevel) {
        return delayLevel - 1;
    }

    public void buildRunningStats(HashMap<String, String> stats) {
        for (Map.Entry<Integer, Long> next : this.offsetTable.entrySet()) {
            int queueId = delayLevel2QueueId(next.getKey());
            long delayOffset = next.getValue();
            long maxOffset = this.brokerController.getMessageStore().getMaxOffsetInQueue(TopicValidator.RMQ_SYS_SCHEDULE_TOPIC, queueId);
            String value = String.format("%d,%d", delayOffset, maxOffset);
            String key = String.format("%s_%d", RunningStats.scheduleMessageOffset.name(), next.getKey());
            stats.put(key, value);
        }
    }

    public void updateOffset(int delayLevel, long offset) {
        this.offsetTable.put(delayLevel, offset);
        if (versionChangeCounter.incrementAndGet() % brokerController.getBrokerConfig().getDelayOffsetUpdateVersionStep() == 0) {
            long stateMachineVersion = brokerController.getMessageStore() != null ? brokerController.getMessageStore().getStateMachineVersion() : 0;
            dataVersion.nextVersion(stateMachineVersion);
        }
    }

    public long computeDeliverTimestamp(final int delayLevel, final long storeTimestamp) {
        Long time = this.delayLevelTable.get(delayLevel);
        if (time != null) {
            return time + storeTimestamp;
        }

        return storeTimestamp + 1000;
    }

    public void start() {
<<<<<<< HEAD
        if (!started.compareAndSet(false, true)) {
            return;
        }
=======
        if (started.compareAndSet(false, true)) {
            this.load();
            this.deliverExecutorService = ThreadUtils.newScheduledThreadPool(this.maxDelayLevel, new ThreadFactoryImpl("ScheduleMessageTimerThread_"));
            if (this.enableAsyncDeliver) {
                this.handleExecutorService = ThreadUtils.newScheduledThreadPool(this.maxDelayLevel, new ThreadFactoryImpl("ScheduleMessageExecutorHandleThread_"));
            }
            for (Map.Entry<Integer, Long> entry : this.delayLevelTable.entrySet()) {
                Integer level = entry.getKey();
                Long timeDelay = entry.getValue();
                Long offset = this.offsetTable.get(level);
                if (null == offset) {
                    offset = 0L;
                }
>>>>>>> dad6b4da

        this.load();
        this.initExecutorService();
        this.startSchedule();
        this.startPersistentService();
    }

    private void initExecutorService() {
        this.deliverExecutorService = new ScheduledThreadPoolExecutor(this.maxDelayLevel, new ThreadFactoryImpl("ScheduleMessageTimerThread_"));
        if (this.enableAsyncDeliver) {
            this.handleExecutorService = new ScheduledThreadPoolExecutor(this.maxDelayLevel, new ThreadFactoryImpl("ScheduleMessageExecutorHandleThread_"));
        }
    }

    private void startSchedule() {
        for (Map.Entry<Integer, Long> entry : this.delayLevelTable.entrySet()) {
            Integer level = entry.getKey();
            Long timeDelay = entry.getValue();
            Long offset = this.offsetTable.get(level);
            if (null == offset) {
                offset = 0L;
            }

            if (timeDelay != null) {
                if (this.enableAsyncDeliver) {
                    this.handleExecutorService.schedule(new HandlePutResultTask(this, level), FIRST_DELAY_TIME, TimeUnit.MILLISECONDS);
                }
                this.deliverExecutorService.schedule(new DeliverDelayedMessageTimerTask(this, level, offset), FIRST_DELAY_TIME, TimeUnit.MILLISECONDS);
            }
        }
    }

    private void startPersistentService() {
        scheduledPersistService.scheduleAtFixedRate(() -> {
            try {
                ScheduleMessageService.this.persist();
            } catch (Throwable e) {
                log.error("scheduleAtFixedRate flush exception", e);
            }
        }, 10000, this.brokerController.getMessageStoreConfig().getFlushDelayOffsetInterval(), TimeUnit.MILLISECONDS);
    }

    public void shutdown() {
        stop();
        ThreadUtils.shutdown(scheduledPersistService);
    }

    public boolean stop() {
        if (!this.started.compareAndSet(true, false) || null == this.deliverExecutorService) {
            return true;
        }

        stopDeliverExecutorService();
        stopHandleExecutorService();
        logDeliverPendingTable();

        this.persist();
        return true;
    }

    private void stopDeliverExecutorService() {
        this.deliverExecutorService.shutdown();
        try {
            this.deliverExecutorService.awaitTermination(WAIT_FOR_SHUTDOWN, TimeUnit.MILLISECONDS);
        } catch (InterruptedException e) {
            log.error("deliverExecutorService awaitTermination error", e);
        }
    }

    private void stopHandleExecutorService() {
        if (this.handleExecutorService == null) {
            return;
        }

        this.handleExecutorService.shutdown();
        try {
            this.handleExecutorService.awaitTermination(WAIT_FOR_SHUTDOWN, TimeUnit.MILLISECONDS);
        } catch (InterruptedException e) {
            log.error("handleExecutorService awaitTermination error", e);
        }
    }

    private void logDeliverPendingTable() {
        for (int i = 1; i <= this.deliverPendingTable.size(); i++) {
            log.warn("deliverPendingTable level: {}, size: {}", i, this.deliverPendingTable.get(i).size());
        }
    }

    public boolean isStarted() {
        return started.get();
    }

    public int getMaxDelayLevel() {
        return maxDelayLevel;
    }

    public DataVersion getDataVersion() {
        return dataVersion;
    }

    public void setDataVersion(DataVersion dataVersion) {
        this.dataVersion = dataVersion;
    }

    @Override
    public String encode() {
        return this.encode(false);
    }

    @Override
    public boolean load() {
        boolean result = super.load();
        result = result && this.parseDelayLevel();
        result = result && this.correctDelayOffset();
        return result;
    }
    
    public boolean loadWhenSyncDelayOffset() {
        boolean result = super.load();
        result = result && this.parseDelayLevel();
        return result;
    }

    public boolean correctDelayOffset() {
        try {
            for (int delayLevel : delayLevelTable.keySet()) {
                ConsumeQueueInterface cq =
                    brokerController.getMessageStore().getConsumeQueueStore().findOrCreateConsumeQueue(TopicValidator.RMQ_SYS_SCHEDULE_TOPIC,
                        delayLevel2QueueId(delayLevel));
                Long currentDelayOffset = offsetTable.get(delayLevel);
                if (currentDelayOffset == null || cq == null) {
                    continue;
                }
                long correctDelayOffset = currentDelayOffset;
                long cqMinOffset = cq.getMinOffsetInQueue();
                long cqMaxOffset = cq.getMaxOffsetInQueue();
                if (currentDelayOffset < cqMinOffset) {
                    correctDelayOffset = cqMinOffset;
                    log.error("schedule CQ offset invalid. offset={}, cqMinOffset={}, cqMaxOffset={}, queueId={}",
                        currentDelayOffset, cqMinOffset, cqMaxOffset, cq.getQueueId());
                }

                if (currentDelayOffset > cqMaxOffset) {
                    correctDelayOffset = cqMaxOffset;
                    log.error("schedule CQ offset invalid. offset={}, cqMinOffset={}, cqMaxOffset={}, queueId={}",
                        currentDelayOffset, cqMinOffset, cqMaxOffset, cq.getQueueId());
                }
                if (correctDelayOffset != currentDelayOffset) {
                    log.error("correct delay offset [ delayLevel {} ] from {} to {}", delayLevel, currentDelayOffset, correctDelayOffset);
                    offsetTable.put(delayLevel, correctDelayOffset);
                }
            }
        } catch (Exception e) {
            log.error("correctDelayOffset exception", e);
            return false;
        }
        return true;
    }

    @Override
    public String configFilePath() {
        return StorePathConfigHelper.getDelayOffsetStorePath(this.brokerController.getMessageStore().getMessageStoreConfig()
            .getStorePathRootDir());
    }

    @Override
    public void decode(String jsonString) {
        if (jsonString != null) {
            DelayOffsetSerializeWrapper delayOffsetSerializeWrapper =
                DelayOffsetSerializeWrapper.fromJson(jsonString, DelayOffsetSerializeWrapper.class);
            if (delayOffsetSerializeWrapper != null) {
                this.offsetTable.putAll(delayOffsetSerializeWrapper.getOffsetTable());
                // For compatible
                if (delayOffsetSerializeWrapper.getDataVersion() != null) {
                    this.dataVersion.assignNewOne(delayOffsetSerializeWrapper.getDataVersion());
                }
            }
        }
    }

    @Override
    public String encode(final boolean prettyFormat) {
        DelayOffsetSerializeWrapper delayOffsetSerializeWrapper = new DelayOffsetSerializeWrapper();
        delayOffsetSerializeWrapper.setOffsetTable(this.offsetTable);
        delayOffsetSerializeWrapper.setDataVersion(this.dataVersion);
        return delayOffsetSerializeWrapper.toJson(prettyFormat);
    }

    public boolean parseDelayLevel() {
        HashMap<String, Long> timeUnitTable = new HashMap<>();
        timeUnitTable.put("s", 1000L);
        timeUnitTable.put("m", 1000L * 60);
        timeUnitTable.put("h", 1000L * 60 * 60);
        timeUnitTable.put("d", 1000L * 60 * 60 * 24);

        String levelString = this.brokerController.getMessageStoreConfig().getMessageDelayLevel();
        try {
            String[] levelArray = levelString.split(" ");
            for (int i = 0; i < levelArray.length; i++) {
                String value = levelArray[i];
                String ch = value.substring(value.length() - 1);
                Long tu = timeUnitTable.get(ch);

                int level = i + 1;
                if (level > this.maxDelayLevel) {
                    this.maxDelayLevel = level;
                }
                long num = Long.parseLong(value.substring(0, value.length() - 1));
                long delayTimeMillis = tu * num;
                this.delayLevelTable.put(level, delayTimeMillis);
                if (this.enableAsyncDeliver) {
                    this.deliverPendingTable.put(level, new LinkedBlockingQueue<>());
                }
            }
        } catch (Exception e) {
            log.error("parse message delay level failed. messageDelayLevel = {}", levelString, e);
            return false;
        }

        return true;
    }

    public MessageExtBrokerInner messageTimeUp(MessageExt msgExt) {
        MessageExtBrokerInner msgInner = new MessageExtBrokerInner();
        msgInner.setBody(msgExt.getBody());
        msgInner.setFlag(msgExt.getFlag());
        MessageAccessor.setProperties(msgInner, msgExt.getProperties());

        TopicFilterType topicFilterType = MessageExt.parseTopicFilterType(msgInner.getSysFlag());
        long tagsCodeValue =
            MessageExtBrokerInner.tagsString2tagsCode(topicFilterType, msgInner.getTags());
        msgInner.setTagsCode(tagsCodeValue);
        msgInner.setPropertiesString(MessageDecoder.messageProperties2String(msgExt.getProperties()));

        msgInner.setSysFlag(msgExt.getSysFlag());
        msgInner.setBornTimestamp(msgExt.getBornTimestamp());
        msgInner.setBornHost(msgExt.getBornHost());
        msgInner.setStoreHost(msgExt.getStoreHost());
        msgInner.setReconsumeTimes(msgExt.getReconsumeTimes());

        msgInner.setWaitStoreMsgOK(false);
        MessageAccessor.clearProperty(msgInner, MessageConst.PROPERTY_DELAY_TIME_LEVEL);
        MessageAccessor.clearProperty(msgInner, MessageConst.PROPERTY_TIMER_DELIVER_MS);
        MessageAccessor.clearProperty(msgInner, MessageConst.PROPERTY_TIMER_DELAY_SEC);

        msgInner.setTopic(msgInner.getProperty(MessageConst.PROPERTY_REAL_TOPIC));

        String queueIdStr = msgInner.getProperty(MessageConst.PROPERTY_REAL_QUEUE_ID);
        int queueId = Integer.parseInt(queueIdStr);
        msgInner.setQueueId(queueId);

        return msgInner;
    }



    public ConcurrentMap<Integer, Long> getOffsetTable() {
        return offsetTable;
    }

    public ConcurrentMap<Integer, Long> getDelayLevelTable() {
        return delayLevelTable;
    }

    public boolean isEnableAsyncDeliver() {
        return enableAsyncDeliver;
    }

    public ScheduledExecutorService getDeliverExecutorService() {
        return deliverExecutorService;
    }

    public BrokerController getBrokerController() {
        return brokerController;
    }

    public Map<Integer, LinkedBlockingQueue<PutResultProcess>> getDeliverPendingTable() {
        return deliverPendingTable;
    }

    public ScheduledExecutorService getHandleExecutorService() {
        return handleExecutorService;
    }
}<|MERGE_RESOLUTION|>--- conflicted
+++ resolved
@@ -115,25 +115,9 @@
     }
 
     public void start() {
-<<<<<<< HEAD
         if (!started.compareAndSet(false, true)) {
             return;
         }
-=======
-        if (started.compareAndSet(false, true)) {
-            this.load();
-            this.deliverExecutorService = ThreadUtils.newScheduledThreadPool(this.maxDelayLevel, new ThreadFactoryImpl("ScheduleMessageTimerThread_"));
-            if (this.enableAsyncDeliver) {
-                this.handleExecutorService = ThreadUtils.newScheduledThreadPool(this.maxDelayLevel, new ThreadFactoryImpl("ScheduleMessageExecutorHandleThread_"));
-            }
-            for (Map.Entry<Integer, Long> entry : this.delayLevelTable.entrySet()) {
-                Integer level = entry.getKey();
-                Long timeDelay = entry.getValue();
-                Long offset = this.offsetTable.get(level);
-                if (null == offset) {
-                    offset = 0L;
-                }
->>>>>>> dad6b4da
 
         this.load();
         this.initExecutorService();
@@ -142,9 +126,9 @@
     }
 
     private void initExecutorService() {
-        this.deliverExecutorService = new ScheduledThreadPoolExecutor(this.maxDelayLevel, new ThreadFactoryImpl("ScheduleMessageTimerThread_"));
+        this.deliverExecutorService = ThreadUtils.newScheduledThreadPool(this.maxDelayLevel, new ThreadFactoryImpl("ScheduleMessageTimerThread_"));
         if (this.enableAsyncDeliver) {
-            this.handleExecutorService = new ScheduledThreadPoolExecutor(this.maxDelayLevel, new ThreadFactoryImpl("ScheduleMessageExecutorHandleThread_"));
+            this.handleExecutorService = ThreadUtils.newScheduledThreadPool(this.maxDelayLevel, new ThreadFactoryImpl("ScheduleMessageExecutorHandleThread_"));
         }
     }
 
