/*
 * Licensed to the Apache Software Foundation (ASF) under one or more
 * contributor license agreements.  See the NOTICE file distributed with
 * this work for additional information regarding copyright ownership.
 * The ASF licenses this file to You under the Apache License, Version 2.0
 * (the "License"); you may not use this file except in compliance with
 * the License.  You may obtain a copy of the License at
 *
 *     http://www.apache.org/licenses/LICENSE-2.0
 *
 * Unless required by applicable law or agreed to in writing, software
 * distributed under the License is distributed on an "AS IS" BASIS,
 * WITHOUT WARRANTIES OR CONDITIONS OF ANY KIND, either express or implied.
 * See the License for the specific language governing permissions and
 * limitations under the License.
 */
package org.apache.rocketmq.broker.topic;

import java.util.HashMap;
import java.util.Iterator;
import java.util.Map;
import java.util.Map.Entry;
import java.util.Set;
import java.util.concurrent.ConcurrentHashMap;
import java.util.concurrent.ConcurrentMap;
import java.util.concurrent.TimeUnit;
import java.util.concurrent.locks.Lock;
import java.util.concurrent.locks.ReentrantLock;

import com.google.common.collect.ImmutableMap;

import org.apache.commons.lang3.StringUtils;
import org.apache.rocketmq.broker.BrokerController;
import org.apache.rocketmq.broker.BrokerPathConfigHelper;
import org.apache.rocketmq.common.ConfigManager;
import org.apache.rocketmq.common.MixAll;
import org.apache.rocketmq.common.PopAckConstants;
import org.apache.rocketmq.common.TopicAttributes;
import org.apache.rocketmq.common.TopicConfig;
import org.apache.rocketmq.common.attribute.Attribute;
import org.apache.rocketmq.common.attribute.AttributeUtil;
import org.apache.rocketmq.common.constant.LoggerName;
import org.apache.rocketmq.common.constant.PermName;
import org.apache.rocketmq.common.sysflag.TopicSysFlag;
import org.apache.rocketmq.common.topic.TopicValidator;
import org.apache.rocketmq.logging.org.slf4j.Logger;
import org.apache.rocketmq.logging.org.slf4j.LoggerFactory;
import org.apache.rocketmq.remoting.protocol.DataVersion;
import org.apache.rocketmq.remoting.protocol.body.KVTable;
import org.apache.rocketmq.remoting.protocol.body.TopicConfigSerializeWrapper;

import static com.google.common.base.Preconditions.checkNotNull;

public class TopicConfigManager extends ConfigManager {
    protected static final Logger log = LoggerFactory.getLogger(LoggerName.BROKER_LOGGER_NAME);
    private static final long LOCK_TIMEOUT_MILLIS = 3000;
    private static final int SCHEDULE_TOPIC_QUEUE_NUM = 18;

    private transient final Lock topicConfigTableLock = new ReentrantLock();
    protected ConcurrentMap<String, TopicConfig> topicConfigTable = new ConcurrentHashMap<>(1024);
    private DataVersion dataVersion = new DataVersion();
    protected transient BrokerController brokerController;

    public TopicConfigManager() {}

    public TopicConfigManager(BrokerController brokerController) {
        this(brokerController, true);
    }

    public TopicConfigManager(BrokerController brokerController, boolean init) {
        this.brokerController = brokerController;
        if (init) {
            init();
        }
    }

    protected void init() {
        addSystemTopic(TopicValidator.RMQ_SYS_SELF_TEST_TOPIC, 1, 1);

        if (this.brokerController.getBrokerConfig().isAutoCreateTopicEnable()) {
            addSystemTopic(TopicValidator.AUTO_CREATE_TOPIC_KEY_TOPIC,
                this.brokerController.getBrokerConfig().getDefaultTopicQueueNums(),
                this.brokerController.getBrokerConfig().getDefaultTopicQueueNums(),
                PermName.PERM_INHERIT | PermName.PERM_READ | PermName.PERM_WRITE);
        }

        addSystemTopic(TopicValidator.RMQ_SYS_BENCHMARK_TOPIC, 1024, 1024);

        addSystemTopic(this.brokerController.getBrokerConfig().getBrokerClusterName(), null, null,
            getPerm(this.brokerController.getBrokerConfig().isClusterTopicEnable()));

        addSystemTopic(this.brokerController.getBrokerConfig().getBrokerName(), 1, 1,
            getPerm(this.brokerController.getBrokerConfig().isBrokerTopicEnable()));

        addSystemTopic(TopicValidator.RMQ_SYS_OFFSET_MOVED_EVENT, 1, 1);

        addSystemTopic(TopicValidator.RMQ_SYS_SCHEDULE_TOPIC, SCHEDULE_TOPIC_QUEUE_NUM, SCHEDULE_TOPIC_QUEUE_NUM);

        if (this.brokerController.getBrokerConfig().isTraceTopicEnable()) {
            addSystemTopic(this.brokerController.getBrokerConfig().getMsgTraceTopicName(), 1, 1);
        }

        addSystemTopic(this.brokerController.getBrokerConfig().getBrokerClusterName() + "_" + MixAll.REPLY_TOPIC_POSTFIX,
            1, 1);

        // PopAckConstants.REVIVE_TOPIC
        addSystemTopic(PopAckConstants.buildClusterReviveTopic(this.brokerController.getBrokerConfig().getBrokerClusterName()),
            this.brokerController.getBrokerConfig().getReviveQueueNum(),
            this.brokerController.getBrokerConfig().getReviveQueueNum());

        // sync broker member group topic
        addSystemTopic(TopicValidator.SYNC_BROKER_MEMBER_GROUP_PREFIX + this.brokerController.getBrokerConfig().getBrokerName(),
            1, 1, PermName.PERM_INHERIT);

        // TopicValidator.RMQ_SYS_TRANS_HALF_TOPIC
        addSystemTopic(TopicValidator.RMQ_SYS_TRANS_HALF_TOPIC, 1,1);

        // TopicValidator.RMQ_SYS_TRANS_OP_HALF_TOPIC
        addSystemTopic(TopicValidator.RMQ_SYS_TRANS_OP_HALF_TOPIC, 1, 1);
    }

    private int getPerm(boolean readAndWrite) {
        int perm = PermName.PERM_INHERIT;
        if (readAndWrite) {
            perm |= PermName.PERM_READ | PermName.PERM_WRITE;
        }
        return perm;
    }

    private void addSystemTopic(String topic, Integer readQueueNums, Integer writeQueueNums) {
        addSystemTopic(topic, readQueueNums, writeQueueNums, null);
    }

    private void addSystemTopic(String topic, Integer readQueueNums, Integer writeQueueNums, Integer perm) {
        TopicConfig topicConfig = new TopicConfig(topic);
        TopicValidator.addSystemTopic(topic);

        if (readQueueNums != null) {
            topicConfig.setReadQueueNums(readQueueNums);
        }

        if (writeQueueNums != null) {
            topicConfig.setWriteQueueNums(writeQueueNums);
        }

        if (perm != null) {
            topicConfig.setPerm(perm);
        }

        putTopicConfig(topicConfig);
    }


    protected TopicConfig putTopicConfig(TopicConfig topicConfig) {
        return this.topicConfigTable.put(topicConfig.getTopicName(), topicConfig);
    }

    protected TopicConfig getTopicConfig(String topicName) {
        return this.topicConfigTable.get(topicName);
    }

    protected TopicConfig removeTopicConfig(String topicName) {
        return this.topicConfigTable.remove(topicName);
    }

    public TopicConfig selectTopicConfig(final String topic) {
        return getTopicConfig(topic);
    }

    public TopicConfig createTopicInSendMessageMethod(final String topic, final String defaultTopic,
        final String remoteAddress, final int clientDefaultTopicQueueNums, final int topicSysFlag) {
        TopicConfig topicConfig = null;
        boolean createNew = false;

        try {
            if (this.topicConfigTableLock.tryLock(LOCK_TIMEOUT_MILLIS, TimeUnit.MILLISECONDS)) {
                try {
                    topicConfig = getTopicConfig(topic);
                    if (topicConfig != null) {
                        return topicConfig;
                    }

                    TopicConfig defaultTopicConfig = getTopicConfig(defaultTopic);
                    if (defaultTopicConfig != null) {
                        if (defaultTopic.equals(TopicValidator.AUTO_CREATE_TOPIC_KEY_TOPIC)) {
                            if (!this.brokerController.getBrokerConfig().isAutoCreateTopicEnable()) {
                                defaultTopicConfig.setPerm(PermName.PERM_READ | PermName.PERM_WRITE);
                            }
                        }

                        if (PermName.isInherited(defaultTopicConfig.getPerm())) {
                            topicConfig = new TopicConfig(topic);

                            int queueNums = Math.min(clientDefaultTopicQueueNums, defaultTopicConfig.getWriteQueueNums());

                            if (queueNums < 0) {
                                queueNums = 0;
                            }

                            topicConfig.setReadQueueNums(queueNums);
                            topicConfig.setWriteQueueNums(queueNums);
                            int perm = defaultTopicConfig.getPerm();
                            perm &= ~PermName.PERM_INHERIT;
                            topicConfig.setPerm(perm);
                            topicConfig.setTopicSysFlag(topicSysFlag);
                            topicConfig.setTopicFilterType(defaultTopicConfig.getTopicFilterType());
                        } else {
                            log.warn("Create new topic failed, because the default topic[{}] has no perm [{}] producer:[{}]",
                                defaultTopic, defaultTopicConfig.getPerm(), remoteAddress);
                        }
                    } else {
                        log.warn("Create new topic failed, because the default topic[{}] not exist. producer:[{}]",
                            defaultTopic, remoteAddress);
                    }

                    if (topicConfig != null) {
                        log.info("Create new topic by default topic:[{}] config:[{}] producer:[{}]",
                            defaultTopic, topicConfig, remoteAddress);

                        putTopicConfig(topicConfig);

                        long stateMachineVersion = brokerController.getMessageStore() != null ? brokerController.getMessageStore().getStateMachineVersion() : 0;
                        dataVersion.nextVersion(stateMachineVersion);

                        createNew = true;

                        this.persist();
                    }
                } finally {
                    this.topicConfigTableLock.unlock();
                }
            }
        } catch (InterruptedException e) {
            log.error("createTopicInSendMessageMethod exception", e);
        }

        if (createNew) {
<<<<<<< HEAD
            this.brokerController.getBrokerServiceRegistry().registerBrokerAll(false, true, true);
=======
            if (brokerController.getBrokerConfig().isEnableSingleTopicRegister()) {
                this.brokerController.registerSingleTopicAll(topicConfig);
            } else {
                this.brokerController.registerIncrementBrokerData(topicConfig, dataVersion);
            }
>>>>>>> dad6b4da
        }

        return topicConfig;
    }

    public TopicConfig createTopicIfAbsent(TopicConfig topicConfig) {
        return createTopicIfAbsent(topicConfig, true);
    }

    public TopicConfig createTopicIfAbsent(TopicConfig topicConfig, boolean register) {
        boolean createNew = false;
        if (topicConfig == null) {
            throw new NullPointerException("TopicConfig");
        }
        if (StringUtils.isEmpty(topicConfig.getTopicName())) {
            throw new IllegalArgumentException("TopicName");
        }

        try {
            if (this.topicConfigTableLock.tryLock(LOCK_TIMEOUT_MILLIS, TimeUnit.MILLISECONDS)) {
                try {
                    TopicConfig existedTopicConfig = getTopicConfig(topicConfig.getTopicName());
                    if (existedTopicConfig != null) {
                        return existedTopicConfig;
                    }
                    log.info("Create new topic [{}] config:[{}]", topicConfig.getTopicName(), topicConfig);
                    putTopicConfig(topicConfig);
                    long stateMachineVersion = brokerController.getMessageStore() != null ? brokerController.getMessageStore().getStateMachineVersion() : 0;
                    dataVersion.nextVersion(stateMachineVersion);
                    createNew = true;
                    this.persist();
                } finally {
                    this.topicConfigTableLock.unlock();
                }
            }
        } catch (InterruptedException e) {
            log.error("createTopicIfAbsent ", e);
        }
        if (createNew && register) {
            if (brokerController.getBrokerConfig().isEnableSingleTopicRegister()) {
                this.brokerController.getBrokerServiceRegistry().registerSingleTopicAll(topicConfig);
            } else {
                this.brokerController.getBrokerServiceRegistry().registerIncrementBrokerData(topicConfig, dataVersion);
            }
        }
        return getTopicConfig(topicConfig.getTopicName());
    }

    public TopicConfig createTopicInSendMessageBackMethod(
        final String topic,
        final int clientDefaultTopicQueueNums,
        final int perm,
        final int topicSysFlag) {
        return createTopicInSendMessageBackMethod(topic, clientDefaultTopicQueueNums, perm, false, topicSysFlag);
    }

    public TopicConfig createTopicInSendMessageBackMethod(
        final String topic,
        final int clientDefaultTopicQueueNums,
        final int perm,
        final boolean isOrder,
        final int topicSysFlag) {
        TopicConfig topicConfig = getTopicConfig(topic);
        if (topicConfig != null) {
            if (isOrder != topicConfig.isOrder()) {
                topicConfig.setOrder(isOrder);
                this.updateTopicConfig(topicConfig);
            }
            return topicConfig;
        }

        boolean createNew = false;

        try {
            if (this.topicConfigTableLock.tryLock(LOCK_TIMEOUT_MILLIS, TimeUnit.MILLISECONDS)) {
                try {
                    topicConfig = getTopicConfig(topic);
                    if (topicConfig != null) {
                        return topicConfig;
                    }

                    topicConfig = new TopicConfig(topic);
                    topicConfig.setReadQueueNums(clientDefaultTopicQueueNums);
                    topicConfig.setWriteQueueNums(clientDefaultTopicQueueNums);
                    topicConfig.setPerm(perm);
                    topicConfig.setTopicSysFlag(topicSysFlag);
                    topicConfig.setOrder(isOrder);

                    log.info("create new topic {}", topicConfig);
                    putTopicConfig(topicConfig);
                    createNew = true;
                    long stateMachineVersion = brokerController.getMessageStore() != null ? brokerController.getMessageStore().getStateMachineVersion() : 0;
                    dataVersion.nextVersion(stateMachineVersion);
                    this.persist();
                } finally {
                    this.topicConfigTableLock.unlock();
                }
            }
        } catch (InterruptedException e) {
            log.error("createTopicInSendMessageBackMethod exception", e);
        }

        if (createNew) {
<<<<<<< HEAD
            this.brokerController.getBrokerServiceRegistry().registerBrokerAll(false, true, true);
=======
            if (brokerController.getBrokerConfig().isEnableSingleTopicRegister()) {
                this.brokerController.registerSingleTopicAll(topicConfig);
            } else {
                this.brokerController.registerIncrementBrokerData(topicConfig, dataVersion);
            }
>>>>>>> dad6b4da
        }

        return topicConfig;
    }

    public TopicConfig createTopicOfTranCheckMaxTime(final int clientDefaultTopicQueueNums, final int perm) {
        TopicConfig topicConfig = getTopicConfig(TopicValidator.RMQ_SYS_TRANS_CHECK_MAX_TIME_TOPIC);
        if (topicConfig != null)
            return topicConfig;

        boolean createNew = false;

        try {
            if (this.topicConfigTableLock.tryLock(LOCK_TIMEOUT_MILLIS, TimeUnit.MILLISECONDS)) {
                try {
                    topicConfig = getTopicConfig(TopicValidator.RMQ_SYS_TRANS_CHECK_MAX_TIME_TOPIC);
                    if (topicConfig != null)
                        return topicConfig;

                    topicConfig = new TopicConfig(TopicValidator.RMQ_SYS_TRANS_CHECK_MAX_TIME_TOPIC);
                    topicConfig.setReadQueueNums(clientDefaultTopicQueueNums);
                    topicConfig.setWriteQueueNums(clientDefaultTopicQueueNums);
                    topicConfig.setPerm(perm);
                    topicConfig.setTopicSysFlag(0);

                    log.info("create new topic {}", topicConfig);
                    putTopicConfig(topicConfig);
                    createNew = true;
                    long stateMachineVersion = brokerController.getMessageStore() != null ? brokerController.getMessageStore().getStateMachineVersion() : 0;
                    dataVersion.nextVersion(stateMachineVersion);
                    this.persist();
                } finally {
                    this.topicConfigTableLock.unlock();
                }
            }
        } catch (InterruptedException e) {
            log.error("create TRANS_CHECK_MAX_TIME_TOPIC exception", e);
        }

        if (createNew) {
<<<<<<< HEAD
            this.brokerController.getBrokerServiceRegistry().registerBrokerAll(false, true, true);
=======
            if (brokerController.getBrokerConfig().isEnableSingleTopicRegister()) {
                this.brokerController.registerSingleTopicAll(topicConfig);
            } else {
                this.brokerController.registerIncrementBrokerData(topicConfig, dataVersion);
            }
>>>>>>> dad6b4da
        }

        return topicConfig;
    }

    public void updateTopicUnitFlag(final String topic, final boolean unit) {

        TopicConfig topicConfig = getTopicConfig(topic);
        if (topicConfig != null) {
            int oldTopicSysFlag = topicConfig.getTopicSysFlag();
            if (unit) {
                topicConfig.setTopicSysFlag(TopicSysFlag.setUnitFlag(oldTopicSysFlag));
            } else {
                topicConfig.setTopicSysFlag(TopicSysFlag.clearUnitFlag(oldTopicSysFlag));
            }

            log.info("update topic sys flag. oldTopicSysFlag={}, newTopicSysFlag={}", oldTopicSysFlag,
                topicConfig.getTopicSysFlag());

            putTopicConfig(topicConfig);

            long stateMachineVersion = brokerController.getMessageStore() != null ? brokerController.getMessageStore().getStateMachineVersion() : 0;
            dataVersion.nextVersion(stateMachineVersion);

            this.persist();
<<<<<<< HEAD
            this.brokerController.getBrokerServiceRegistry().registerBrokerAll(false, true, true);
=======
            if (brokerController.getBrokerConfig().isEnableSingleTopicRegister()) {
                this.brokerController.registerSingleTopicAll(topicConfig);
            } else {
                this.brokerController.registerIncrementBrokerData(topicConfig, dataVersion);
            }
>>>>>>> dad6b4da
        }
    }

    public void updateTopicUnitSubFlag(final String topic, final boolean hasUnitSub) {
        TopicConfig topicConfig = getTopicConfig(topic);
        if (topicConfig != null) {
            int oldTopicSysFlag = topicConfig.getTopicSysFlag();
            if (hasUnitSub) {
                topicConfig.setTopicSysFlag(TopicSysFlag.setUnitSubFlag(oldTopicSysFlag));
            } else {
                topicConfig.setTopicSysFlag(TopicSysFlag.clearUnitSubFlag(oldTopicSysFlag));
            }

            log.info("update topic sys flag. oldTopicSysFlag={}, newTopicSysFlag={}", oldTopicSysFlag,
                topicConfig.getTopicSysFlag());

            putTopicConfig(topicConfig);

            long stateMachineVersion = brokerController.getMessageStore() != null ? brokerController.getMessageStore().getStateMachineVersion() : 0;
            dataVersion.nextVersion(stateMachineVersion);

            this.persist();
<<<<<<< HEAD
            this.brokerController.getBrokerServiceRegistry().registerBrokerAll(false, true, true);
=======
            if (brokerController.getBrokerConfig().isEnableSingleTopicRegister()) {
                this.brokerController.registerSingleTopicAll(topicConfig);
            } else {
                this.brokerController.registerIncrementBrokerData(topicConfig, dataVersion);
            }
>>>>>>> dad6b4da
        }
    }

    public void updateTopicConfig(final TopicConfig topicConfig) {
        checkNotNull(topicConfig, "topicConfig shouldn't be null");

        Map<String, String> newAttributes = request(topicConfig);
        Map<String, String> currentAttributes = current(topicConfig.getTopicName());


        Map<String, String> finalAttributes = AttributeUtil.alterCurrentAttributes(
            this.topicConfigTable.get(topicConfig.getTopicName()) == null,
            TopicAttributes.ALL,
            ImmutableMap.copyOf(currentAttributes),
            ImmutableMap.copyOf(newAttributes));

        topicConfig.setAttributes(finalAttributes);

        TopicConfig old = putTopicConfig(topicConfig);
        if (old != null) {
            log.info("update topic config, old:[{}] new:[{}]", old, topicConfig);
        } else {
            log.info("create new topic [{}]", topicConfig);
        }

        long stateMachineVersion = brokerController.getMessageStore() != null ? brokerController.getMessageStore().getStateMachineVersion() : 0;
        dataVersion.nextVersion(stateMachineVersion);

        this.persist(topicConfig.getTopicName(), topicConfig);
    }

    public void updateOrderTopicConfig(final KVTable orderKVTableFromNs) {

        if (orderKVTableFromNs != null && orderKVTableFromNs.getTable() != null) {
            boolean isChange = false;
            Set<String> orderTopics = orderKVTableFromNs.getTable().keySet();
            for (String topic : orderTopics) {
                TopicConfig topicConfig = getTopicConfig(topic);
                if (topicConfig != null && !topicConfig.isOrder()) {
                    topicConfig.setOrder(true);
                    isChange = true;
                    log.info("update order topic config, topic={}, order={}", topic, true);
                }
            }

            // We don't have a mandatory rule to maintain the validity of order conf in NameServer,
            // so we may overwrite the order field mistakenly.
            // To avoid the above case, we comment the below codes, please use mqadmin API to update
            // the order filed.
            /*for (Map.Entry<String, TopicConfig> entry : this.topicConfigTable.entrySet()) {
                String topic = entry.getKey();
                if (!orderTopics.contains(topic)) {
                    TopicConfig topicConfig = entry.getValue();
                    if (topicConfig.isOrder()) {
                        topicConfig.setOrder(false);
                        isChange = true;
                        log.info("update order topic config, topic={}, order={}", topic, false);
                    }
                }
            }*/

            if (isChange) {
                long stateMachineVersion = brokerController.getMessageStore() != null ? brokerController.getMessageStore().getStateMachineVersion() : 0;
                dataVersion.nextVersion(stateMachineVersion);
                this.persist();
            }
        }
    }

    // make it testable
    public Map<String, Attribute> allAttributes() {
        return TopicAttributes.ALL;
    }

    public boolean isOrderTopic(final String topic) {
        TopicConfig topicConfig = getTopicConfig(topic);
        if (topicConfig == null) {
            return false;
        } else {
            return topicConfig.isOrder();
        }
    }

    public void deleteTopicConfig(final String topic) {
        TopicConfig old = removeTopicConfig(topic);
        if (old != null) {
            log.info("delete topic config OK, topic: {}", old);
            long stateMachineVersion = brokerController.getMessageStore() != null ? brokerController.getMessageStore().getStateMachineVersion() : 0;
            dataVersion.nextVersion(stateMachineVersion);
            this.persist();
        } else {
            log.warn("delete topic config failed, topic: {} not exists", topic);
        }
    }

    public TopicConfigSerializeWrapper buildTopicConfigSerializeWrapper() {
        TopicConfigSerializeWrapper topicConfigSerializeWrapper = new TopicConfigSerializeWrapper();
        topicConfigSerializeWrapper.setTopicConfigTable(this.topicConfigTable);
        DataVersion dataVersionCopy = new DataVersion();
        dataVersionCopy.assignNewOne(this.dataVersion);
        topicConfigSerializeWrapper.setDataVersion(dataVersionCopy);
        return topicConfigSerializeWrapper;
    }

    @Override
    public String encode() {
        return encode(false);
    }

    @Override
    public String configFilePath() {
        return BrokerPathConfigHelper.getTopicConfigPath(this.brokerController.getMessageStoreConfig().getStorePathRootDir());
    }

    @Override
    public void decode(String jsonString) {
        if (jsonString != null) {
            TopicConfigSerializeWrapper topicConfigSerializeWrapper =
                TopicConfigSerializeWrapper.fromJson(jsonString, TopicConfigSerializeWrapper.class);
            if (topicConfigSerializeWrapper != null) {
                this.topicConfigTable.putAll(topicConfigSerializeWrapper.getTopicConfigTable());
                this.dataVersion.assignNewOne(topicConfigSerializeWrapper.getDataVersion());
                this.printLoadDataWhenFirstBoot(topicConfigSerializeWrapper);
            }
        }
    }

    public String encode(final boolean prettyFormat) {
        TopicConfigSerializeWrapper topicConfigSerializeWrapper = new TopicConfigSerializeWrapper();
        topicConfigSerializeWrapper.setTopicConfigTable(this.topicConfigTable);
        topicConfigSerializeWrapper.setDataVersion(this.dataVersion);
        return topicConfigSerializeWrapper.toJson(prettyFormat);
    }

    private void printLoadDataWhenFirstBoot(final TopicConfigSerializeWrapper tcs) {
        Iterator<Entry<String, TopicConfig>> it = tcs.getTopicConfigTable().entrySet().iterator();
        while (it.hasNext()) {
            Entry<String, TopicConfig> next = it.next();
            log.info("load exist local topic, {}", next.getValue().toString());
        }
    }

    public DataVersion getDataVersion() {
        return dataVersion;
    }

    public void setTopicConfigTable(
        ConcurrentMap<String, TopicConfig> topicConfigTable) {
        this.topicConfigTable = topicConfigTable;
    }

    public ConcurrentMap<String, TopicConfig> getTopicConfigTable() {
        return topicConfigTable;
    }

    private Map<String, String> request(TopicConfig topicConfig) {
        return topicConfig.getAttributes() == null ? new HashMap<>() : topicConfig.getAttributes();
    }

    private Map<String, String> current(String topic) {
        TopicConfig topicConfig = getTopicConfig(topic);
        if (topicConfig == null) {
            return new HashMap<>();
        } else {
            Map<String, String> attributes = topicConfig.getAttributes();
            if (attributes == null) {
                return new HashMap<>();
            } else {
                return attributes;
            }
        }
    }

    public boolean containsTopic(String topic) {
        return topicConfigTable.containsKey(topic);
    }


}<|MERGE_RESOLUTION|>--- conflicted
+++ resolved
@@ -235,15 +235,11 @@
         }
 
         if (createNew) {
-<<<<<<< HEAD
-            this.brokerController.getBrokerServiceRegistry().registerBrokerAll(false, true, true);
-=======
             if (brokerController.getBrokerConfig().isEnableSingleTopicRegister()) {
-                this.brokerController.registerSingleTopicAll(topicConfig);
-            } else {
-                this.brokerController.registerIncrementBrokerData(topicConfig, dataVersion);
-            }
->>>>>>> dad6b4da
+                this.brokerController.getBrokerServiceRegistry().registerSingleTopicAll(topicConfig);
+            } else {
+                this.brokerController.getBrokerServiceRegistry().registerIncrementBrokerData(topicConfig, dataVersion);
+            }
         }
 
         return topicConfig;
@@ -347,15 +343,11 @@
         }
 
         if (createNew) {
-<<<<<<< HEAD
-            this.brokerController.getBrokerServiceRegistry().registerBrokerAll(false, true, true);
-=======
             if (brokerController.getBrokerConfig().isEnableSingleTopicRegister()) {
-                this.brokerController.registerSingleTopicAll(topicConfig);
-            } else {
-                this.brokerController.registerIncrementBrokerData(topicConfig, dataVersion);
-            }
->>>>>>> dad6b4da
+                this.brokerController.getBrokerServiceRegistry().registerSingleTopicAll(topicConfig);
+            } else {
+                this.brokerController.getBrokerServiceRegistry().registerIncrementBrokerData(topicConfig, dataVersion);
+            }
         }
 
         return topicConfig;
@@ -396,15 +388,11 @@
         }
 
         if (createNew) {
-<<<<<<< HEAD
-            this.brokerController.getBrokerServiceRegistry().registerBrokerAll(false, true, true);
-=======
             if (brokerController.getBrokerConfig().isEnableSingleTopicRegister()) {
-                this.brokerController.registerSingleTopicAll(topicConfig);
-            } else {
-                this.brokerController.registerIncrementBrokerData(topicConfig, dataVersion);
-            }
->>>>>>> dad6b4da
+                this.brokerController.getBrokerServiceRegistry().registerSingleTopicAll(topicConfig);
+            } else {
+                this.brokerController.getBrokerServiceRegistry().registerIncrementBrokerData(topicConfig, dataVersion);
+            }
         }
 
         return topicConfig;
@@ -430,15 +418,12 @@
             dataVersion.nextVersion(stateMachineVersion);
 
             this.persist();
-<<<<<<< HEAD
-            this.brokerController.getBrokerServiceRegistry().registerBrokerAll(false, true, true);
-=======
+
             if (brokerController.getBrokerConfig().isEnableSingleTopicRegister()) {
-                this.brokerController.registerSingleTopicAll(topicConfig);
-            } else {
-                this.brokerController.registerIncrementBrokerData(topicConfig, dataVersion);
-            }
->>>>>>> dad6b4da
+                this.brokerController.getBrokerServiceRegistry().registerSingleTopicAll(topicConfig);
+            } else {
+                this.brokerController.getBrokerServiceRegistry().registerIncrementBrokerData(topicConfig, dataVersion);
+            }
         }
     }
 
@@ -461,15 +446,12 @@
             dataVersion.nextVersion(stateMachineVersion);
 
             this.persist();
-<<<<<<< HEAD
-            this.brokerController.getBrokerServiceRegistry().registerBrokerAll(false, true, true);
-=======
+
             if (brokerController.getBrokerConfig().isEnableSingleTopicRegister()) {
-                this.brokerController.registerSingleTopicAll(topicConfig);
-            } else {
-                this.brokerController.registerIncrementBrokerData(topicConfig, dataVersion);
-            }
->>>>>>> dad6b4da
+                this.brokerController.getBrokerServiceRegistry().registerSingleTopicAll(topicConfig);
+            } else {
+                this.brokerController.getBrokerServiceRegistry().registerIncrementBrokerData(topicConfig, dataVersion);
+            }
         }
     }
 
