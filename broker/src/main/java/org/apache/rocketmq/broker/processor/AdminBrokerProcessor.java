--- conflicted
+++ resolved
@@ -21,27 +21,7 @@
 import com.google.common.collect.Sets;
 import io.netty.channel.Channel;
 import io.netty.channel.ChannelHandlerContext;
-<<<<<<< HEAD
-=======
-import java.io.UnsupportedEncodingException;
-import java.net.UnknownHostException;
-import java.nio.charset.StandardCharsets;
-import java.util.ArrayList;
 import java.util.Arrays;
-import java.util.HashMap;
-import java.util.HashSet;
-import java.util.Iterator;
-import java.util.List;
-import java.util.Map;
-import java.util.Properties;
-import java.util.Set;
-import java.util.concurrent.CompletableFuture;
-import java.util.concurrent.ConcurrentHashMap;
-import java.util.concurrent.ConcurrentMap;
-import java.util.concurrent.CountDownLatch;
-import java.util.concurrent.TimeUnit;
-import org.apache.commons.lang3.StringUtils;
->>>>>>> 65faea22
 import org.apache.rocketmq.acl.AccessValidator;
 import org.apache.rocketmq.acl.plain.PlainAccessValidator;
 import org.apache.rocketmq.broker.BrokerController;
@@ -224,14 +204,6 @@
         initConfigBlackList();
     }
 
-    private void initConfigBlackList() {
-        configBlackList.add("brokerConfigPath");
-        configBlackList.add("rocketmqHome");
-        configBlackList.add("configBlackList");
-        String[] configArray = brokerController.getBrokerConfig().getConfigBlackList().split(";");
-        configBlackList.addAll(Arrays.asList(configArray));
-    }
-
     @Override
     public RemotingCommand processRequest(ChannelHandlerContext ctx,
         RemotingCommand request) throws RemotingCommandException {
@@ -363,11 +335,19 @@
         }
     }
 
+    private void initConfigBlackList() {
+        configBlackList.add("brokerConfigPath");
+        configBlackList.add("rocketmqHome");
+        configBlackList.add("configBlackList");
+        String[] configArray = brokerController.getBrokerConfig().getConfigBlackList().split(";");
+        configBlackList.addAll(Arrays.asList(configArray));
+    }
+
     /**
-     * @param ctx
-     * @param request
-     * @return
-     * @throws RemotingCommandException
+     * @param ctx ctx
+     * @param request  request
+     * @return response
+     * @throws RemotingCommandException e
      */
     private RemotingCommand getSubscriptionGroup(ChannelHandlerContext ctx,
         RemotingCommand request) throws RemotingCommandException {
@@ -953,6 +933,7 @@
                 Properties properties = PropertyUtils.string2Properties(bodyStr);
                 if (properties != null) {
                     LOGGER.info("updateBrokerConfig, new config: [{}] client: {} ", properties, callerAddress);
+
                     if (validateBlackListConfigExist(properties)) {
                         response.setCode(ResponseCode.NO_PERMISSION);
                         response.setRemark("Can not update config in black list.");
@@ -2838,4 +2819,5 @@
         }
         return false;
     }
+
 }