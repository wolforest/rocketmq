--- conflicted
+++ resolved
@@ -179,7 +179,7 @@
      * @param syncStateSet syncStateSet
      */
     public synchronized void changeBrokerRole(final Long newMasterBrokerId, final String newMasterAddress,
-        final Integer newMasterEpoch, final Integer syncStateSetEpoch, final Set<Long> syncStateSet) {
+        final Integer newMasterEpoch, final Integer syncStateSetEpoch, final Set<Long> syncStateSet) throws Exception {
 
         if (newMasterBrokerId == null || newMasterEpoch <= this.masterEpoch) {
             return;
@@ -234,22 +234,11 @@
             return true;
         }
 
-<<<<<<< HEAD
         for (int retryTimes = 0; retryTimes < 5; retryTimes++) {
             if (register()) {
                 this.state = State.REGISTER_TO_CONTROLLER_DONE;
                 LOGGER.info("First time register broker success, change state to: {}", this.state);
                 break;
-=======
-    public synchronized void changeBrokerRole(final Long newMasterBrokerId, final String newMasterAddress,
-        final Integer newMasterEpoch,
-        final Integer syncStateSetEpoch, final Set<Long> syncStateSet) throws Exception {
-        if (newMasterBrokerId != null && newMasterEpoch > this.masterEpoch) {
-            if (newMasterBrokerId.equals(this.brokerControllerId)) {
-                changeToMaster(newMasterEpoch, syncStateSetEpoch, syncStateSet);
-            } else {
-                changeToSlave(newMasterAddress, newMasterEpoch, newMasterBrokerId);
->>>>>>> 3a035d75
             }
 
             // Try to avoid registration concurrency conflicts in random sleep
@@ -264,7 +253,6 @@
         return true;
     }
 
-<<<<<<< HEAD
     private boolean startAtRegisterToControllerDone() {
         if (this.state != State.REGISTER_TO_CONTROLLER_DONE) {
             return true;
@@ -304,10 +292,7 @@
      * @param syncStateSetEpoch syncStateSetEpoch
      * @param syncStateSet syncStateSet
      */
-    public void changeToMaster(final int newMasterEpoch, final int syncStateSetEpoch, final Set<Long> syncStateSet) {
-=======
     public void changeToMaster(final int newMasterEpoch, final int syncStateSetEpoch, final Set<Long> syncStateSet) throws Exception {
->>>>>>> 3a035d75
         synchronized (this) {
             if (newMasterEpoch <= this.masterEpoch) {
                 return;
