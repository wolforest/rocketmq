--- conflicted
+++ resolved
@@ -77,10 +77,15 @@
                 return;
             }
 
+            if (brokerController.getMessageStore().getTimerMessageStore().getTimerState().isShouldRunningDequeue()) {
+                return;
+            }
+
             TimerCheckpoint checkpoint = this.brokerController.getBrokerOuterAPI().getTimerCheckPoint(masterAddrBak);
             if (null != this.brokerController.getTimerCheckpoint()) {
                 this.brokerController.getTimerCheckpoint().setLastReadTimeMs(checkpoint.getLastReadTimeMs());
                 this.brokerController.getTimerCheckpoint().setMasterTimerQueueOffset(checkpoint.getMasterTimerQueueOffset());
+                this.brokerController.getTimerCheckpoint().getDataVersion().assignNewOne(checkpoint.getDataVersion());
             }
         } catch (Exception e) {
             LOGGER.error("syncTimerCheckPoint Exception, {}", masterAddrBak, e);
@@ -211,7 +216,6 @@
             return;
         }
 
-<<<<<<< HEAD
         try {
             MessageRequestModeSerializeWrapper messageRequestModeSerializeWrapper =
                 this.brokerController.getBrokerOuterAPI().getAllMessageRequestMode(masterAddrBak);
@@ -226,24 +230,6 @@
             LOGGER.info("Update slave Message Request Mode from master, {}", masterAddrBak);
         } catch (Exception e) {
             LOGGER.error("SyncMessageRequestMode Exception, {}", masterAddrBak, e);
-=======
-    public void syncTimerCheckPoint() {
-        String masterAddrBak = this.masterAddr;
-        if (masterAddrBak != null) {
-            try {
-                if (null != brokerController.getMessageStore().getTimerMessageStore() &&
-                        !brokerController.getTimerMessageStore().isShouldRunningDequeue()) {
-                    TimerCheckpoint checkpoint = this.brokerController.getBrokerOuterAPI().getTimerCheckPoint(masterAddrBak);
-                    if (null != this.brokerController.getTimerCheckpoint()) {
-                        this.brokerController.getTimerCheckpoint().setLastReadTimeMs(checkpoint.getLastReadTimeMs());
-                        this.brokerController.getTimerCheckpoint().setMasterTimerQueueOffset(checkpoint.getMasterTimerQueueOffset());
-                        this.brokerController.getTimerCheckpoint().getDataVersion().assignNewOne(checkpoint.getDataVersion());
-                    }
-                }
-            } catch (Exception e) {
-                LOGGER.error("syncTimerCheckPoint Exception, {}", masterAddrBak, e);
-            }
->>>>>>> faae6471
         }
     }
 
