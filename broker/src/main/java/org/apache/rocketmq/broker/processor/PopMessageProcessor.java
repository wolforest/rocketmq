/*
 * Licensed to the Apache Software Foundation (ASF) under one or more
 * contributor license agreements.  See the NOTICE file distributed with
 * this work for additional information regarding copyright ownership.
 * The ASF licenses this file to You under the Apache License, Version 2.0
 * (the "License"); you may not use this file except in compliance with
 * the License.  You may obtain a copy of the License at
 *
 *     http://www.apache.org/licenses/LICENSE-2.0
 *
 * Unless required by applicable law or agreed to in writing, software
 * distributed under the License is distributed on an "AS IS" BASIS,
 * WITHOUT WARRANTIES OR CONDITIONS OF ANY KIND, either express or implied.
 * See the License for the specific language governing permissions and
 * limitations under the License.
 */
package org.apache.rocketmq.broker.processor;

import io.netty.channel.Channel;
import io.netty.channel.ChannelFutureListener;
import io.netty.channel.ChannelHandlerContext;
import io.netty.channel.FileRegion;
import io.netty.util.concurrent.Future;
import io.opentelemetry.api.common.Attributes;
import java.nio.ByteBuffer;
import java.util.List;
import java.util.Objects;
import java.util.Random;
import java.util.concurrent.CompletableFuture;
import java.util.concurrent.TimeUnit;
import java.util.concurrent.atomic.AtomicLong;
import org.apache.rocketmq.broker.BrokerController;
import org.apache.rocketmq.broker.filter.ConsumerFilterData;
import org.apache.rocketmq.broker.filter.ConsumerFilterManager;
import org.apache.rocketmq.broker.filter.ExpressionMessageFilter;
import org.apache.rocketmq.broker.longpolling.PollingHeader;
import org.apache.rocketmq.broker.longpolling.PollingResult;
import org.apache.rocketmq.broker.longpolling.PopLongPollingService;
import org.apache.rocketmq.broker.metrics.BrokerMetricsManager;
import org.apache.rocketmq.broker.pagecache.ManyMessageTransfer;
import org.apache.rocketmq.broker.service.pop.PopBufferMergeService;
import org.apache.rocketmq.broker.service.pop.QueueLockManager;
import org.apache.rocketmq.common.KeyBuilder;
import org.apache.rocketmq.common.topic.TopicConfig;
import org.apache.rocketmq.common.constant.ConsumeInitMode;
import org.apache.rocketmq.common.constant.LoggerName;
import org.apache.rocketmq.common.constant.PermName;
import org.apache.rocketmq.common.filter.ExpressionType;
import org.apache.rocketmq.common.help.FAQUrl;
import org.apache.rocketmq.common.message.MessageConst;
import org.apache.rocketmq.common.message.MessageDecoder;
import org.apache.rocketmq.common.message.MessageExt;
import org.apache.rocketmq.common.topic.TopicValidator;
import org.apache.rocketmq.common.constant.MQConstants;
import org.apache.rocketmq.logging.org.slf4j.Logger;
import org.apache.rocketmq.logging.org.slf4j.LoggerFactory;
import org.apache.rocketmq.remoting.common.RemotingHelper;
import org.apache.rocketmq.remoting.exception.RemotingCommandException;
import org.apache.rocketmq.remoting.metrics.RemotingMetricsManager;
import org.apache.rocketmq.remoting.netty.NettyRemotingAbstract;
import org.apache.rocketmq.remoting.netty.NettyRequestProcessor;
import org.apache.rocketmq.remoting.protocol.RemotingCommand;
import org.apache.rocketmq.remoting.protocol.ResponseCode;
import org.apache.rocketmq.remoting.protocol.filter.FilterAPI;
import org.apache.rocketmq.remoting.protocol.header.ExtraInfoUtil;
import org.apache.rocketmq.remoting.protocol.header.PopMessageRequestHeader;
import org.apache.rocketmq.remoting.protocol.header.PopMessageResponseHeader;
import org.apache.rocketmq.remoting.protocol.heartbeat.ConsumeType;
import org.apache.rocketmq.remoting.protocol.heartbeat.MessageModel;
import org.apache.rocketmq.remoting.protocol.heartbeat.SubscriptionData;
import org.apache.rocketmq.remoting.protocol.subscription.SubscriptionGroupConfig;
import org.apache.rocketmq.store.GetMessageResult;
import org.apache.rocketmq.store.GetMessageStatus;
import org.apache.rocketmq.store.logfile.SelectMappedBufferResult;
import org.apache.rocketmq.store.pop.PopCheckPoint;

import static org.apache.rocketmq.broker.metrics.BrokerMetricsConstant.LABEL_CONSUMER_GROUP;
import static org.apache.rocketmq.broker.metrics.BrokerMetricsConstant.LABEL_IS_RETRY;
import static org.apache.rocketmq.broker.metrics.BrokerMetricsConstant.LABEL_IS_SYSTEM;
import static org.apache.rocketmq.broker.metrics.BrokerMetricsConstant.LABEL_TOPIC;
import static org.apache.rocketmq.remoting.metrics.RemotingMetricsConstant.LABEL_REQUEST_CODE;
import static org.apache.rocketmq.remoting.metrics.RemotingMetricsConstant.LABEL_RESPONSE_CODE;
import static org.apache.rocketmq.remoting.metrics.RemotingMetricsConstant.LABEL_RESULT;

/**
 * Server side rebalance, Pop mode
 * @link https://github.com/apache/rocketmq/wiki/%5BRIP-19%5D-Server-side-rebalance,--lightweight-consumer-client-support
 */
public class PopMessageProcessor implements NettyRequestProcessor {
    private static final Logger POP_LOGGER = LoggerFactory.getLogger(LoggerName.ROCKETMQ_POP_LOGGER_NAME);

    private final BrokerController brokerController;
    private final Random random = new Random(System.currentTimeMillis());
    private static final String BORN_TIME = "bornTime";

    private final AtomicLong ckMessageNumber;

    public PopMessageProcessor(final BrokerController brokerController) {
        this.brokerController = brokerController;
        this.ckMessageNumber = new AtomicLong();
    }

    @Override
    public RemotingCommand processRequest(final ChannelHandlerContext ctx, RemotingCommand request) throws RemotingCommandException {
        RemotingCommand response = RemotingCommand.createResponseCommand(PopMessageResponseHeader.class);
        PopMessageRequestHeader requestHeader = (PopMessageRequestHeader) request.decodeCommandCustomHeader(PopMessageRequestHeader.class, true);

        StringBuilder startOffsetInfo = new StringBuilder(64);
        StringBuilder msgOffsetInfo = new StringBuilder(64);
        // if not consume orderly, orderCountInfo = null
        StringBuilder orderCountInfo = initOrderCountInfo(requestHeader);

        initRequestAndResponse(request, response, requestHeader);
        if (!allowAccess(requestHeader, ctx.channel(), response)) {
            return response;
        }

        ExpressionMessageFilter messageFilter = null;
        if (requestHeader.getExp() != null && requestHeader.getExp().length() > 0) {
            messageFilter = initExpressionMessageFilter(requestHeader, response);
            if (messageFilter == null) {
                return response;
            }
        }
        compensateSubscribeData(requestHeader);

        int reviveQid = getReviveQid(requestHeader);
        long popTime = System.currentTimeMillis();

        GetMessageResult getMessageResult = new GetMessageResult(requestHeader.getMaxMsgNums());
        CompletableFuture<Long> getMessageFuture = popMessage(ctx, requestHeader, getMessageResult, messageFilter, startOffsetInfo, msgOffsetInfo, orderCountInfo, reviveQid, popTime);
        bindGetMessageFutureCallback(ctx, requestHeader, getMessageResult, startOffsetInfo, msgOffsetInfo, orderCountInfo, reviveQid, popTime, getMessageFuture, response, request);

        return null;
    }

    @Override
    public boolean rejectRequest() {
        return false;
    }

<<<<<<< HEAD
    private boolean allowAccess(PopMessageRequestHeader requestHeader, Channel channel, RemotingCommand response) {
=======
    public ConcurrentLinkedHashMap<String, ConcurrentSkipListSet<PopRequest>> getPollingMap() {
        return popLongPollingService.getPollingMap();
    }

    public void notifyLongPollingRequestIfNeed(String topic, String group, int queueId) {
        long popBufferOffset = this.brokerController.getPopMessageProcessor().getPopBufferMergeService().getLatestOffset(topic, group, queueId);
        long consumerOffset = this.brokerController.getConsumerOffsetManager().queryOffset(group, topic, queueId);
        long maxOffset = this.brokerController.getMessageStore().getMaxOffsetInQueue(topic, queueId);
        long offset = Math.max(popBufferOffset, consumerOffset);
        if (maxOffset > offset) {
            boolean notifySuccess = popLongPollingService.notifyMessageArriving(topic, group, -1);
            if (!notifySuccess) {
                // notify pop queue
                notifySuccess = popLongPollingService.notifyMessageArriving(topic, group, queueId);
            }
            this.brokerController.getNotificationProcessor().notifyMessageArriving(topic, queueId);
            if (this.brokerController.getBrokerConfig().isEnablePopLog()) {
                POP_LOGGER.info("notify long polling request. topic:{}, group:{}, queueId:{}, success:{}",
                    topic, group, queueId, notifySuccess);
            }
        }
    }

    public void notifyMessageArriving(final String topic, final int queueId) {
        popLongPollingService.notifyMessageArrivingWithRetryTopic(topic, queueId);
    }

    public boolean notifyMessageArriving(final String topic, final String cid, final int queueId) {
        return popLongPollingService.notifyMessageArriving(topic, cid, queueId);
    }

    @Override
    public RemotingCommand processRequest(final ChannelHandlerContext ctx, RemotingCommand request)
        throws RemotingCommandException {
        request.addExtFieldIfNotExist(BORN_TIME, String.valueOf(System.currentTimeMillis()));
        if (Objects.equals(request.getExtFields().get(BORN_TIME), "0")) {
            request.addExtField(BORN_TIME, String.valueOf(System.currentTimeMillis()));
        }
        Channel channel = ctx.channel();

        RemotingCommand response = RemotingCommand.createResponseCommand(PopMessageResponseHeader.class);
        final PopMessageResponseHeader responseHeader = (PopMessageResponseHeader) response.readCustomHeader();
        final PopMessageRequestHeader requestHeader =
            (PopMessageRequestHeader) request.decodeCommandCustomHeader(PopMessageRequestHeader.class, true);
        StringBuilder startOffsetInfo = new StringBuilder(64);
        StringBuilder msgOffsetInfo = new StringBuilder(64);
        StringBuilder orderCountInfo = null;
        if (requestHeader.isOrder()) {
            orderCountInfo = new StringBuilder(64);
        }

        brokerController.getConsumerManager().compensateBasicConsumerInfo(requestHeader.getConsumerGroup(),
            ConsumeType.CONSUME_POP, MessageModel.CLUSTERING);

        response.setOpaque(request.getOpaque());

        if (brokerController.getBrokerConfig().isEnablePopLog()) {
            POP_LOGGER.info("receive PopMessage request command, {}", request);
        }

>>>>>>> 5b43387b
        if (requestHeader.isTimeoutTooMuch()) {
            response.setCode(ResponseCode.POLLING_TIMEOUT);
            response.setRemark(String.format("the broker[%s] pop message is timeout too much",
                this.brokerController.getBrokerConfig().getBrokerIP1()));
            return false;
        }
        if (!PermName.isReadable(this.brokerController.getBrokerConfig().getBrokerPermission())) {
            response.setCode(ResponseCode.NO_PERMISSION);
            response.setRemark(String.format("the broker[%s] pop message is forbidden",
                this.brokerController.getBrokerConfig().getBrokerIP1()));
            return false;
        }
        if (requestHeader.getMaxMsgNums() > 32) {
            response.setCode(ResponseCode.SYSTEM_ERROR);
            response.setRemark(String.format("the broker[%s] pop message's num is greater than 32",
                this.brokerController.getBrokerConfig().getBrokerIP1()));
            return false;
        }

        if (!brokerController.getMessageStore().getMessageStoreConfig().isTimerWheelEnable()) {
            response.setCode(ResponseCode.SYSTEM_ERROR);
            response.setRemark(String.format("the broker[%s] pop message is forbidden because timerWheelEnable is false",
                this.brokerController.getBrokerConfig().getBrokerIP1()));
            return false;
        }

        TopicConfig topicConfig =
            this.brokerController.getTopicConfigManager().selectTopicConfig(requestHeader.getTopic());
        if (null == topicConfig) {
            POP_LOGGER.error("The topic {} not exist, consumer: {} ", requestHeader.getTopic(),
                RemotingHelper.parseChannelRemoteAddr(channel));
            response.setCode(ResponseCode.TOPIC_NOT_EXIST);
            response.setRemark(String.format("topic[%s] not exist, apply first please! %s", requestHeader.getTopic(),
                FAQUrl.suggestTodo(FAQUrl.APPLY_TOPIC_URL)));
            return false;
        }

        if (!PermName.isReadable(topicConfig.getPerm())) {
            response.setCode(ResponseCode.NO_PERMISSION);
            response.setRemark("the topic[" + requestHeader.getTopic() + "] peeking message is forbidden");
            return false;
        }

        if (requestHeader.getQueueId() >= topicConfig.getReadQueueNums()) {
            String errorInfo = String.format("queueId[%d] is illegal, topic:[%s] topicConfig.readQueueNums:[%d] " +
                    "consumer:[%s]",
                requestHeader.getQueueId(), requestHeader.getTopic(), topicConfig.getReadQueueNums(),
                channel.remoteAddress());
            POP_LOGGER.warn(errorInfo);
            response.setCode(ResponseCode.SYSTEM_ERROR);
            response.setRemark(errorInfo);
            return false;
        }
        SubscriptionGroupConfig subscriptionGroupConfig =
            this.brokerController.getSubscriptionGroupManager().findSubscriptionGroupConfig(requestHeader.getConsumerGroup());
        if (null == subscriptionGroupConfig) {
            response.setCode(ResponseCode.SUBSCRIPTION_GROUP_NOT_EXIST);
            response.setRemark(String.format("subscription group [%s] does not exist, %s",
                requestHeader.getConsumerGroup(), FAQUrl.suggestTodo(FAQUrl.SUBSCRIPTION_GROUP_NOT_EXIST)));
            return false;
        }

        if (!subscriptionGroupConfig.isConsumeEnable()) {
            response.setCode(ResponseCode.NO_PERMISSION);
            response.setRemark("subscription group no permission, " + requestHeader.getConsumerGroup());
            return false;
        }

        return true;
    }

    private void initRequestAndResponse(RemotingCommand request, RemotingCommand response, PopMessageRequestHeader requestHeader) {
        brokerController.getConsumerManager().compensateBasicConsumerInfo(requestHeader.getConsumerGroup(),
            ConsumeType.CONSUME_POP, MessageModel.CLUSTERING);

        request.addExtFieldIfNotExist(BORN_TIME, String.valueOf(System.currentTimeMillis()));
        if (Objects.equals(request.getExtFields().get(BORN_TIME), "0")) {
            request.addExtField(BORN_TIME, String.valueOf(System.currentTimeMillis()));
        }

        response.setOpaque(request.getOpaque());

        if (brokerController.getBrokerConfig().isEnablePopLog()) {
            POP_LOGGER.info("receive PopMessage request command, {}", request);
        }
    }

    private ExpressionMessageFilter initExpressionMessageFilter(PopMessageRequestHeader requestHeader, RemotingCommand response) {
        try {
            SubscriptionData subscriptionData = FilterAPI.build(requestHeader.getTopic(), requestHeader.getExp(), requestHeader.getExpType());
            brokerController.getConsumerManager().compensateSubscribeData(requestHeader.getConsumerGroup(), requestHeader.getTopic(), subscriptionData);

            String retryTopic = KeyBuilder.buildPopRetryTopic(requestHeader.getTopic(), requestHeader.getConsumerGroup());
            SubscriptionData retrySubscriptionData = FilterAPI.build(retryTopic, SubscriptionData.SUB_ALL, requestHeader.getExpType());
            brokerController.getConsumerManager().compensateSubscribeData(requestHeader.getConsumerGroup(), retryTopic, retrySubscriptionData);

            ConsumerFilterData consumerFilterData = null;
            if (ExpressionType.isTagType(subscriptionData.getExpressionType())) {
                return new ExpressionMessageFilter(subscriptionData, consumerFilterData, brokerController.getConsumerFilterManager());
            }

            consumerFilterData = ConsumerFilterManager.build(requestHeader.getTopic(), requestHeader.getConsumerGroup(), requestHeader.getExp(), requestHeader.getExpType(), System.currentTimeMillis());
            if (consumerFilterData != null) {
                return new ExpressionMessageFilter(subscriptionData, consumerFilterData, brokerController.getConsumerFilterManager());
            }

            POP_LOGGER.warn("Parse the consumer's subscription[{}] failed, group: {}", requestHeader.getExp(), requestHeader.getConsumerGroup());
            response.setCodeAndRemark(ResponseCode.SUBSCRIPTION_PARSE_FAILED, "parse the consumer's subscription failed");
            return null;
        } catch (Exception e) {
            POP_LOGGER.warn("Parse the consumer's subscription[{}] error, group: {}", requestHeader.getExp(), requestHeader.getConsumerGroup());
            response.setCodeAndRemark(ResponseCode.SUBSCRIPTION_PARSE_FAILED, "parse the consumer's subscription failed");
            return null;
        }
    }

    private void compensateSubscribeData(PopMessageRequestHeader requestHeader) {
        if (requestHeader.getExp() == null || requestHeader.getExp().length() <= 0) {
            return;
        }
        try {
            SubscriptionData subscriptionData = FilterAPI.build(requestHeader.getTopic(), "*", ExpressionType.TAG);
            brokerController.getConsumerManager().compensateSubscribeData(requestHeader.getConsumerGroup(), requestHeader.getTopic(), subscriptionData);

            String retryTopic = KeyBuilder.buildPopRetryTopic(requestHeader.getTopic(), requestHeader.getConsumerGroup());
            SubscriptionData retrySubscriptionData = FilterAPI.build(retryTopic, "*", ExpressionType.TAG);
            brokerController.getConsumerManager().compensateSubscribeData(requestHeader.getConsumerGroup(), retryTopic, retrySubscriptionData);
        } catch (Exception e) {
            POP_LOGGER.warn("Build default subscription error, group: {}", requestHeader.getConsumerGroup());
        }
    }

    private int getReviveQid(PopMessageRequestHeader requestHeader) {
        int reviveQid;
        if (requestHeader.isOrder()) {
            reviveQid = KeyBuilder.POP_ORDER_REVIVE_QUEUE;
        } else {
            reviveQid = (int) Math.abs(ckMessageNumber.getAndIncrement() % this.brokerController.getBrokerConfig().getReviveQueueNum());
        }

        return reviveQid;
    }

    private CompletableFuture<Long> popMessage(ChannelHandlerContext ctx, PopMessageRequestHeader requestHeader, GetMessageResult getMessageResult, ExpressionMessageFilter messageFilter, StringBuilder startOffsetInfo,
        StringBuilder msgOffsetInfo, StringBuilder finalOrderCountInfo, int reviveQid, long popTime) {
        int randomQ = random.nextInt(100);
        boolean needRetry = randomQ % 5 == 0;

        CompletableFuture<Long> getMessageFuture = CompletableFuture.completedFuture(0L);
        if (needRetry && !requestHeader.isOrder()) {
<<<<<<< HEAD
            getMessageFuture = popRetryMessage(ctx, requestHeader, getMessageResult, messageFilter, startOffsetInfo, msgOffsetInfo, finalOrderCountInfo, reviveQid, popTime, randomQ, getMessageFuture);
=======
            TopicConfig retryTopicConfig =
                this.brokerController.getTopicConfigManager().selectTopicConfig(KeyBuilder.buildPopRetryTopic(requestHeader.getTopic(), requestHeader.getConsumerGroup()));
            if (retryTopicConfig != null) {
                for (int i = 0; i < retryTopicConfig.getReadQueueNums(); i++) {
                    int queueId = (randomQ + i) % retryTopicConfig.getReadQueueNums();
                    getMessageFuture = getMessageFuture.thenCompose(restNum -> popMsgFromQueue(requestHeader.getAttemptId(), true, getMessageResult, requestHeader, queueId, restNum, reviveQid, channel, popTime, finalMessageFilter,
                        startOffsetInfo, msgOffsetInfo, finalOrderCountInfo));
                }
            }
            if (brokerController.getBrokerConfig().isRetrieveMessageFromPopRetryTopicV1()) {
                TopicConfig retryTopicConfigV1 =
                    this.brokerController.getTopicConfigManager().selectTopicConfig(KeyBuilder.buildPopRetryTopicV1(requestHeader.getTopic(), requestHeader.getConsumerGroup()));
                if (retryTopicConfigV1 != null) {
                    for (int i = 0; i < retryTopicConfigV1.getReadQueueNums(); i++) {
                        int queueId = (randomQ + i) % retryTopicConfigV1.getReadQueueNums();
                        getMessageFuture = getMessageFuture.thenCompose(restNum -> popMsgFromQueue(requestHeader.getAttemptId(), true, getMessageResult, requestHeader, queueId, restNum, reviveQid, channel, popTime, finalMessageFilter,
                            startOffsetInfo, msgOffsetInfo, finalOrderCountInfo));
                    }
                }
            }
>>>>>>> 5b43387b
        }

        getMessageFuture = popMessage(ctx, requestHeader, getMessageResult, messageFilter, startOffsetInfo, msgOffsetInfo, finalOrderCountInfo, reviveQid, popTime, randomQ, getMessageFuture);

        // if not full , fetch retry again
        if (!needRetry && getMessageResult.getMessageMapedList().size() < requestHeader.getMaxMsgNums() && !requestHeader.isOrder()) {
            getMessageFuture = popRetryMessage(ctx, requestHeader, getMessageResult, messageFilter, startOffsetInfo, msgOffsetInfo, finalOrderCountInfo, reviveQid, popTime, randomQ, getMessageFuture);
        }

        return getMessageFuture;
    }

    private CompletableFuture<Long> popMessage(ChannelHandlerContext ctx, PopMessageRequestHeader requestHeader, GetMessageResult getMessageResult, ExpressionMessageFilter messageFilter, StringBuilder startOffsetInfo,
        StringBuilder msgOffsetInfo, StringBuilder finalOrderCountInfo, int reviveQid, long popTime, int randomQ, CompletableFuture<Long> getMessageFuture) {

        if (requestHeader.getQueueId() >= 0) {
            return getMessageFuture.thenCompose(restNum -> popMsgFromQueue(requestHeader.getAttemptId(), false, getMessageResult, requestHeader, requestHeader.getQueueId(), restNum, reviveQid, ctx.channel(), popTime, messageFilter, startOffsetInfo, msgOffsetInfo, finalOrderCountInfo));
        }

        TopicConfig topicConfig = this.brokerController.getTopicConfigManager().selectTopicConfig(requestHeader.getTopic());
        // read all queue
        for (int i = 0; i < topicConfig.getReadQueueNums(); i++) {
            int queueId = (randomQ + i) % topicConfig.getReadQueueNums();
            getMessageFuture = getMessageFuture.thenCompose(restNum -> popMsgFromQueue(requestHeader.getAttemptId(), false, getMessageResult, requestHeader, queueId, restNum, reviveQid, ctx.channel(), popTime, messageFilter, startOffsetInfo, msgOffsetInfo, finalOrderCountInfo));
        }

        return getMessageFuture;
    }

    /**
     * TODO:
     *  - when did the retryTopic create?
     *  - How many read queue nums does retryTopic have?
     *  - What does retryTopic queue id look like?
     *  - Why use random value to get queue id?
     *  - How and When did message enqueue retryTopic?
     *
     */
    private CompletableFuture<Long> popRetryMessage(ChannelHandlerContext ctx, PopMessageRequestHeader requestHeader, GetMessageResult getMessageResult, ExpressionMessageFilter messageFilter, StringBuilder startOffsetInfo,
        StringBuilder msgOffsetInfo, StringBuilder finalOrderCountInfo, int reviveQid, long popTime, int randomQ, CompletableFuture<Long> getMessageFuture) {

        TopicConfig retryTopicConfig = this.brokerController.getTopicConfigManager().selectTopicConfig(KeyBuilder.buildPopRetryTopic(requestHeader.getTopic(), requestHeader.getConsumerGroup()));
        if (retryTopicConfig == null) {
            return getMessageFuture;
        }

        for (int i = 0; i < retryTopicConfig.getReadQueueNums(); i++) {
            int queueId = (randomQ + i) % retryTopicConfig.getReadQueueNums();
            getMessageFuture = getMessageFuture.thenCompose(restNum -> popMsgFromQueue(requestHeader.getAttemptId(), true, getMessageResult, requestHeader, queueId, restNum, reviveQid, ctx.channel(), popTime, messageFilter,
                startOffsetInfo, msgOffsetInfo, finalOrderCountInfo));
        }

        return getMessageFuture;
    }

    private boolean handlePollingAction(ChannelHandlerContext ctx, RemotingCommand request, PopMessageRequestHeader requestHeader, GetMessageResult getMessageResult, RemotingCommand finalResponse, long restNum) {
        PopLongPollingService popLongPollingService = brokerController.getBrokerNettyServer().getPopServiceManager().getPopPollingService();
        if (!getMessageResult.getMessageBufferList().isEmpty()) {
            finalResponse.setCode(ResponseCode.SUCCESS);
            getMessageResult.setStatus(GetMessageStatus.FOUND);
            if (restNum > 0) {
                // all queue pop can not notify specified queue pop, and vice versa
                popLongPollingService.notifyMessageArriving(requestHeader.getTopic(), requestHeader.getConsumerGroup(), requestHeader.getQueueId());
            }
        } else {
            PollingResult pollingResult = popLongPollingService.polling(ctx, request, new PollingHeader(requestHeader));
            if (PollingResult.POLLING_SUC == pollingResult) {
                return false;
            } else if (PollingResult.POLLING_FULL == pollingResult) {
                finalResponse.setCode(ResponseCode.POLLING_FULL);
            } else {
                finalResponse.setCode(ResponseCode.POLLING_TIMEOUT);
            }
            getMessageResult.setStatus(GetMessageStatus.NO_MESSAGE_IN_QUEUE);
        }

        return true;
    }

    private void initResponseHeader(PopMessageResponseHeader responseHeader, PopMessageRequestHeader requestHeader, StringBuilder startOffsetInfo, StringBuilder msgOffsetInfo, StringBuilder finalOrderCountInfo, int reviveQid, long popTime, long restNum) {
        responseHeader.setInvisibleTime(requestHeader.getInvisibleTime());
        responseHeader.setPopTime(popTime);
        responseHeader.setReviveQid(reviveQid);
        responseHeader.setRestNum(restNum);
        responseHeader.setStartOffsetInfo(startOffsetInfo.toString());
        responseHeader.setMsgOffsetInfo(msgOffsetInfo.toString());
        if (requestHeader.isOrder() && finalOrderCountInfo != null) {
            responseHeader.setOrderCountInfo(finalOrderCountInfo.toString());
        }
    }

    private boolean handleSuccessResponse(ChannelHandlerContext ctx, RemotingCommand request, PopMessageRequestHeader requestHeader, GetMessageResult getMessageResult, RemotingCommand finalResponse) {
        if (this.brokerController.getBrokerConfig().isTransferMsgByHeap()) {
            final long beginTimeMills = this.brokerController.getMessageStore().now();
            final byte[] r = this.readGetMessageResult(getMessageResult, requestHeader.getConsumerGroup(), requestHeader.getTopic(), requestHeader.getQueueId());
            this.brokerController.getBrokerStatsManager().incGroupGetLatency(requestHeader.getConsumerGroup(), requestHeader.getTopic(), requestHeader.getQueueId(), (int) (this.brokerController.getMessageStore().now() - beginTimeMills));
            finalResponse.setBody(r);
            return true;
        }

        final GetMessageResult tmpGetMessageResult = getMessageResult;
        try {
            FileRegion fileRegion = new ManyMessageTransfer(finalResponse.encodeHeader(getMessageResult.getBufferTotalSize()), getMessageResult);
            ctx.channel().writeAndFlush(fileRegion).addListener((ChannelFutureListener) future -> {
                tmpGetMessageResult.release();
                recordRpcLatency(request, finalResponse, future);
                if (!future.isSuccess()) {
                    POP_LOGGER.error("Fail to transfer messages from page cache to {}", ctx.channel().remoteAddress(), future.cause());
                }
<<<<<<< HEAD
            });
        } catch (Throwable e) {
            POP_LOGGER.error("Error occurred when transferring messages from page cache", e);
            getMessageResult.release();
=======
            }
            if (brokerController.getBrokerConfig().isRetrieveMessageFromPopRetryTopicV1()) {
                TopicConfig retryTopicConfigV1 =
                    this.brokerController.getTopicConfigManager().selectTopicConfig(KeyBuilder.buildPopRetryTopicV1(requestHeader.getTopic(), requestHeader.getConsumerGroup()));
                if (retryTopicConfigV1 != null) {
                    for (int i = 0; i < retryTopicConfigV1.getReadQueueNums(); i++) {
                        int queueId = (randomQ + i) % retryTopicConfigV1.getReadQueueNums();
                        getMessageFuture = getMessageFuture.thenCompose(restNum -> popMsgFromQueue(requestHeader.getAttemptId(), true, getMessageResult, requestHeader, queueId, restNum, reviveQid, channel, popTime, finalMessageFilter,
                            startOffsetInfo, msgOffsetInfo, finalOrderCountInfo));
                    }
                }
            }
>>>>>>> 5b43387b
        }

        return false;
    }

    private void recordRpcLatency(RemotingCommand request, RemotingCommand finalResponse, Future<?> future) {
        Attributes attributes = RemotingMetricsManager.newAttributesBuilder()
            .put(LABEL_REQUEST_CODE, RemotingHelper.getRequestCodeDesc(request.getCode()))
            .put(LABEL_RESPONSE_CODE, RemotingHelper.getResponseCodeDesc(finalResponse.getCode()))
            .put(LABEL_RESULT, RemotingMetricsManager.getWriteAndFlushResult(future))
            .build();

        RemotingMetricsManager.rpcLatency.record(request.getProcessTimer().elapsed(TimeUnit.MILLISECONDS), attributes);
    }

    private RemotingCommand handleFutureResponse(ChannelHandlerContext ctx, RemotingCommand request, PopMessageRequestHeader requestHeader, GetMessageResult getMessageResult, RemotingCommand finalResponse) {
        if (finalResponse.getCode() == ResponseCode.SUCCESS) {
            return finalResponse;
        }

        if (!handleSuccessResponse(ctx, request, requestHeader, getMessageResult, finalResponse)) {
            return null;
        }
        return finalResponse;
    }

    private void bindGetMessageFutureCallback(ChannelHandlerContext ctx, PopMessageRequestHeader requestHeader, GetMessageResult getMessageResult, StringBuilder startOffsetInfo,
        StringBuilder msgOffsetInfo, StringBuilder finalOrderCountInfo, int reviveQid, long popTime, CompletableFuture<Long> getMessageFuture, RemotingCommand response, RemotingCommand request) {

        final PopMessageResponseHeader responseHeader = (PopMessageResponseHeader) response.readCustomHeader();
        final RemotingCommand finalResponse = response;

        getMessageFuture.thenApply(restNum -> {
            if (!handlePollingAction(ctx, request, requestHeader, getMessageResult, finalResponse, restNum)) {
                return null;
            }
            initResponseHeader(responseHeader, requestHeader, startOffsetInfo, msgOffsetInfo, finalOrderCountInfo, reviveQid, popTime, restNum);
            finalResponse.setRemark(getMessageResult.getStatus().name());

            return handleFutureResponse(ctx, request, requestHeader, getMessageResult, finalResponse);
        }).thenAccept(result -> NettyRemotingAbstract.writeResponse(ctx.channel(), request, result));
    }

    private StringBuilder initOrderCountInfo(PopMessageRequestHeader requestHeader) {
        StringBuilder orderCountInfo = null;
        if (requestHeader.isOrder()) {
            orderCountInfo = new StringBuilder(64);
        }

        return orderCountInfo;
    }

    /**
     *
     * @param attemptId request attempt id
     * @param isRetry isRetry flag
     * @param getMessageResult getMessageResult
     * @param requestHeader requestHeader
     * @param queueId queueId: retry topic queueId | pop queueId
     * @param restNum restNum
     * @param reviveQid revive Queue id
     * @param channel netty channel
     * @param popTime popTime
     * @param messageFilter filter
     * @param startOffsetInfo startOffsetInfo
     * @param msgOffsetInfo msgOffsetInfo
     * @param orderCountInfo orderCountInfo : useless for non ordered Message
     * @return future<consumeOffset>
     */
    private CompletableFuture<Long> popMsgFromQueue(String attemptId, boolean isRetry, GetMessageResult getMessageResult,
        PopMessageRequestHeader requestHeader, int queueId, long restNum, int reviveQid,
        Channel channel, long popTime, ExpressionMessageFilter messageFilter, StringBuilder startOffsetInfo,
        StringBuilder msgOffsetInfo, StringBuilder orderCountInfo) {

        //move it out of this method
        String topic = isRetry
            ? KeyBuilder.buildPopRetryTopic(requestHeader.getTopic(), requestHeader.getConsumerGroup())
            : requestHeader.getTopic();

        // originally initialize offset and getPopOffset here, move to try lock block
        long offset;
        CompletableFuture<Long> future = new CompletableFuture<>();
        String lockKey = KeyBuilder.buildConsumeKey(topic, requestHeader.getConsumerGroup(), queueId);

        // try lock
        QueueLockManager queueLockManager = brokerController.getBrokerNettyServer().getPopServiceManager().getQueueLockManager();
        if (!queueLockManager.tryLock(lockKey)) {
            // move from offset initialization
            offset = getPopOffset(topic, requestHeader.getConsumerGroup(), queueId, requestHeader.getInitMode(), false, lockKey, false);

            restNum = this.brokerController.getMessageStore().getMaxOffsetInQueue(topic, queueId) - offset + restNum;
            future.complete(restNum);
            return future;
        }

        try {
            future.whenComplete((result, throwable) -> queueLockManager.unLock(lockKey));
            offset = getPopOffset(topic, requestHeader.getConsumerGroup(), queueId, requestHeader.getInitMode(), true, lockKey, true);

            if (requestHeader.isOrder() && brokerController.getConsumerOrderInfoManager().checkBlock(attemptId, topic,
                requestHeader.getConsumerGroup(), queueId, requestHeader.getInvisibleTime())) {
                future.complete(this.brokerController.getMessageStore().getMaxOffsetInQueue(topic, queueId) - offset + restNum);
                return future;
            }

            if (requestHeader.isOrder()) {
                this.brokerController.getPopInflightMessageCounter().clearInFlightMessageNum(topic, requestHeader.getConsumerGroup(), queueId);
            }

            if (getMessageResult.getMessageMapedList().size() >= requestHeader.getMaxMsgNums()) {
                restNum = this.brokerController.getMessageStore().getMaxOffsetInQueue(topic, queueId) - offset + restNum;
                future.complete(restNum);
                return future;
            }
        } catch (Exception e) {
            POP_LOGGER.error("Exception in popMsgFromQueue", e);
            future.complete(restNum);
            return future;
        }

        AtomicLong atomicRestNum = new AtomicLong(restNum);
        AtomicLong atomicOffset = new AtomicLong(offset);
        int maxMsgNums = requestHeader.getMaxMsgNums() - getMessageResult.getMessageMapedList().size();
        long finalOffset = offset;
        return this.brokerController.getMessageStore()
            .getMessageAsync(requestHeader.getConsumerGroup(), topic, queueId, offset, maxMsgNums, messageFilter)
            .thenCompose(result -> {
                if (result == null) {
                    return CompletableFuture.completedFuture(null);
                }
                // maybe store offset is not correct.
                if (GetMessageStatus.OFFSET_TOO_SMALL.equals(result.getStatus())
                    || GetMessageStatus.OFFSET_OVERFLOW_BADLY.equals(result.getStatus())
                    || GetMessageStatus.OFFSET_FOUND_NULL.equals(result.getStatus())) {
                    // commit offset, because the offset is not correct
                    // If offset in store is greater than cq offset, it will cause duplicate messages,
                    // because offset in PopBuffer is not committed.
                    POP_LOGGER.warn("Pop initial offset, because store is no correct, {}, {}->{}", lockKey, atomicOffset.get(), result.getNextBeginOffset());
                    this.brokerController.getConsumerOffsetManager().commitOffset(channel.remoteAddress().toString(), requestHeader.getConsumerGroup(), topic, queueId, result.getNextBeginOffset());
                    atomicOffset.set(result.getNextBeginOffset());
                    return this.brokerController.getMessageStore().getMessageAsync(requestHeader.getConsumerGroup(), topic, queueId, atomicOffset.get(),
                        requestHeader.getMaxMsgNums() - getMessageResult.getMessageMapedList().size(), messageFilter);
                }
                return CompletableFuture.completedFuture(result);
            }).thenApply(result -> {
                if (result == null) {
                    atomicRestNum.set(brokerController.getMessageStore().getMaxOffsetInQueue(topic, queueId) - atomicOffset.get() + atomicRestNum.get());
                    return atomicRestNum.get();
                }

                if (result.getMessageMapedList().isEmpty()) {
                    handleEmptyGetResult(result, requestHeader, topic, queueId, reviveQid, popTime, finalOffset);
                } else {
                    updatePopMetrics(result, requestHeader, topic, isRetry);

                    if (requestHeader.isOrder()) {
                        this.brokerController.getConsumerOrderInfoManager().update(requestHeader.getAttemptId(), isRetry, topic, requestHeader.getConsumerGroup(), queueId, popTime, requestHeader.getInvisibleTime(), result.getMessageQueueOffset(), orderCountInfo);
                        this.brokerController.getConsumerOffsetManager().commitOffset(channel.remoteAddress().toString(), requestHeader.getConsumerGroup(), topic, queueId, finalOffset);
                    } else {
                        if (!appendCheckPoint(requestHeader, topic, reviveQid, queueId, finalOffset, result, popTime, this.brokerController.getBrokerConfig().getBrokerName())) {
                            return atomicRestNum.get() + result.getMessageCount();
                        }
                    }
                    ExtraInfoUtil.buildStartOffsetInfo(startOffsetInfo, isRetry, queueId, finalOffset);
                    ExtraInfoUtil.buildMsgOffsetInfo(msgOffsetInfo, isRetry, queueId, result.getMessageQueueOffset());
                }

                atomicRestNum.set(result.getMaxOffset() - result.getNextBeginOffset() + atomicRestNum.get());

                parseGetResult(result, getMessageResult, requestHeader, topic, isRetry, reviveQid, popTime, finalOffset);

                this.brokerController.getPopInflightMessageCounter().incrementInFlightMessageNum(topic, requestHeader.getConsumerGroup(), queueId, result.getMessageCount());
                return atomicRestNum.get();
            }).whenComplete((result, throwable) -> {
                if (throwable != null) {
                    POP_LOGGER.error("Pop message error, {}", lockKey, throwable);
                }
                queueLockManager.unLock(lockKey);
            });
    }

    private void updatePopMetrics(GetMessageResult result, PopMessageRequestHeader requestHeader, String topic, boolean isRetry) {
        this.brokerController.getBrokerStatsManager().incBrokerGetNums(requestHeader.getTopic(), result.getMessageCount());
        this.brokerController.getBrokerStatsManager().incGroupGetNums(requestHeader.getConsumerGroup(), topic, result.getMessageCount());
        this.brokerController.getBrokerStatsManager().incGroupGetSize(requestHeader.getConsumerGroup(), topic, result.getBufferTotalSize());

        Attributes attributes = BrokerMetricsManager.newAttributesBuilder()
            .put(LABEL_TOPIC, requestHeader.getTopic())
            .put(LABEL_CONSUMER_GROUP, requestHeader.getConsumerGroup())
            .put(LABEL_IS_SYSTEM, TopicValidator.isSystemTopic(requestHeader.getTopic()) || MQConstants.isSysConsumerGroup(requestHeader.getConsumerGroup()))
            .put(LABEL_IS_RETRY, isRetry)
            .build();
        BrokerMetricsManager.messagesOutTotal.add(result.getMessageCount(), attributes);
        BrokerMetricsManager.throughputOutTotal.add(result.getBufferTotalSize(), attributes);
    }

    private void handleEmptyGetResult(GetMessageResult result, PopMessageRequestHeader requestHeader, String topic, int queueId, int reviveQid, long popTime, long finalOffset) {
        if ((GetMessageStatus.NO_MATCHED_MESSAGE.equals(result.getStatus())
            || GetMessageStatus.OFFSET_FOUND_NULL.equals(result.getStatus())
            || GetMessageStatus.MESSAGE_WAS_REMOVING.equals(result.getStatus())
            || GetMessageStatus.NO_MATCHED_LOGIC_QUEUE.equals(result.getStatus()))
            && result.getNextBeginOffset() > -1) {

            PopBufferMergeService popBufferMergeService = brokerController.getBrokerNettyServer().getPopServiceManager().getPopBufferMergeService();
            popBufferMergeService.mockCheckPoint(requestHeader.getConsumerGroup(), topic, queueId, finalOffset,
                requestHeader.getInvisibleTime(), popTime, reviveQid, result.getNextBeginOffset(), brokerController.getBrokerConfig().getBrokerName());
//                this.brokerController.getConsumerOffsetManager().commitOffset(channel.remoteAddress().toString(), requestHeader.getConsumerGroup(), topic,
//                        queueId, getMessageTmpResult.getNextBeginOffset());
        }
    }

    private void parseGetResult(GetMessageResult result, GetMessageResult getMessageResult, PopMessageRequestHeader requestHeader, String topic, boolean isRetry, int reviveQid, long popTime, long finalOffset) {
        String brokerName = brokerController.getBrokerConfig().getBrokerName();
        for (SelectMappedBufferResult mappedBuffer : result.getMessageMapedList()) {
            // We should not recode buffer when popResponseReturnActualRetryTopic is true or topic is not retry topic
            if (brokerController.getBrokerConfig().isPopResponseReturnActualRetryTopic() || !isRetry) {
                getMessageResult.addMessage(mappedBuffer);
                continue;
            }

            List<MessageExt> messageExtList = MessageDecoder.decodesBatch(mappedBuffer.getByteBuffer(),true, false, true);
            mappedBuffer.release();
            for (MessageExt messageExt : messageExtList) {
                try {
                    String ckInfo = ExtraInfoUtil.buildExtraInfo(finalOffset, popTime, requestHeader.getInvisibleTime(),
                        reviveQid, messageExt.getTopic(), brokerName, messageExt.getQueueId(), messageExt.getQueueOffset());
                    messageExt.getProperties().putIfAbsent(MessageConst.PROPERTY_POP_CK, ckInfo);

                    // Set retry message topic to origin topic and clear message store size to recode
                    messageExt.setTopic(requestHeader.getTopic());
                    messageExt.setStoreSize(0);

                    byte[] encode = MessageDecoder.encode(messageExt, false);
                    ByteBuffer buffer = ByteBuffer.wrap(encode);
                    SelectMappedBufferResult tmpResult =
                        new SelectMappedBufferResult(mappedBuffer.getStartOffset(), buffer, encode.length, null);
                    getMessageResult.addMessage(tmpResult);
                } catch (Exception e) {
                    POP_LOGGER.error("Exception in recode retry message buffer, topic={}", topic, e);
                }
            }

        }
    }

    /**
     * get consume offset for pop mode
     *
     * @param topic topic
     * @param group group
     * @param queueId queueId
     * @param initMode initMode ConsumeInitMode.MAX for pop mode
     * @param init flag of whether commit offset the first time pop message
     * @param lockKey lockKey
     * @param checkResetOffset flag of whether resetPopOffset
     * @return offset
     */
    private long getPopOffset(String topic, String group, int queueId, int initMode, boolean init, String lockKey,
        boolean checkResetOffset) {

        long offset = this.brokerController.getConsumerOffsetManager().queryOffset(group, topic, queueId);
        if (offset < 0) {
            //the first time consume, pop the latest message
            offset = this.getInitOffset(topic, group, queueId, initMode, init);
        }

        if (checkResetOffset) {
            // admin related feature, can ignore
            Long resetOffset = resetPopOffset(topic, group, queueId);
            if (resetOffset != null) {
                return resetOffset;
            }
        }

        PopBufferMergeService popBufferMergeService = brokerController.getBrokerNettyServer().getPopServiceManager().getPopBufferMergeService();
        long bufferOffset = popBufferMergeService.getLatestOffset(lockKey);
        if (bufferOffset < 0) {
            return offset;
        }

        return Math.max(bufferOffset, offset);
    }

    private long getInitOffset(String topic, String group, int queueId, int initMode, boolean init) {
        if (ConsumeInitMode.MIN == initMode) {
            return this.brokerController.getMessageStore().getMinOffsetInQueue(topic, queueId);
        }

        long offset = getMaxOffset(topic, queueId);

        if (init) {
            this.brokerController.getConsumerOffsetManager().commitOffset(
                "getPopOffset", group, topic, queueId, offset);
        }
        return offset;
    }

    private long getMaxOffset(String topic, int queueId) {
        if (this.brokerController.getBrokerConfig().isInitPopOffsetByCheckMsgInMem() &&
            this.brokerController.getMessageStore().getMinOffsetInQueue(topic, queueId) <= 0 &&
            this.brokerController.getMessageStore().checkInMemByConsumeOffset(topic, queueId, 0, 1)) {
            return  0;
        }

        // pop last one,then commit offset.
        long offset = this.brokerController.getMessageStore().getMaxOffsetInQueue(topic, queueId) - 1;
        // max & no consumer offset
        if (offset < 0) {
            offset = 0;
        }

        return offset;
    }

    private boolean appendCheckPoint(final PopMessageRequestHeader requestHeader, final String topic, final int reviveQid,
        final int queueId, final long offset, final GetMessageResult getMessageTmpResult, final long popTime, final String brokerName) {

        final PopCheckPoint ck = buildCheckPoint(requestHeader, topic, queueId, offset, getMessageTmpResult, popTime, brokerName);

        // add check point msg to revive log
        PopBufferMergeService ackService = brokerController.getBrokerNettyServer().getPopServiceManager().getPopBufferMergeService();
        if (ackService.addCheckPoint(ck, reviveQid, -1, getMessageTmpResult.getNextBeginOffset())) {
            return true;
        }

        return ackService.storeCheckPoint(ck, reviveQid, -1, getMessageTmpResult.getNextBeginOffset());
    }

    private PopCheckPoint buildCheckPoint(final PopMessageRequestHeader requestHeader, final String topic, final int queueId,
        final long offset, final GetMessageResult getMessageTmpResult, final long popTime, final String brokerName) {

        final PopCheckPoint ck = new PopCheckPoint();
        ck.setBitMap(0);
        ck.setNum((byte) getMessageTmpResult.getMessageMapedList().size());
        ck.setPopTime(popTime);
        ck.setInvisibleTime(requestHeader.getInvisibleTime());
        ck.setStartOffset(offset);
        ck.setCId(requestHeader.getConsumerGroup());
        ck.setTopic(topic);
        ck.setQueueId(queueId);
        ck.setBrokerName(brokerName);

        for (Long msgQueueOffset : getMessageTmpResult.getMessageQueueOffset()) {
            ck.addDiff((int) (msgQueueOffset - offset));
        }

        return ck;
    }

    private Long resetPopOffset(String topic, String group, int queueId) {
        String lockKey = KeyBuilder.buildConsumeKey(topic, group, queueId);
        Long resetOffset = this.brokerController.getConsumerOffsetManager().queryThenEraseResetOffset(topic, group, queueId);

        if (resetOffset == null) {
            return resetOffset;
        }

        this.brokerController.getConsumerOrderInfoManager().clearBlock(topic, group, queueId);
        this.brokerController.getBrokerNettyServer().getPopServiceManager().getPopBufferMergeService().clearOffsetQueue(lockKey);
        this.brokerController.getConsumerOffsetManager().commitOffset("ResetPopOffset", group, topic, queueId, resetOffset);
        return resetOffset;
    }

    private byte[] readGetMessageResult(final GetMessageResult getMessageResult, final String group, final String topic,
        final int queueId) {
        final ByteBuffer byteBuffer = ByteBuffer.allocate(getMessageResult.getBufferTotalSize());

        long storeTimestamp = 0;
        try {
            List<ByteBuffer> messageBufferList = getMessageResult.getMessageBufferList();
            for (ByteBuffer bb : messageBufferList) {

                byteBuffer.put(bb);
                storeTimestamp = bb.getLong(MessageDecoder.MESSAGE_STORE_TIMESTAMP_POSITION);
            }
        } finally {
            getMessageResult.release();
        }

        this.brokerController.getBrokerStatsManager().recordDiskFallBehindTime(group, topic, queueId,
            this.brokerController.getMessageStore().now() - storeTimestamp);
        return byteBuffer.array();
    }

    public BrokerController getBrokerController() {
        return brokerController;
    }

}<|MERGE_RESOLUTION|>--- conflicted
+++ resolved
@@ -139,70 +139,7 @@
         return false;
     }
 
-<<<<<<< HEAD
     private boolean allowAccess(PopMessageRequestHeader requestHeader, Channel channel, RemotingCommand response) {
-=======
-    public ConcurrentLinkedHashMap<String, ConcurrentSkipListSet<PopRequest>> getPollingMap() {
-        return popLongPollingService.getPollingMap();
-    }
-
-    public void notifyLongPollingRequestIfNeed(String topic, String group, int queueId) {
-        long popBufferOffset = this.brokerController.getPopMessageProcessor().getPopBufferMergeService().getLatestOffset(topic, group, queueId);
-        long consumerOffset = this.brokerController.getConsumerOffsetManager().queryOffset(group, topic, queueId);
-        long maxOffset = this.brokerController.getMessageStore().getMaxOffsetInQueue(topic, queueId);
-        long offset = Math.max(popBufferOffset, consumerOffset);
-        if (maxOffset > offset) {
-            boolean notifySuccess = popLongPollingService.notifyMessageArriving(topic, group, -1);
-            if (!notifySuccess) {
-                // notify pop queue
-                notifySuccess = popLongPollingService.notifyMessageArriving(topic, group, queueId);
-            }
-            this.brokerController.getNotificationProcessor().notifyMessageArriving(topic, queueId);
-            if (this.brokerController.getBrokerConfig().isEnablePopLog()) {
-                POP_LOGGER.info("notify long polling request. topic:{}, group:{}, queueId:{}, success:{}",
-                    topic, group, queueId, notifySuccess);
-            }
-        }
-    }
-
-    public void notifyMessageArriving(final String topic, final int queueId) {
-        popLongPollingService.notifyMessageArrivingWithRetryTopic(topic, queueId);
-    }
-
-    public boolean notifyMessageArriving(final String topic, final String cid, final int queueId) {
-        return popLongPollingService.notifyMessageArriving(topic, cid, queueId);
-    }
-
-    @Override
-    public RemotingCommand processRequest(final ChannelHandlerContext ctx, RemotingCommand request)
-        throws RemotingCommandException {
-        request.addExtFieldIfNotExist(BORN_TIME, String.valueOf(System.currentTimeMillis()));
-        if (Objects.equals(request.getExtFields().get(BORN_TIME), "0")) {
-            request.addExtField(BORN_TIME, String.valueOf(System.currentTimeMillis()));
-        }
-        Channel channel = ctx.channel();
-
-        RemotingCommand response = RemotingCommand.createResponseCommand(PopMessageResponseHeader.class);
-        final PopMessageResponseHeader responseHeader = (PopMessageResponseHeader) response.readCustomHeader();
-        final PopMessageRequestHeader requestHeader =
-            (PopMessageRequestHeader) request.decodeCommandCustomHeader(PopMessageRequestHeader.class, true);
-        StringBuilder startOffsetInfo = new StringBuilder(64);
-        StringBuilder msgOffsetInfo = new StringBuilder(64);
-        StringBuilder orderCountInfo = null;
-        if (requestHeader.isOrder()) {
-            orderCountInfo = new StringBuilder(64);
-        }
-
-        brokerController.getConsumerManager().compensateBasicConsumerInfo(requestHeader.getConsumerGroup(),
-            ConsumeType.CONSUME_POP, MessageModel.CLUSTERING);
-
-        response.setOpaque(request.getOpaque());
-
-        if (brokerController.getBrokerConfig().isEnablePopLog()) {
-            POP_LOGGER.info("receive PopMessage request command, {}", request);
-        }
-
->>>>>>> 5b43387b
         if (requestHeader.isTimeoutTooMuch()) {
             response.setCode(ResponseCode.POLLING_TIMEOUT);
             response.setRemark(String.format("the broker[%s] pop message is timeout too much",
@@ -353,30 +290,7 @@
 
         CompletableFuture<Long> getMessageFuture = CompletableFuture.completedFuture(0L);
         if (needRetry && !requestHeader.isOrder()) {
-<<<<<<< HEAD
             getMessageFuture = popRetryMessage(ctx, requestHeader, getMessageResult, messageFilter, startOffsetInfo, msgOffsetInfo, finalOrderCountInfo, reviveQid, popTime, randomQ, getMessageFuture);
-=======
-            TopicConfig retryTopicConfig =
-                this.brokerController.getTopicConfigManager().selectTopicConfig(KeyBuilder.buildPopRetryTopic(requestHeader.getTopic(), requestHeader.getConsumerGroup()));
-            if (retryTopicConfig != null) {
-                for (int i = 0; i < retryTopicConfig.getReadQueueNums(); i++) {
-                    int queueId = (randomQ + i) % retryTopicConfig.getReadQueueNums();
-                    getMessageFuture = getMessageFuture.thenCompose(restNum -> popMsgFromQueue(requestHeader.getAttemptId(), true, getMessageResult, requestHeader, queueId, restNum, reviveQid, channel, popTime, finalMessageFilter,
-                        startOffsetInfo, msgOffsetInfo, finalOrderCountInfo));
-                }
-            }
-            if (brokerController.getBrokerConfig().isRetrieveMessageFromPopRetryTopicV1()) {
-                TopicConfig retryTopicConfigV1 =
-                    this.brokerController.getTopicConfigManager().selectTopicConfig(KeyBuilder.buildPopRetryTopicV1(requestHeader.getTopic(), requestHeader.getConsumerGroup()));
-                if (retryTopicConfigV1 != null) {
-                    for (int i = 0; i < retryTopicConfigV1.getReadQueueNums(); i++) {
-                        int queueId = (randomQ + i) % retryTopicConfigV1.getReadQueueNums();
-                        getMessageFuture = getMessageFuture.thenCompose(restNum -> popMsgFromQueue(requestHeader.getAttemptId(), true, getMessageResult, requestHeader, queueId, restNum, reviveQid, channel, popTime, finalMessageFilter,
-                            startOffsetInfo, msgOffsetInfo, finalOrderCountInfo));
-                    }
-                }
-            }
->>>>>>> 5b43387b
         }
 
         getMessageFuture = popMessage(ctx, requestHeader, getMessageResult, messageFilter, startOffsetInfo, msgOffsetInfo, finalOrderCountInfo, reviveQid, popTime, randomQ, getMessageFuture);
@@ -419,14 +333,24 @@
         StringBuilder msgOffsetInfo, StringBuilder finalOrderCountInfo, int reviveQid, long popTime, int randomQ, CompletableFuture<Long> getMessageFuture) {
 
         TopicConfig retryTopicConfig = this.brokerController.getTopicConfigManager().selectTopicConfig(KeyBuilder.buildPopRetryTopic(requestHeader.getTopic(), requestHeader.getConsumerGroup()));
-        if (retryTopicConfig == null) {
-            return getMessageFuture;
-        }
-
-        for (int i = 0; i < retryTopicConfig.getReadQueueNums(); i++) {
-            int queueId = (randomQ + i) % retryTopicConfig.getReadQueueNums();
-            getMessageFuture = getMessageFuture.thenCompose(restNum -> popMsgFromQueue(requestHeader.getAttemptId(), true, getMessageResult, requestHeader, queueId, restNum, reviveQid, ctx.channel(), popTime, messageFilter,
-                startOffsetInfo, msgOffsetInfo, finalOrderCountInfo));
+        if (retryTopicConfig != null) {
+            for (int i = 0; i < retryTopicConfig.getReadQueueNums(); i++) {
+                int queueId = (randomQ + i) % retryTopicConfig.getReadQueueNums();
+                getMessageFuture = getMessageFuture.thenCompose(restNum -> popMsgFromQueue(requestHeader.getAttemptId(), true, getMessageResult, requestHeader, queueId, restNum, reviveQid, ctx.channel(), popTime, messageFilter,
+                    startOffsetInfo, msgOffsetInfo, finalOrderCountInfo));
+            }
+        }
+
+        if (brokerController.getBrokerConfig().isRetrieveMessageFromPopRetryTopicV1()) {
+            TopicConfig retryTopicConfigV1 =
+                this.brokerController.getTopicConfigManager().selectTopicConfig(KeyBuilder.buildPopRetryTopicV1(requestHeader.getTopic(), requestHeader.getConsumerGroup()));
+            if (retryTopicConfigV1 != null) {
+                for (int i = 0; i < retryTopicConfigV1.getReadQueueNums(); i++) {
+                    int queueId = (randomQ + i) % retryTopicConfigV1.getReadQueueNums();
+                    getMessageFuture = getMessageFuture.thenCompose(restNum -> popMsgFromQueue(requestHeader.getAttemptId(), true, getMessageResult, requestHeader, queueId, restNum, reviveQid, ctx.channel(), popTime, messageFilter,
+                        startOffsetInfo, msgOffsetInfo, finalOrderCountInfo));
+                }
+            }
         }
 
         return getMessageFuture;
@@ -486,25 +410,10 @@
                 if (!future.isSuccess()) {
                     POP_LOGGER.error("Fail to transfer messages from page cache to {}", ctx.channel().remoteAddress(), future.cause());
                 }
-<<<<<<< HEAD
             });
         } catch (Throwable e) {
             POP_LOGGER.error("Error occurred when transferring messages from page cache", e);
             getMessageResult.release();
-=======
-            }
-            if (brokerController.getBrokerConfig().isRetrieveMessageFromPopRetryTopicV1()) {
-                TopicConfig retryTopicConfigV1 =
-                    this.brokerController.getTopicConfigManager().selectTopicConfig(KeyBuilder.buildPopRetryTopicV1(requestHeader.getTopic(), requestHeader.getConsumerGroup()));
-                if (retryTopicConfigV1 != null) {
-                    for (int i = 0; i < retryTopicConfigV1.getReadQueueNums(); i++) {
-                        int queueId = (randomQ + i) % retryTopicConfigV1.getReadQueueNums();
-                        getMessageFuture = getMessageFuture.thenCompose(restNum -> popMsgFromQueue(requestHeader.getAttemptId(), true, getMessageResult, requestHeader, queueId, restNum, reviveQid, channel, popTime, finalMessageFilter,
-                            startOffsetInfo, msgOffsetInfo, finalOrderCountInfo));
-                    }
-                }
-            }
->>>>>>> 5b43387b
         }
 
         return false;
