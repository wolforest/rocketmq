--- conflicted
+++ resolved
@@ -22,8 +22,6 @@
 import java.util.BitSet;
 import org.apache.rocketmq.broker.BrokerController;
 import org.apache.rocketmq.broker.metrics.PopMetricsManager;
-import org.apache.rocketmq.broker.offset.ConsumerOffsetManager;
-import org.apache.rocketmq.broker.offset.ConsumerOrderInfoManager;
 import org.apache.rocketmq.common.KeyBuilder;
 import org.apache.rocketmq.common.PopAckConstants;
 import org.apache.rocketmq.common.TopicConfig;
@@ -214,35 +212,8 @@
     }
 
     private void appendAck(final AckMessageRequestHeader requestHeader, final BatchAck batchAck, final RemotingCommand response, final Channel channel, String brokerName) {
-<<<<<<< HEAD
         BatchAckMsg ackMsg = new BatchAckMsg();
         int rqId = getRqid(requestHeader, batchAck);
-=======
-        String[] extraInfo;
-        String consumeGroup, topic;
-        int qId, rqId;
-        long startOffset, ackOffset;
-        long popTime, invisibleTime;
-        AckMsg ackMsg;
-        int ackCount = 0;
-        if (batchAck == null) {
-            // single ack
-            extraInfo = ExtraInfoUtil.split(requestHeader.getExtraInfo());
-            brokerName = ExtraInfoUtil.getBrokerName(extraInfo);
-            consumeGroup = requestHeader.getConsumerGroup();
-            topic = requestHeader.getTopic();
-            qId = requestHeader.getQueueId();
-            rqId = ExtraInfoUtil.getReviveQid(extraInfo);
-            startOffset = ExtraInfoUtil.getCkQueueOffset(extraInfo);
-            ackOffset = requestHeader.getOffset();
-            popTime = ExtraInfoUtil.getPopTime(extraInfo);
-            invisibleTime = ExtraInfoUtil.getInvisibleTime(extraInfo);
-
-            if (rqId == KeyBuilder.POP_ORDER_REVIVE_QUEUE) {
-                ackOrderly(topic, consumeGroup, qId, ackOffset, popTime, invisibleTime, channel, response);
-                return;
-            }
->>>>>>> 72d796f2
 
         int ackCount = countAckMsg(requestHeader, response, channel, batchAck, brokerName, ackMsg);
         if (ackCount < 1) {
@@ -275,197 +246,16 @@
         ackMsg.setBrokerName(ExtraInfoUtil.getBrokerName(extraInfo));
     }
 
-    private int countSingleAckMsg(final AckMessageRequestHeader requestHeader, final RemotingCommand response, final Channel channel, AckMsg ackMsg) {
-        // single ack
-        String[] extraInfo = ExtraInfoUtil.split(requestHeader.getExtraInfo());
-        initAckMsg(requestHeader, extraInfo, ackMsg);
-
-        if (ExtraInfoUtil.getReviveQid(extraInfo) != KeyBuilder.POP_ORDER_REVIVE_QUEUE) {
-            return 1;
-        }
-
-        ConsumerOffsetManager offsetManager = this.brokerController.getConsumerOffsetManager();
-        ConsumerOrderInfoManager orderInfoManager = this.brokerController.getConsumerOrderInfoManager();
-        PopMessageProcessor popMessageProcessor = this.brokerController.getBrokerNettyServer().getPopMessageProcessor();
-
-        // order
-        String lockKey = requestHeader.getTopic() + PopAckConstants.SPLIT + requestHeader.getConsumerGroup() + PopAckConstants.SPLIT + requestHeader.getQueueId();
-        long oldOffset = offsetManager.queryOffset(requestHeader.getConsumerGroup(), requestHeader.getTopic(), requestHeader.getQueueId());
-        if (requestHeader.getOffset() < oldOffset) {
-            return -1;
-        }
-        while (!this.brokerController.getBrokerNettyServer().getPopMessageProcessor().getQueueLockManager().tryLock(lockKey)) {
-        }
-
-        try {
-            oldOffset = offsetManager.queryOffset(requestHeader.getConsumerGroup(), requestHeader.getTopic(), requestHeader.getQueueId());
-            if (requestHeader.getOffset() < oldOffset) {
-                return -1;
-            }
-            long nextOffset = orderInfoManager.commitAndNext(
-                requestHeader.getTopic(), requestHeader.getConsumerGroup(),
-                requestHeader.getQueueId(), requestHeader.getOffset(),
-                ExtraInfoUtil.getPopTime(extraInfo));
-
-<<<<<<< HEAD
-            if (nextOffset > -1) {
-                if (!offsetManager.hasOffsetReset(requestHeader.getTopic(), requestHeader.getConsumerGroup(), requestHeader.getQueueId())) {
-                    offsetManager.commitOffset(channel.remoteAddress().toString(),
-                        requestHeader.getConsumerGroup(), requestHeader.getTopic(), requestHeader.getQueueId(), nextOffset);
-=======
-            BatchAckMsg batchAckMsg = new BatchAckMsg();
-            BitSet bitSet = batchAck.getBitSet();
-            for (int i = bitSet.nextSetBit(0); i >= 0; i = bitSet.nextSetBit(i + 1)) {
-                if (i == Integer.MAX_VALUE) {
-                    break;
->>>>>>> 72d796f2
-                }
-                if (!orderInfoManager.checkBlock(null, requestHeader.getTopic(), requestHeader.getConsumerGroup(), requestHeader.getQueueId(), ExtraInfoUtil.getInvisibleTime(extraInfo))) {
-                    popMessageProcessor.notifyMessageArriving(
-                        requestHeader.getTopic(), requestHeader.getConsumerGroup(), requestHeader.getQueueId());
-                }
-<<<<<<< HEAD
-            } else if (nextOffset == -1) {
-                String errorInfo = String.format("offset is illegal, key:%s, old:%d, commit:%d, next:%d, %s",
-                    lockKey, oldOffset, requestHeader.getOffset(), nextOffset, channel.remoteAddress());
-                POP_LOGGER.warn(errorInfo);
-                response.setCode(ResponseCode.MESSAGE_ILLEGAL);
-                response.setRemark(errorInfo);
-                return -1;
-=======
-                if (rqId == KeyBuilder.POP_ORDER_REVIVE_QUEUE) {
-                    ackOrderly(topic, consumeGroup, qId, offset, popTime, invisibleTime, channel, response);
-                } else {
-                    batchAckMsg.getAckOffsetList().add(offset);
-                }
-            }
-            if (rqId == KeyBuilder.POP_ORDER_REVIVE_QUEUE || batchAckMsg.getAckOffsetList().isEmpty()) {
-                return;
->>>>>>> 72d796f2
-            }
-        } finally {
-            popMessageProcessor.getQueueLockManager().unLock(lockKey);
-        }
-
-        brokerController.getPopInflightMessageCounter().decrementInFlightMessageNum(requestHeader.getTopic(), requestHeader.getConsumerGroup(), ExtraInfoUtil.getPopTime(extraInfo), requestHeader.getQueueId(), 0);
-        return -1;
-    }
-
-    private int countBatchAckMsg(final BatchAck batchAck, String brokerName, BatchAckMsg ackMsg) {
-        // batch ack
-        String topic = ExtraInfoUtil.getRealTopic(batchAck.getTopic(), batchAck.getConsumerGroup(), ExtraInfoUtil.RETRY_TOPIC.equals(batchAck.getRetry()));
-
-        long minOffset = this.brokerController.getMessageStore().getMinOffsetInQueue(topic, batchAck.getQueueId());
-        long maxOffset = this.brokerController.getMessageStore().getMaxOffsetInQueue(topic, batchAck.getQueueId());
-        if (minOffset == -1 || maxOffset == -1) {
-            POP_LOGGER.error("Illegal topic or queue found when batch ack {}", batchAck);
-            return -1;
-        }
-
-        BatchAckMsg batchAckMsg = initBatchAckMsg(batchAck, minOffset, maxOffset);
-        if (batchAckMsg.getAckOffsetList().isEmpty()) {
-            return -1;
-        }
-
-        ackMsg.setAckOffsetList(batchAckMsg.getAckOffsetList());
-        initBatchAckMsg(ackMsg, batchAck, topic, brokerName);
-
-        return batchAckMsg.getAckOffsetList().size();
-    }
-
-    private BatchAckMsg initBatchAckMsg(BatchAck batchAck, long minOffset, long maxOffset) {
-        BatchAckMsg batchAckMsg = new BatchAckMsg();
-        for (int i = 0; batchAck.getBitSet() != null && i < batchAck.getBitSet().length(); i++) {
-            if (!batchAck.getBitSet().get(i)) {
-                continue;
-            }
-            long offset = batchAck.getStartOffset() + i;
-            if (offset < minOffset || offset > maxOffset) {
-                continue;
-            }
-            batchAckMsg.getAckOffsetList().add(offset);
-        }
-
-        return batchAckMsg;
-    }
-
-    private void initBatchAckMsg(BatchAckMsg ackMsg, BatchAck batchAck, String topic, String brokerName) {
-        ackMsg.setConsumerGroup(batchAck.getConsumerGroup());
-        ackMsg.setTopic(topic);
-        ackMsg.setQueueId(batchAck.getQueueId());
-        ackMsg.setStartOffset(batchAck.getStartOffset());
-        ackMsg.setAckOffset(-1);
-        ackMsg.setPopTime(batchAck.getPopTime());
-        ackMsg.setBrokerName(brokerName);
-    }
-
-    private int countAckMsg(final AckMessageRequestHeader requestHeader, final RemotingCommand response, final Channel channel, final BatchAck batchAck, String brokerName, BatchAckMsg ackMsg) {
-        int ackCount = 0;
-        if (batchAck == null) {
-            ackCount = countSingleAckMsg(requestHeader, response, channel, ackMsg);
-        } else {
-            ackCount = countBatchAckMsg(batchAck, brokerName, ackMsg);
-        }
-
-        return ackCount;
-    }
-
-    private int getRqid(AckMessageRequestHeader requestHeader, final BatchAck batchAck) {
-        if (batchAck == null) {
-            String[] extraInfo = ExtraInfoUtil.split(requestHeader.getExtraInfo());
-            return ExtraInfoUtil.getReviveQid(extraInfo);
-        } else {
-            return batchAck.getReviveQueueId();
-        }
-    }
-
-    private long getInvisibleTime(final AckMessageRequestHeader requestHeader, final BatchAck batchAck) {
-        if (batchAck == null) {
-            String[] extraInfo = ExtraInfoUtil.split(requestHeader.getExtraInfo());
-            return ExtraInfoUtil.getInvisibleTime(extraInfo);
-        } else {
-            return batchAck.getInvisibleTime();
-        }
-    }
-
-    private MessageExtBrokerInner initMessageInner(AckMsg ackMsg, AckMessageRequestHeader requestHeader, BatchAck batchAck) {
-        MessageExtBrokerInner msgInner = new MessageExtBrokerInner();
-        msgInner.setTopic(reviveTopic);
-        msgInner.setBody(JSON.toJSONString(ackMsg).getBytes(DataConverter.charset));
-        msgInner.setQueueId(getRqid(requestHeader, batchAck));
-        if (null != batchAck) {
-            msgInner.setTags(PopAckConstants.BATCH_ACK_TAG);
-            msgInner.getProperties().put(MessageConst.PROPERTY_UNIQ_CLIENT_MESSAGE_ID_KEYIDX, PopMessageProcessor.genBatchAckUniqueId((BatchAckMsg) ackMsg));
-        } else {
-            msgInner.setTags(PopAckConstants.ACK_TAG);
-            msgInner.getProperties().put(MessageConst.PROPERTY_UNIQ_CLIENT_MESSAGE_ID_KEYIDX, PopMessageProcessor.genAckUniqueId(ackMsg));
-        }
-        msgInner.setBornTimestamp(System.currentTimeMillis());
-        msgInner.setBornHost(this.brokerController.getStoreHost());
-        msgInner.setStoreHost(this.brokerController.getStoreHost());
-        msgInner.setDeliverTimeMs(ackMsg.getPopTime() + getInvisibleTime(requestHeader, batchAck));
-        msgInner.getProperties().put(MessageConst.PROPERTY_UNIQ_CLIENT_MESSAGE_ID_KEYIDX, PopMessageProcessor.genAckUniqueId(ackMsg));
-        msgInner.setPropertiesString(MessageDecoder.messageProperties2String(msgInner.getProperties()));
-
-        return msgInner;
-    }
-
-    private void logPutMessageResult(PutMessageResult putMessageResult) {
-        if (putMessageResult.getPutMessageStatus() != PutMessageStatus.PUT_OK
-            && putMessageResult.getPutMessageStatus() != PutMessageStatus.FLUSH_DISK_TIMEOUT
-            && putMessageResult.getPutMessageStatus() != PutMessageStatus.FLUSH_SLAVE_TIMEOUT
-            && putMessageResult.getPutMessageStatus() != PutMessageStatus.SLAVE_NOT_AVAILABLE) {
-            POP_LOGGER.error("put ack msg error:" + putMessageResult);
-        }
-    }
-
     protected void ackOrderly(String topic, String consumeGroup, int qId, long ackOffset, long popTime, long invisibleTime, Channel channel, RemotingCommand response) {
         String lockKey = topic + PopAckConstants.SPLIT + consumeGroup + PopAckConstants.SPLIT + qId;
         long oldOffset = this.brokerController.getConsumerOffsetManager().queryOffset(consumeGroup, topic, qId);
         if (ackOffset < oldOffset) {
             return;
         }
-        while (!this.brokerController.getPopMessageProcessor().getQueueLockManager().tryLock(lockKey)) {
+
+        PopMessageProcessor popMessageProcessor = this.brokerController.getBrokerNettyServer().getPopMessageProcessor();
+
+        while (!popMessageProcessor.getQueueLockManager().tryLock(lockKey)) {
         }
         try {
             oldOffset = this.brokerController.getConsumerOffsetManager().queryOffset(consumeGroup, topic, qId);
@@ -484,7 +274,7 @@
                 }
                 if (!this.brokerController.getConsumerOrderInfoManager().checkBlock(null, topic,
                     consumeGroup, qId, invisibleTime)) {
-                    this.brokerController.getPopMessageProcessor().notifyMessageArriving(
+                    popMessageProcessor.notifyMessageArriving(
                         topic, consumeGroup, qId);
                 }
             } else if (nextOffset == -1) {
@@ -496,8 +286,140 @@
                 return;
             }
         } finally {
-            this.brokerController.getPopMessageProcessor().getQueueLockManager().unLock(lockKey);
+            popMessageProcessor.getQueueLockManager().unLock(lockKey);
         }
         brokerController.getPopInflightMessageCounter().decrementInFlightMessageNum(topic, consumeGroup, popTime, qId, 1);
     }
+
+    private int countSingleAckMsg(final AckMessageRequestHeader requestHeader, final RemotingCommand response, final Channel channel, AckMsg ackMsg) {
+        // single ack
+        String[] extraInfo = ExtraInfoUtil.split(requestHeader.getExtraInfo());
+        initAckMsg(requestHeader, extraInfo, ackMsg);
+
+        if (ExtraInfoUtil.getReviveQid(extraInfo) != KeyBuilder.POP_ORDER_REVIVE_QUEUE) {
+            return 1;
+        }
+
+        ackOrderly(requestHeader.getTopic(), requestHeader.getConsumerGroup(), requestHeader.getQueueId(), requestHeader.getOffset(),
+            ExtraInfoUtil.getPopTime(extraInfo), ExtraInfoUtil.getInvisibleTime(extraInfo), channel, response);
+        return -1;
+    }
+
+    private int countBatchAckMsg(final RemotingCommand response, final Channel channel, final BatchAck batchAck, String brokerName, BatchAckMsg ackMsg) {
+        // batch ack
+        String topic = ExtraInfoUtil.getRealTopic(batchAck.getTopic(), batchAck.getConsumerGroup(), ExtraInfoUtil.RETRY_TOPIC.equals(batchAck.getRetry()));
+
+        long minOffset = this.brokerController.getMessageStore().getMinOffsetInQueue(topic, batchAck.getQueueId());
+        long maxOffset = this.brokerController.getMessageStore().getMaxOffsetInQueue(topic, batchAck.getQueueId());
+        if (minOffset == -1 || maxOffset == -1) {
+            POP_LOGGER.error("Illegal topic or queue found when batch ack {}", batchAck);
+            return -1;
+        }
+
+        BatchAckMsg batchAckMsg = initBatchAckMsg(response, channel, batchAck, minOffset, maxOffset);
+        if (batchAck.getReviveQueueId() == KeyBuilder.POP_ORDER_REVIVE_QUEUE || batchAckMsg.getAckOffsetList().isEmpty()) {
+            return -1;
+        }
+
+        ackMsg.setAckOffsetList(batchAckMsg.getAckOffsetList());
+        initBatchAckMsg(ackMsg, batchAck, topic, brokerName);
+
+        return batchAckMsg.getAckOffsetList().size();
+    }
+
+    private BatchAckMsg initBatchAckMsg(final RemotingCommand response, final Channel channel, BatchAck batchAck, long minOffset, long maxOffset) {
+        BatchAckMsg batchAckMsg = new BatchAckMsg();
+        BitSet bitSet = batchAck.getBitSet();
+        String topic = ExtraInfoUtil.getRealTopic(batchAck.getTopic(), batchAck.getConsumerGroup(), ExtraInfoUtil.RETRY_TOPIC.equals(batchAck.getRetry()));
+
+
+        for (int i = bitSet.nextSetBit(0); i >= 0; i = bitSet.nextSetBit(i + 1)) {
+            if (i == Integer.MAX_VALUE) {
+                break;
+            }
+            long offset = batchAck.getStartOffset() + i;
+            if (offset < minOffset || offset > maxOffset) {
+                continue;
+            }
+            if (batchAck.getReviveQueueId() == KeyBuilder.POP_ORDER_REVIVE_QUEUE) {
+                ackOrderly(topic, batchAck.getConsumerGroup(), batchAck.getQueueId(), offset, batchAck.getPopTime(), batchAck.getInvisibleTime(), channel, response);
+            } else {
+                batchAckMsg.getAckOffsetList().add(offset);
+            }
+        }
+
+        return batchAckMsg;
+    }
+
+    private void initBatchAckMsg(BatchAckMsg ackMsg, BatchAck batchAck, String topic, String brokerName) {
+        ackMsg.setConsumerGroup(batchAck.getConsumerGroup());
+        ackMsg.setTopic(topic);
+        ackMsg.setQueueId(batchAck.getQueueId());
+        ackMsg.setStartOffset(batchAck.getStartOffset());
+        ackMsg.setAckOffset(-1);
+        ackMsg.setPopTime(batchAck.getPopTime());
+        ackMsg.setBrokerName(brokerName);
+    }
+
+    private int countAckMsg(final AckMessageRequestHeader requestHeader, final RemotingCommand response, final Channel channel, final BatchAck batchAck, String brokerName, BatchAckMsg ackMsg) {
+        int ackCount = 0;
+        if (batchAck == null) {
+            ackCount = countSingleAckMsg(requestHeader, response, channel, ackMsg);
+        } else {
+            ackCount = countBatchAckMsg(response, channel, batchAck, brokerName, ackMsg);
+        }
+
+        return ackCount;
+    }
+
+    private int getRqid(AckMessageRequestHeader requestHeader, final BatchAck batchAck) {
+        if (batchAck == null) {
+            String[] extraInfo = ExtraInfoUtil.split(requestHeader.getExtraInfo());
+            return ExtraInfoUtil.getReviveQid(extraInfo);
+        } else {
+            return batchAck.getReviveQueueId();
+        }
+    }
+
+    private long getInvisibleTime(final AckMessageRequestHeader requestHeader, final BatchAck batchAck) {
+        if (batchAck == null) {
+            String[] extraInfo = ExtraInfoUtil.split(requestHeader.getExtraInfo());
+            return ExtraInfoUtil.getInvisibleTime(extraInfo);
+        } else {
+            return batchAck.getInvisibleTime();
+        }
+    }
+
+    private MessageExtBrokerInner initMessageInner(AckMsg ackMsg, AckMessageRequestHeader requestHeader, BatchAck batchAck) {
+        MessageExtBrokerInner msgInner = new MessageExtBrokerInner();
+        msgInner.setTopic(reviveTopic);
+        msgInner.setBody(JSON.toJSONString(ackMsg).getBytes(DataConverter.charset));
+        msgInner.setQueueId(getRqid(requestHeader, batchAck));
+        if (null != batchAck) {
+            msgInner.setTags(PopAckConstants.BATCH_ACK_TAG);
+            msgInner.getProperties().put(MessageConst.PROPERTY_UNIQ_CLIENT_MESSAGE_ID_KEYIDX, PopMessageProcessor.genBatchAckUniqueId((BatchAckMsg) ackMsg));
+        } else {
+            msgInner.setTags(PopAckConstants.ACK_TAG);
+            msgInner.getProperties().put(MessageConst.PROPERTY_UNIQ_CLIENT_MESSAGE_ID_KEYIDX, PopMessageProcessor.genAckUniqueId(ackMsg));
+        }
+        msgInner.setBornTimestamp(System.currentTimeMillis());
+        msgInner.setBornHost(this.brokerController.getStoreHost());
+        msgInner.setStoreHost(this.brokerController.getStoreHost());
+        msgInner.setDeliverTimeMs(ackMsg.getPopTime() + getInvisibleTime(requestHeader, batchAck));
+        msgInner.getProperties().put(MessageConst.PROPERTY_UNIQ_CLIENT_MESSAGE_ID_KEYIDX, PopMessageProcessor.genAckUniqueId(ackMsg));
+        msgInner.setPropertiesString(MessageDecoder.messageProperties2String(msgInner.getProperties()));
+
+        return msgInner;
+    }
+
+    private void logPutMessageResult(PutMessageResult putMessageResult) {
+        if (putMessageResult.getPutMessageStatus() != PutMessageStatus.PUT_OK
+            && putMessageResult.getPutMessageStatus() != PutMessageStatus.FLUSH_DISK_TIMEOUT
+            && putMessageResult.getPutMessageStatus() != PutMessageStatus.FLUSH_SLAVE_TIMEOUT
+            && putMessageResult.getPutMessageStatus() != PutMessageStatus.SLAVE_NOT_AVAILABLE) {
+            POP_LOGGER.error("put ack msg error:" + putMessageResult);
+        }
+    }
+
+
 }