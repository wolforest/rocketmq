/*
 * Licensed to the Apache Software Foundation (ASF) under one or more
 * contributor license agreements.  See the NOTICE file distributed with
 * this work for additional information regarding copyright ownership.
 * The ASF licenses this file to You under the Apache License, Version 2.0
 * (the "License"); you may not use this file except in compliance with
 * the License.  You may obtain a copy of the License at
 *
 *     http://www.apache.org/licenses/LICENSE-2.0
 *
 * Unless required by applicable law or agreed to in writing, software
 * distributed under the License is distributed on an "AS IS" BASIS,
 * WITHOUT WARRANTIES OR CONDITIONS OF ANY KIND, either express or implied.
 * See the License for the specific language governing permissions and
 * limitations under the License.
 */
package org.apache.rocketmq.broker.processor;

import com.alibaba.fastjson.JSON;
import io.netty.channel.Channel;
import io.netty.channel.ChannelHandlerContext;
import java.util.BitSet;
import org.apache.rocketmq.broker.BrokerController;
import org.apache.rocketmq.broker.metrics.PopMetricsManager;
import org.apache.rocketmq.broker.service.pop.PopBufferMergeService;
import org.apache.rocketmq.broker.service.pop.PopInflightMessageCounter;
import org.apache.rocketmq.broker.service.pop.QueueLockManager;
import org.apache.rocketmq.common.domain.topic.KeyBuilder;
import org.apache.rocketmq.common.domain.constant.PopConstants;
import org.apache.rocketmq.common.domain.topic.TopicConfig;
import org.apache.rocketmq.common.domain.constant.LoggerName;
import org.apache.rocketmq.common.app.help.FAQUrl;
import org.apache.rocketmq.common.domain.message.MessageConst;
import org.apache.rocketmq.common.domain.message.MessageDecoder;
import org.apache.rocketmq.common.domain.message.MessageExtBrokerInner;
import org.apache.rocketmq.common.utils.DataConverter;
import org.apache.rocketmq.logging.org.slf4j.Logger;
import org.apache.rocketmq.logging.org.slf4j.LoggerFactory;
import org.apache.rocketmq.remoting.common.RemotingHelper;
import org.apache.rocketmq.remoting.exception.RemotingCommandException;
import org.apache.rocketmq.remoting.netty.NettyRequestProcessor;
import org.apache.rocketmq.remoting.protocol.RemotingCommand;
import org.apache.rocketmq.remoting.protocol.RequestCode;
import org.apache.rocketmq.remoting.protocol.ResponseCode;
import org.apache.rocketmq.remoting.protocol.body.BatchAck;
import org.apache.rocketmq.remoting.protocol.body.BatchAckMessageRequestBody;
import org.apache.rocketmq.remoting.protocol.header.AckMessageRequestHeader;
import org.apache.rocketmq.remoting.protocol.header.ExtraInfoUtil;
import org.apache.rocketmq.store.PutMessageResult;
import org.apache.rocketmq.store.PutMessageStatus;
import org.apache.rocketmq.store.pop.AckMsg;
import org.apache.rocketmq.store.pop.BatchAckMsg;
import org.apache.rocketmq.store.pop.PopKeyBuilder;

public class AckMessageProcessor implements NettyRequestProcessor {
    private static final Logger POP_LOGGER = LoggerFactory.getLogger(LoggerName.ROCKETMQ_POP_LOGGER_NAME);
    private final BrokerController brokerController;

    public AckMessageProcessor(final BrokerController brokerController) {
        this.brokerController = brokerController;
    }

    @Override
    public RemotingCommand processRequest(final ChannelHandlerContext ctx,
                                          RemotingCommand request) throws RemotingCommandException {
        return this.processRequest(ctx.channel(), request, true);
    }

    @Override
    public boolean rejectRequest() {
        return false;
    }

    private RemotingCommand processRequest(final Channel channel, RemotingCommand request, boolean brokerAllowSuspend) throws RemotingCommandException {
        if (request.getCode() == RequestCode.ACK_MESSAGE) {
            return handleAckMessage(channel, request);
        } else if (request.getCode() == RequestCode.BATCH_ACK_MESSAGE) {
            return handleBatchAckMessage(channel, request);
        } else {
            return handleIllegalRequest(channel, request);
        }
    }

    private RemotingCommand handleAckMessage(final Channel channel, RemotingCommand request) throws RemotingCommandException {
        final RemotingCommand response = RemotingCommand.createResponseCommand(ResponseCode.SUCCESS, null);
        response.setOpaque(request.getOpaque());

        AckMessageRequestHeader requestHeader = (AckMessageRequestHeader) request.decodeCommandCustomHeader(AckMessageRequestHeader.class);

        TopicConfig topicConfig = getTopicConfig(requestHeader, channel, response);
        if (null == topicConfig) {
            return response;
        }

        if (!checkQueueId(channel, requestHeader, topicConfig, response)) {
            return response;
        }

        if (!checkOffset(requestHeader, response)) {
            return response;
        }

        appendAck(requestHeader, null, response, channel, null);
        return response;
    }

    private RemotingCommand handleBatchAckMessage(final Channel channel, RemotingCommand request) {
        BatchAckMessageRequestBody reqBody = null;
        final RemotingCommand response = RemotingCommand.createResponseCommand(ResponseCode.SUCCESS, null);
        response.setOpaque(request.getOpaque());

        if (request.getBody() != null) {
            reqBody = BatchAckMessageRequestBody.decode(request.getBody(), BatchAckMessageRequestBody.class);
        }
        if (reqBody == null || reqBody.getAcks() == null || reqBody.getAcks().isEmpty()) {
            response.setCode(ResponseCode.NO_MESSAGE);
            return response;
        }
        for (BatchAck bAck : reqBody.getAcks()) {
            appendAck(null, bAck, response, channel, reqBody.getBrokerName());
        }
        return response;
    }

    private TopicConfig getTopicConfig(AckMessageRequestHeader requestHeader, Channel channel, RemotingCommand response) {
        TopicConfig topicConfig = this.brokerController.getTopicConfigManager().selectTopicConfig(requestHeader.getTopic());
        if (null != topicConfig) {
            return topicConfig;
        }

        POP_LOGGER.error("The topic {} not exist, consumer: {} ", requestHeader.getTopic(), RemotingHelper.parseChannelRemoteAddr(channel));
        response.setCode(ResponseCode.TOPIC_NOT_EXIST);
        response.setRemark(String.format("topic[%s] not exist, apply first please! %s", requestHeader.getTopic(), FAQUrl.suggestTodo(FAQUrl.APPLY_TOPIC_URL)));
        return null;
    }

    private boolean checkQueueId(Channel channel, AckMessageRequestHeader requestHeader, TopicConfig topicConfig, RemotingCommand response) {
        if (requestHeader.getQueueId() < topicConfig.getReadQueueNums() && requestHeader.getQueueId() >= 0) {
            return true;
        }

        String errorInfo = String.format("queueId[%d] is illegal, topic:[%s] topicConfig.readQueueNums:[%d] consumer:[%s]",
            requestHeader.getQueueId(), requestHeader.getTopic(), topicConfig.getReadQueueNums(), channel.remoteAddress());
        POP_LOGGER.warn(errorInfo);
        response.setCode(ResponseCode.MESSAGE_ILLEGAL);
        response.setRemark(errorInfo);
        return false;
    }

    private boolean checkOffset(AckMessageRequestHeader requestHeader, RemotingCommand response) {
        long minOffset = this.brokerController.getMessageStore().getMinOffsetInQueue(requestHeader.getTopic(), requestHeader.getQueueId());
        long maxOffset = this.brokerController.getMessageStore().getMaxOffsetInQueue(requestHeader.getTopic(), requestHeader.getQueueId());

        if (requestHeader.getOffset() >= minOffset && requestHeader.getOffset() <= maxOffset) {
            return true;
        }

        String errorInfo = String.format("offset is illegal, key:%s@%d, commit:%d, store:%d~%d",
            requestHeader.getTopic(), requestHeader.getQueueId(), requestHeader.getOffset(), minOffset, maxOffset);
        POP_LOGGER.warn(errorInfo);
        response.setCode(ResponseCode.NO_MESSAGE);
        response.setRemark(errorInfo);

        return false;
    }

    private RemotingCommand handleIllegalRequest(final Channel channel, RemotingCommand request) {
        POP_LOGGER.error("AckMessageProcessor failed to process RequestCode: {}, consumer: {} ", request.getCode(), RemotingHelper.parseChannelRemoteAddr(channel));

        final RemotingCommand response = RemotingCommand.createResponseCommand(ResponseCode.SUCCESS, null);
        response.setOpaque(request.getOpaque());
        response.setCode(ResponseCode.MESSAGE_ILLEGAL);
        response.setRemark(String.format("AckMessageProcessor failed to process RequestCode: %d", request.getCode()));

        return response;
    }

    private void appendAck(final AckMessageRequestHeader requestHeader, final BatchAck batchAck, final RemotingCommand response, final Channel channel, String brokerName) {
        BatchAckMsg ackMsg = new BatchAckMsg();
        int rqId = getRqid(requestHeader, batchAck);

        int msgCount = commitMsg(requestHeader, response, channel, batchAck, brokerName, ackMsg);
        if (msgCount < 1) {
            return;
        }

        this.brokerController.getBrokerStatsManager().incBrokerAckNums(msgCount);
        this.brokerController.getBrokerStatsManager().incGroupAckNums(ackMsg.getConsumerGroup(), ackMsg.getTopic(), msgCount);

        PopInflightMessageCounter messageCounter = brokerController.getPopInflightMessageCounter();
        PopBufferMergeService ackService = this.brokerController.getBrokerNettyServer().getPopServiceManager().getPopBufferMergeService();
        if (ackService.addAckMsg(rqId, ackMsg)) {
            messageCounter.decrementInFlightMessageNum(ackMsg.getTopic(), ackMsg.getConsumerGroup(), ackMsg.getPopTime(), ackMsg.getQueueId(), msgCount);
            return;
        }

        // double ack, if the foregoing ack failed, convert ack to msg and put the message to revive queue
        MessageExtBrokerInner msgInner = initMessageInner(ackMsg, requestHeader, batchAck);
        PutMessageResult putMessageResult = this.brokerController.getEscapeBridge().putMessageToSpecificQueue(msgInner);
        logPutMessageResult(putMessageResult);


        PopMetricsManager.incPopReviveAckPutCount(ackMsg, putMessageResult.getPutMessageStatus());
        messageCounter.decrementInFlightMessageNum(ackMsg.getTopic(), ackMsg.getConsumerGroup(), ackMsg.getPopTime(), ackMsg.getQueueId(), msgCount);
    }

    private void initAckMsg(AckMessageRequestHeader requestHeader, String[] extraInfo, AckMsg ackMsg) {
        ackMsg.setConsumerGroup(requestHeader.getConsumerGroup());
        ackMsg.setTopic(requestHeader.getTopic());
        ackMsg.setQueueId(requestHeader.getQueueId());
        ackMsg.setStartOffset(ExtraInfoUtil.getCkQueueOffset(extraInfo));
        ackMsg.setAckOffset(requestHeader.getOffset());
        ackMsg.setPopTime(ExtraInfoUtil.getPopTime(extraInfo));
        ackMsg.setBrokerName(ExtraInfoUtil.getBrokerName(extraInfo));
    }

    /**
     * @renamed  from ackOrderly to commitOrderly
     */
    private void commitOrderly(String topic, String consumeGroup, int qId, long ackOffset, long popTime, long invisibleTime, Channel channel, RemotingCommand response) {

        long oldOffset = this.brokerController.getConsumerOffsetManager().queryOffset(consumeGroup, topic, qId);
        if (ackOffset < oldOffset) {
            return;
        }

        QueueLockManager queueLockManager = this.brokerController.getBrokerNettyServer().getPopServiceManager().getQueueLockManager();
        String lockKey = topic + PopConstants.SPLIT + consumeGroup + PopConstants.SPLIT + qId;
        lockQueue(queueLockManager, lockKey);

        try {
            oldOffset = this.brokerController.getConsumerOffsetManager().queryOffset(consumeGroup, topic, qId);
            if (ackOffset < oldOffset) {
                return;
            }

<<<<<<< HEAD
            long nextOffset = brokerController.getConsumerOrderInfoManager().commitAndNext(topic, consumeGroup, qId, ackOffset, popTime);
            if (nextOffset > -1) {
                handleCommitSuccess(topic, consumeGroup, qId, nextOffset, invisibleTime, channel);
            } else if (nextOffset == -1) {
                handleIllegalCommit(lockKey, oldOffset, ackOffset, nextOffset, channel, response);
=======
            ackMsg = new AckMsg();
            ackCount = 1;
        } else {
            // batch ack
            consumeGroup = batchAck.getConsumerGroup();
            topic = ExtraInfoUtil.getRealTopic(batchAck.getTopic(), batchAck.getConsumerGroup(), batchAck.getRetry());
            qId = batchAck.getQueueId();
            rqId = batchAck.getReviveQueueId();
            startOffset = batchAck.getStartOffset();
            ackOffset = -1;
            popTime = batchAck.getPopTime();
            invisibleTime = batchAck.getInvisibleTime();

            long minOffset = this.brokerController.getMessageStore().getMinOffsetInQueue(topic, qId);
            long maxOffset = this.brokerController.getMessageStore().getMaxOffsetInQueue(topic, qId);
            if (minOffset == -1 || maxOffset == -1) {
                POP_LOGGER.error("Illegal topic or queue found when batch ack {}", batchAck);
>>>>>>> 89fdab4d
                return;
            }
        } finally {
            unlockQueue(queueLockManager, lockKey);
        }
        brokerController.getPopInflightMessageCounter().decrementInFlightMessageNum(topic, consumeGroup, popTime, qId, 1);
    }

    private void lockQueue(QueueLockManager queueLockManager, String lockKey) {
        while (!queueLockManager.tryLock(lockKey)) {
        }
    }

    private void unlockQueue(QueueLockManager queueLockManager, String lockKey) {
        queueLockManager.unLock(lockKey);
    }

    private void handleCommitSuccess(String topic, String consumeGroup, int qId, long nextOffset, long invisibleTime, Channel channel) {
        if (!this.brokerController.getConsumerOffsetManager().hasOffsetReset(topic, consumeGroup, qId)) {
            this.brokerController.getConsumerOffsetManager().commitOffset(channel.remoteAddress().toString(), consumeGroup, topic, qId, nextOffset);
        }

        if (!this.brokerController.getConsumerOrderInfoManager().checkBlock(null, topic, consumeGroup, qId, invisibleTime)) {
            brokerController.getBrokerNettyServer().getPopServiceManager().popArriving(topic, consumeGroup, qId);
        }
    }

    private void handleIllegalCommit(String lockKey, long oldOffset, long ackOffset, long nextOffset, Channel channel, RemotingCommand response) {
        String errorInfo = String.format("offset is illegal, key:%s, old:%d, commit:%d, next:%d, %s", lockKey, oldOffset, ackOffset, nextOffset, channel.remoteAddress());
        POP_LOGGER.warn(errorInfo);
        response.setCode(ResponseCode.MESSAGE_ILLEGAL);
        response.setRemark(errorInfo);
    }

    private int commitSingleMsg(final AckMessageRequestHeader requestHeader, final RemotingCommand response, final Channel channel, AckMsg ackMsg) {
        // single ack
        String[] extraInfo = ExtraInfoUtil.split(requestHeader.getExtraInfo());
        initAckMsg(requestHeader, extraInfo, ackMsg);

        if (ExtraInfoUtil.getReviveQid(extraInfo) != KeyBuilder.POP_ORDER_REVIVE_QUEUE) {
            return 1;
        }

        commitOrderly(requestHeader.getTopic(), requestHeader.getConsumerGroup(), requestHeader.getQueueId(), requestHeader.getOffset(),
            ExtraInfoUtil.getPopTime(extraInfo), ExtraInfoUtil.getInvisibleTime(extraInfo), channel, response);
        return -1;
    }

    private int commitBatchMsg(final RemotingCommand response, final Channel channel, final BatchAck batchAck, String brokerName, BatchAckMsg ackMsg) {
        // batch ack
        String topic = ExtraInfoUtil.getRealTopic(batchAck.getTopic(), batchAck.getConsumerGroup(), ExtraInfoUtil.RETRY_TOPIC.equals(batchAck.getRetry()));

        long minOffset = this.brokerController.getMessageStore().getMinOffsetInQueue(topic, batchAck.getQueueId());
        long maxOffset = this.brokerController.getMessageStore().getMaxOffsetInQueue(topic, batchAck.getQueueId());
        if (minOffset == -1 || maxOffset == -1) {
            POP_LOGGER.error("Illegal topic or queue found when batch ack {}", batchAck);
            return -1;
        }

        BatchAckMsg batchAckMsg = ackBatchMsgOneByOne(response, channel, batchAck, minOffset, maxOffset);
        if (batchAck.getReviveQueueId() == KeyBuilder.POP_ORDER_REVIVE_QUEUE || batchAckMsg.getAckOffsetList().isEmpty()) {
            return -1;
        }

        ackMsg.setAckOffsetList(batchAckMsg.getAckOffsetList());
        initBatchMsg(ackMsg, batchAck, topic, brokerName);

        return batchAckMsg.getAckOffsetList().size();
    }

    private BatchAckMsg ackBatchMsgOneByOne(final RemotingCommand response, final Channel channel, BatchAck batchAck, long minOffset, long maxOffset) {
        BatchAckMsg batchAckMsg = new BatchAckMsg();
        BitSet bitSet = batchAck.getBitSet();
        String topic = ExtraInfoUtil.getRealTopic(batchAck.getTopic(), batchAck.getConsumerGroup(), ExtraInfoUtil.RETRY_TOPIC.equals(batchAck.getRetry()));


        for (int i = bitSet.nextSetBit(0); i >= 0; i = bitSet.nextSetBit(i + 1)) {
            if (i == Integer.MAX_VALUE) {
                break;
            }
            long offset = batchAck.getStartOffset() + i;
            if (offset < minOffset || offset > maxOffset) {
                continue;
            }
            if (batchAck.getReviveQueueId() == KeyBuilder.POP_ORDER_REVIVE_QUEUE) {
                commitOrderly(topic, batchAck.getConsumerGroup(), batchAck.getQueueId(), offset, batchAck.getPopTime(), batchAck.getInvisibleTime(), channel, response);
            } else {
                batchAckMsg.getAckOffsetList().add(offset);
            }
        }

        return batchAckMsg;
    }

    private void initBatchMsg(BatchAckMsg ackMsg, BatchAck batchAck, String topic, String brokerName) {
        ackMsg.setConsumerGroup(batchAck.getConsumerGroup());
        ackMsg.setTopic(topic);
        ackMsg.setQueueId(batchAck.getQueueId());
        ackMsg.setStartOffset(batchAck.getStartOffset());
        ackMsg.setAckOffset(-1);
        ackMsg.setPopTime(batchAck.getPopTime());
        ackMsg.setBrokerName(brokerName);
    }

    private int commitMsg(final AckMessageRequestHeader requestHeader, final RemotingCommand response, final Channel channel, final BatchAck batchAck, String brokerName, BatchAckMsg ackMsg) {
        int ackCount;
        if (batchAck == null) {
            ackCount = commitSingleMsg(requestHeader, response, channel, ackMsg);
        } else {
            ackCount = commitBatchMsg(response, channel, batchAck, brokerName, ackMsg);
        }

        return ackCount;
    }

    private int getRqid(AckMessageRequestHeader requestHeader, final BatchAck batchAck) {
        if (batchAck == null) {
            String[] extraInfo = ExtraInfoUtil.split(requestHeader.getExtraInfo());
            return ExtraInfoUtil.getReviveQid(extraInfo);
        } else {
            return batchAck.getReviveQueueId();
        }
    }

    private long getInvisibleTime(final AckMessageRequestHeader requestHeader, final BatchAck batchAck) {
        if (batchAck == null) {
            String[] extraInfo = ExtraInfoUtil.split(requestHeader.getExtraInfo());
            return ExtraInfoUtil.getInvisibleTime(extraInfo);
        } else {
            return batchAck.getInvisibleTime();
        }
    }

    private MessageExtBrokerInner initMessageInner(AckMsg ackMsg, AckMessageRequestHeader requestHeader, BatchAck batchAck) {
        MessageExtBrokerInner msgInner = new MessageExtBrokerInner();
        msgInner.setTopic(brokerController.getBrokerNettyServer().getPopServiceManager().getReviveTopic());
        msgInner.setBody(JSON.toJSONString(ackMsg).getBytes(DataConverter.CHARSET_UTF8));
        msgInner.setQueueId(getRqid(requestHeader, batchAck));
        if (null != batchAck) {
            msgInner.setTags(PopConstants.BATCH_ACK_TAG);
            msgInner.getProperties().put(MessageConst.PROPERTY_UNIQ_CLIENT_MESSAGE_ID_KEYIDX, PopKeyBuilder.genBatchAckUniqueId((BatchAckMsg) ackMsg));
        } else {
            msgInner.setTags(PopConstants.ACK_TAG);
            msgInner.getProperties().put(MessageConst.PROPERTY_UNIQ_CLIENT_MESSAGE_ID_KEYIDX, PopKeyBuilder.genAckUniqueId(ackMsg));
        }
        msgInner.setBornTimestamp(System.currentTimeMillis());
        msgInner.setBornHost(this.brokerController.getStoreHost());
        msgInner.setStoreHost(this.brokerController.getStoreHost());
        msgInner.setDeliverTimeMs(ackMsg.getPopTime() + getInvisibleTime(requestHeader, batchAck));
        msgInner.getProperties().put(MessageConst.PROPERTY_UNIQ_CLIENT_MESSAGE_ID_KEYIDX, PopKeyBuilder.genAckUniqueId(ackMsg));
        msgInner.setPropertiesString(MessageDecoder.messageProperties2String(msgInner.getProperties()));

        return msgInner;
    }

    private void logPutMessageResult(PutMessageResult putMessageResult) {
        if (putMessageResult.getPutMessageStatus() == PutMessageStatus.PUT_OK) {
            return;
        }

        if (putMessageResult.getPutMessageStatus() == PutMessageStatus.FLUSH_DISK_TIMEOUT) {
            return;
        }

        if (putMessageResult.getPutMessageStatus() == PutMessageStatus.FLUSH_SLAVE_TIMEOUT) {
            return;
        }

        if (putMessageResult.getPutMessageStatus() == PutMessageStatus.SLAVE_NOT_AVAILABLE) {
            return;
        }

        POP_LOGGER.error("put ack msg error:" + putMessageResult);
    }
}<|MERGE_RESOLUTION|>--- conflicted
+++ resolved
@@ -234,31 +234,11 @@
                 return;
             }
 
-<<<<<<< HEAD
             long nextOffset = brokerController.getConsumerOrderInfoManager().commitAndNext(topic, consumeGroup, qId, ackOffset, popTime);
             if (nextOffset > -1) {
                 handleCommitSuccess(topic, consumeGroup, qId, nextOffset, invisibleTime, channel);
             } else if (nextOffset == -1) {
                 handleIllegalCommit(lockKey, oldOffset, ackOffset, nextOffset, channel, response);
-=======
-            ackMsg = new AckMsg();
-            ackCount = 1;
-        } else {
-            // batch ack
-            consumeGroup = batchAck.getConsumerGroup();
-            topic = ExtraInfoUtil.getRealTopic(batchAck.getTopic(), batchAck.getConsumerGroup(), batchAck.getRetry());
-            qId = batchAck.getQueueId();
-            rqId = batchAck.getReviveQueueId();
-            startOffset = batchAck.getStartOffset();
-            ackOffset = -1;
-            popTime = batchAck.getPopTime();
-            invisibleTime = batchAck.getInvisibleTime();
-
-            long minOffset = this.brokerController.getMessageStore().getMinOffsetInQueue(topic, qId);
-            long maxOffset = this.brokerController.getMessageStore().getMaxOffsetInQueue(topic, qId);
-            if (minOffset == -1 || maxOffset == -1) {
-                POP_LOGGER.error("Illegal topic or queue found when batch ack {}", batchAck);
->>>>>>> 89fdab4d
                 return;
             }
         } finally {
@@ -309,7 +289,7 @@
 
     private int commitBatchMsg(final RemotingCommand response, final Channel channel, final BatchAck batchAck, String brokerName, BatchAckMsg ackMsg) {
         // batch ack
-        String topic = ExtraInfoUtil.getRealTopic(batchAck.getTopic(), batchAck.getConsumerGroup(), ExtraInfoUtil.RETRY_TOPIC.equals(batchAck.getRetry()));
+        String topic = ExtraInfoUtil.getRealTopic(batchAck.getTopic(), batchAck.getConsumerGroup(), batchAck.getRetry());
 
         long minOffset = this.brokerController.getMessageStore().getMinOffsetInQueue(topic, batchAck.getQueueId());
         long maxOffset = this.brokerController.getMessageStore().getMaxOffsetInQueue(topic, batchAck.getQueueId());
@@ -332,7 +312,7 @@
     private BatchAckMsg ackBatchMsgOneByOne(final RemotingCommand response, final Channel channel, BatchAck batchAck, long minOffset, long maxOffset) {
         BatchAckMsg batchAckMsg = new BatchAckMsg();
         BitSet bitSet = batchAck.getBitSet();
-        String topic = ExtraInfoUtil.getRealTopic(batchAck.getTopic(), batchAck.getConsumerGroup(), ExtraInfoUtil.RETRY_TOPIC.equals(batchAck.getRetry()));
+        String topic = ExtraInfoUtil.getRealTopic(batchAck.getTopic(), batchAck.getConsumerGroup(), batchAck.getRetry());
 
 
         for (int i = bitSet.nextSetBit(0); i >= 0; i = bitSet.nextSetBit(i + 1)) {
