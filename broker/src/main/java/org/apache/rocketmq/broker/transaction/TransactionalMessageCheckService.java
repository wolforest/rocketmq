/*
 * Licensed to the Apache Software Foundation (ASF) under one or more
 * contributor license agreements.  See the NOTICE file distributed with
 * this work for additional information regarding copyright ownership.
 * The ASF licenses this file to You under the Apache License, Version 2.0
 * (the "License"); you may not use this file except in compliance with
 * the License.  You may obtain a copy of the License at
 *
 *     http://www.apache.org/licenses/LICENSE-2.0
 *
 * Unless required by applicable law or agreed to in writing, software
 * distributed under the License is distributed on an "AS IS" BASIS,
 * WITHOUT WARRANTIES OR CONDITIONS OF ANY KIND, either express or implied.
 * See the License for the specific language governing permissions and
 * limitations under the License.
 */
package org.apache.rocketmq.broker.transaction;

import org.apache.rocketmq.broker.BrokerController;
import org.apache.rocketmq.broker.transaction.queue.CheckContext;
import org.apache.rocketmq.broker.transaction.queue.GetResult;
import org.apache.rocketmq.broker.transaction.queue.TransactionalMessageBridge;
import org.apache.rocketmq.broker.transaction.queue.TransactionalMessageUtil;
import org.apache.rocketmq.client.consumer.PullResult;
import org.apache.rocketmq.client.consumer.PullStatus;
import org.apache.rocketmq.common.ServiceThread;
import org.apache.rocketmq.common.config.BrokerConfig;
import org.apache.rocketmq.common.constant.LoggerName;
import org.apache.rocketmq.common.message.MessageConst;
import org.apache.rocketmq.common.message.MessageExt;
import org.apache.rocketmq.common.message.MessageExtBrokerInner;
import org.apache.rocketmq.common.message.MessageQueue;
import org.apache.rocketmq.common.topic.TopicValidator;
import org.apache.rocketmq.common.utils.StringUtils;
import org.apache.rocketmq.common.utils.ThreadUtils;
import org.apache.rocketmq.logging.org.slf4j.Logger;
import org.apache.rocketmq.logging.org.slf4j.LoggerFactory;
import org.apache.rocketmq.store.PutMessageResult;
import org.apache.rocketmq.store.PutMessageStatus;
import org.apache.rocketmq.store.config.BrokerRole;
import org.apache.rocketmq.store.config.MessageStoreConfig;

import java.util.Collections;
import java.util.Date;
import java.util.HashMap;
import java.util.HashSet;
import java.util.List;
import java.util.Map;
import java.util.Set;
import java.util.concurrent.ConcurrentHashMap;

/**
 * Transaction check service
 * 1. load prepared message directly from consume queue with special topic:
 *      TopicValidator.RMQ_SYS_TRANS_HALF_TOPIC
 * 2. then check transaction status, then execute commit/rollback
 *
 */
public class TransactionalMessageCheckService extends ServiceThread {
    private static final Logger log = LoggerFactory.getLogger(LoggerName.TRANSACTION_LOGGER_NAME);

    private static final int PULL_MSG_RETRY_NUMBER = 1;
    private static final int MAX_PROCESS_TIME_LIMIT = 60000;
    private static final int MAX_RETRY_TIMES_FOR_ESCAPE = 10;
    private static final int MAX_RETRY_COUNT_WHEN_HALF_NULL = 1;
    private static final int OP_MSG_PULL_NUMS = 32;
    private static final int SLEEP_WHILE_NO_OP = 1000;

    private final BrokerController brokerController;
    private final TransactionalMessageBridge transactionalMessageBridge;
    private final AbstractTransactionalMessageCheckListener transactionalMessageCheckListener;

    private final ConcurrentHashMap<MessageQueue, MessageQueue> opQueueMap = new ConcurrentHashMap<>();

    public TransactionalMessageCheckService(BrokerController brokerController, TransactionalMessageBridge transactionalMessageBridge, AbstractTransactionalMessageCheckListener transactionalMessageCheckListener) {
        this.brokerController = brokerController;
        this.transactionalMessageBridge = transactionalMessageBridge;
        this.transactionalMessageCheckListener = transactionalMessageCheckListener;
    }

    @Override
    public String getServiceName() {
        if (brokerController != null && brokerController.getBrokerConfig().isInBrokerContainer()) {
            return brokerController.getBrokerIdentity().getIdentifier() + TransactionalMessageCheckService.class.getSimpleName();
        }
        return TransactionalMessageCheckService.class.getSimpleName();
    }

    @Override
    public void run() {
        log.info("Start transaction check service thread!");
        while (!this.isStopped()) {
            long checkInterval = brokerController.getBrokerConfig().getTransactionCheckInterval();

            // execute this.onWaitEnd()
            // then execute TransactionalMessageService.check()
            this.waitForRunning(checkInterval);
        }
        log.info("End transaction check service thread!");
    }

    @Override
    protected void onWaitEnd() {
        long timeout = brokerController.getBrokerConfig().getTransactionTimeOut();
        int checkMax = brokerController.getBrokerConfig().getTransactionCheckMax();
        long begin = System.currentTimeMillis();
        log.info("Begin to check prepare message, begin time:{}", begin);
        this.check(timeout, checkMax, this.transactionalMessageCheckListener);
        log.info("End to check prepare message, consumed time:{}", System.currentTimeMillis() - begin);
    }

    /**
     *
     * Move from TransactionalMessageServiceImpl.check()
     * should be private, there are some test cases call this method
     *
     * @param transactionTimeout timeout
     * @param transactionCheckMax max check times
     * @param listener listener
     */
    public void check(long transactionTimeout, int transactionCheckMax, AbstractTransactionalMessageCheckListener listener) {
        try {
            String topic = TopicValidator.RMQ_SYS_TRANS_HALF_TOPIC;
            Set<MessageQueue> msgQueues = transactionalMessageBridge.fetchMessageQueues(topic);
            if (msgQueues == null || msgQueues.size() == 0) {
                log.warn("The queue of topic is empty :" + topic);
                return;
            }
            log.debug("Check topic={}, queues={}", topic, msgQueues);

            // By default, there is only one transactional message queue
            for (MessageQueue messageQueue : msgQueues) {
                checkMessageQueue(messageQueue, transactionTimeout, transactionCheckMax, listener);
            }
        } catch (Throwable e) {
            log.error("Check error", e);
        }
    }

    /**
     * check given MessageQueue,
     * check the messages one by one(by call checkMessage())
     *
     * @param messageQueue message queue
     * @param transactionTimeout timeout
     * @param transactionCheckMax max check times
     * @param listener listener
     * @throws InterruptedException e
     */
    private void checkMessageQueue(MessageQueue messageQueue, long transactionTimeout, int transactionCheckMax, AbstractTransactionalMessageCheckListener listener) throws InterruptedException {
        CheckContext context =  buildCheckContext(messageQueue, transactionTimeout, transactionCheckMax, listener);
        if (context.getHalfOffset() < 0 || context.getOpOffset() < 0) {
            log.error("MessageQueue: {} illegal offset read: {}, op offset: {},skip this queue", messageQueue, context.getHalfOffset(), context.getOpOffset());
            return;
        }

        PullResult removeResult = fillOpRemoveMap(context.getRemoveMap(), context.getOpQueue(), context.getOpOffset(), context.getHalfOffset(), context.getOpMsgMap(), context.getDoneOpOffset());
        if (null == removeResult) {
            log.error("The queue={} check msgOffset={} with opOffset={} failed, pullResult is null", messageQueue, context.getHalfOffset(), context.getOpOffset());
            return;
        }

        // single thread
        context.setPullResult(removeResult);
        context.initOffset();

        while (true) {
            if (System.currentTimeMillis() - context.getStartTime() > MAX_PROCESS_TIME_LIMIT) {
                log.info("Queue={} process time reach max={}", messageQueue, MAX_PROCESS_TIME_LIMIT);
                break;
            }

            if (context.getRemoveMap().containsKey(context.getCounter())) {
                removeMessage(context);
            } else if (!checkMessage(context)) {
                break;
            }

            context.setNewOffset(context.getCounter() + 1);
            context.incCounter();
        }

        updateOffset(context);
    }

    private CheckContext buildCheckContext(MessageQueue messageQueue, long transactionTimeout, int transactionCheckMax, AbstractTransactionalMessageCheckListener listener) {
        CheckContext context = new CheckContext(messageQueue, transactionTimeout, transactionCheckMax, listener);

        context.setOpQueue(getOpQueue(messageQueue));
        context.setHalfOffset(transactionalMessageBridge.fetchConsumeOffset(messageQueue));
        context.setOpOffset(transactionalMessageBridge.fetchConsumeOffset(context.getOpQueue()));
        log.info("Before check, the queue={} msgOffset={} opOffset={}", messageQueue, context.getHalfOffset(), context.getOpOffset());

        return context;
    }

    /**
     * remove message which has been committed/rollback from task queue
     * - remove opOffset from opMsaMap
     * - add opOffset to DoneOpOffset
     *
     * @param context context
     */
    private void removeMessage(CheckContext context) {
        log.debug("Half offset {} has been committed/rolled back", context.getCounter());
        Long removedOpOffset = context.getRemoveMap().remove(context.getCounter());
        context.getOpMsgMap().get(removedOpOffset).remove(context.getCounter());
        if (context.getOpMsgMap().get(removedOpOffset).size() != 0) {
            return;
        }

        context.getOpMsgMap().remove(removedOpOffset);
        context.getDoneOpOffset().add(removedOpOffset);
    }

    /**
<<<<<<< HEAD
     * check message
     * - skip or discard
     * - put half message back to checking queue
     * - ...
     *
     * @param context context
     * @return check status
     *      - true: the message has been checked, and process can continue
     *      - false: checking process should be terminated, ...
     * @throws InterruptedException e
     */
    private boolean checkMessage(CheckContext context) throws InterruptedException {
=======
     *
     * @param context
     * @return false:will break
     * @throws InterruptedException
     */
    private boolean checkOffset(CheckContext context) throws InterruptedException {
>>>>>>> 4cc7bab8
        GetResult getResult = getHalfMsg(context.getMessageQueue(), context.getCounter());
        context.setMsgExt(getResult.getMsg());
        if (context.getMsgExt() == null) {
            return handleNullHalfMsg(context, getResult);
        }

        if (isSlaveMode()) {
            handleSlaveMode(context);
            return true;
        }

        if (isOverMaxCheckTimes(context.getMsgExt(), context.getTransactionCheckMax()) || isExpiring(context.getMsgExt())) {
            discard(context);
            return true;
        }

        if (context.getMsgExt().getStoreTimestamp() >= context.getStartTime()) {
            log.debug("Fresh stored. the miss offset={}, check it later, store={}", context.getCounter(), new Date(context.getMsgExt().getStoreTimestamp()));
            return false;
        }

        long valueOfCurrentMinusBorn = System.currentTimeMillis() - context.getMsgExt().getBornTimestamp();
        String checkImmunityTimeStr = context.getMsgExt().getUserProperty(MessageConst.PROPERTY_CHECK_IMMUNITY_TIME_IN_SECONDS);
        if (null == checkImmunityTimeStr && 0 <= valueOfCurrentMinusBorn && valueOfCurrentMinusBorn < context.getTransactionTimeout()) {
            log.debug("New arrived, the miss offset={}, check it later checkImmunity={}, born={}", context.getCounter(), context.getTransactionTimeout(), new Date(context.getMsgExt().getBornTimestamp()));
            return false;
        }

        Long checkImmunityTime = checkImmunityTime(context, checkImmunityTimeStr, valueOfCurrentMinusBorn);
        if (checkImmunityTime == null) {
            return false;
        }

        if (!isNeedCheck(context, valueOfCurrentMinusBorn, checkImmunityTime)) {
            fillMoreOpRemoveMap(context);
            return true;
        }

        if (!putBackHalfMsgQueue(context.getMsgExt(), context.getCounter())) {
            return true;
        }

        afterPutBackMsg(context);

        return true;
    }

    private boolean handleNullHalfMsg(CheckContext context, GetResult getResult) {
        context.incGetMessageNullCount();
        if (context.getGetMessageNullCount() > MAX_RETRY_COUNT_WHEN_HALF_NULL) {
            return false;
        }
        if (getResult.getPullResult().getPullStatus() == PullStatus.NO_NEW_MSG) {
            log.debug("No new msg, the miss offset={} in={}, continue check={}, pull result={}", context.getCounter(),
                context.getMessageQueue(), context.getGetMessageNullCount(), getResult.getPullResult());
            return false;
        }

        log.info("Illegal offset, the miss offset={} in={}, continue check={}, pull result={}",
            context.getCounter(), context.getMessageQueue(), context.getGetMessageNullCount(), getResult.getPullResult());
        context.setCounter(getResult.getPullResult().getNextBeginOffset());
        context.setNewOffset(context.getCounter());

        return true;
    }

    private boolean isSlaveMode() {
        BrokerController brokerController = this.transactionalMessageBridge.getBrokerController();
        BrokerConfig brokerConfig = brokerController.getBrokerConfig();
        MessageStoreConfig storeConfig = brokerController.getMessageStoreConfig();

        if (!brokerConfig.isEnableSlaveActingMaster()) {
            return false;
        }

        if (!BrokerRole.SLAVE.equals(storeConfig.getBrokerRole())) {
            return false;
        }
        return brokerController.getMinBrokerIdInGroup() == brokerController.getBrokerIdentity().getBrokerId();
    }

    private void handleSlaveMode(CheckContext context) throws InterruptedException {
        final MessageExtBrokerInner msgInner = this.transactionalMessageBridge.renewHalfMessageInner(context.getMsgExt());
        final boolean isSuccess = this.transactionalMessageBridge.escapeMessage(msgInner);

        if (isSuccess) {
            context.setEscapeFailCnt(0);
            context.setNewOffset(context.getCounter() + 1);
            context.incCounter();

            return;
        }

        log.warn("Escaping transactional message failed {} times! msgId(offsetId)={}, UNIQ_KEY(transactionId)={}",
            context.getEscapeFailCnt() + 1,
            context.getMsgExt().getMsgId(),
            context.getMsgExt().getUserProperty(MessageConst.PROPERTY_UNIQ_CLIENT_MESSAGE_ID_KEYIDX));
        if (context.getEscapeFailCnt() < MAX_RETRY_TIMES_FOR_ESCAPE) {
            context.incEscapeFailCnt();
            Thread.sleep(100L * (2 ^ context.getEscapeFailCnt()));
        } else {
            context.setEscapeFailCnt(0);
            context.setNewOffset(context.getCounter() + 1);
            context.incCounter();
        }
    }

    private void discard(CheckContext context) {
        context.getListener().resolveDiscardMsg(context.getMsgExt());
        context.setNewOffset(context.getCounter() + 1);
        context.incCounter();
    }

    private Long checkImmunityTime(CheckContext context, String checkImmunityTimeStr, long valueOfCurrentMinusBorn) {
        long checkImmunityTime = context.getTransactionTimeout();
        if (null == checkImmunityTimeStr) {
            return checkImmunityTime;
        }

        checkImmunityTime = getImmunityTime(checkImmunityTimeStr, context.getTransactionTimeout());
        if (valueOfCurrentMinusBorn >= checkImmunityTime) {
            return checkImmunityTime;
        }

        if (!checkPrepareQueueOffset(context.getRemoveMap(), context.getDoneOpOffset(), context.getMsgExt(), checkImmunityTimeStr)) {
            return checkImmunityTime;
        }

        context.setNewOffset(context.getCounter() + 1);
        context.incCounter();
        return null;
    }

    private boolean isNeedCheck(CheckContext context, long valueOfCurrentMinusBorn, long checkImmunityTime) {
        if (valueOfCurrentMinusBorn <= -1) {
            return true;
        }

        List<MessageExt> opMsg = context.getPullResult() == null ? null : context.getPullResult().getMsgFoundList();
        if (opMsg == null && valueOfCurrentMinusBorn > checkImmunityTime) {
            return true;
        }

        if (opMsg == null) {
            return false;
        }

        MessageExt lastMsg = opMsg.get(opMsg.size() - 1);
        return lastMsg.getBornTimestamp() - context.getStartTime() > context.getTransactionTimeout();
    }

    private void afterPutBackMsg(CheckContext context) {
        context.incPutInQueueCount();
        log.info("Check transaction. real_topic={},uniqKey={},offset={},commitLogOffset={}",
            context.getMsgExt().getUserProperty(MessageConst.PROPERTY_REAL_TOPIC),
            context.getMsgExt().getUserProperty(MessageConst.PROPERTY_UNIQ_CLIENT_MESSAGE_ID_KEYIDX),
            context.getMsgExt().getQueueOffset(), context.getMsgExt().getCommitLogOffset());
        context.getListener().resolveHalfMsg(context.getMsgExt());
    }

    private void fillMoreOpRemoveMap(CheckContext context) {
        long tmpOffset = context.getPullResult() != null ? context.getPullResult().getNextBeginOffset() : context.getNextOpOffset();
        context.setNextOpOffset(tmpOffset);

        PullResult tmpPullResult = fillOpRemoveMap(context.getRemoveMap(), context.getOpQueue(), context.getNextOpOffset(),
            context.getHalfOffset(), context.getOpMsgMap(), context.getDoneOpOffset());
        context.setPullResult(tmpPullResult);

        if (context.getPullResult() == null || context.getPullResult().getPullStatus() == PullStatus.NO_NEW_MSG
            || context.getPullResult().getPullStatus() == PullStatus.OFFSET_ILLEGAL
            || context.getPullResult().getPullStatus() == PullStatus.NO_MATCHED_MSG) {

            ThreadUtils.sleep(SLEEP_WHILE_NO_OP);

        } else {
            log.info("The miss message offset:{}, pullOffsetOfOp:{}, miniOffset:{} get more opMsg.", context.getCounter(), context.getNextOpOffset(), context.getHalfOffset());
        }
    }

    private void updateOffset(CheckContext context) {
        if (context.getNewOffset() != context.getHalfOffset()) {
            transactionalMessageBridge.updateConsumeOffset(context.getMessageQueue(), context.getNewOffset());
        }

        long newOpOffset = calculateOpOffset(context.getDoneOpOffset(), context.getOpOffset());
        if (newOpOffset != context.getOpOffset()) {
            transactionalMessageBridge.updateConsumeOffset(context.getOpQueue(), newOpOffset);
        }

        GetResult getResult = getHalfMsg(context.getMessageQueue(), context.getNewOffset());
        context.setPullResult(pullOpMsg(context.getOpQueue(), newOpOffset, 1));

        long maxMsgOffset = getResult.getPullResult() == null ? context.getNewOffset() : getResult.getPullResult().getMaxOffset();
        long maxOpOffset = context.getPullResult() == null ? newOpOffset : context.getPullResult().getMaxOffset();
        long msgTime = getResult.getMsg() == null ? System.currentTimeMillis() : getResult.getMsg().getStoreTimestamp();

        log.info("After check, {} opOffset={} opOffsetDiff={} msgOffset={} msgOffsetDiff={} msgTime={} msgTimeDelayInMs={} putInQueueCount={}",
            context.getMessageQueue(), newOpOffset, maxOpOffset - newOpOffset, context.getNewOffset(), maxMsgOffset - context.getNewOffset(), new Date(msgTime),
            System.currentTimeMillis() - msgTime, context.getPutInQueueCount());
    }

    private boolean isOverMaxCheckTimes(MessageExt msgExt, int transactionCheckMax) {
        String checkTimes = msgExt.getProperty(MessageConst.PROPERTY_TRANSACTION_CHECK_TIMES);
        int checkTime = 1;
        if (null != checkTimes) {
            checkTime = StringUtils.getInt(checkTimes, -1);
            if (checkTime >= transactionCheckMax) {
                return true;
            } else {
                checkTime++;
            }
        }
        msgExt.putUserProperty(MessageConst.PROPERTY_TRANSACTION_CHECK_TIMES, String.valueOf(checkTime));
        return false;
    }

    private boolean isExpiring(MessageExt msgExt) {
        long valueOfCurrentMinusBorn = System.currentTimeMillis() - msgExt.getBornTimestamp();
        if (valueOfCurrentMinusBorn
            > transactionalMessageBridge.getBrokerController().getMessageStoreConfig().getFileReservedTime()
            * 3600L * 1000) {
            log.info("Half message exceed file reserved time ,so skip it.messageId {},bornTime {}",
                msgExt.getMsgId(), msgExt.getBornTimestamp());
            return true;
        }
        return false;
    }

    private boolean putBackHalfMsgQueue(MessageExt msgExt, long offset) {
        PutMessageResult putMessageResult = putBackToHalfQueueReturnResult(msgExt);
        if (putMessageResult == null || putMessageResult.getPutMessageStatus() != PutMessageStatus.PUT_OK) {
            log.error("PutBackToHalfQueueReturnResult write failed, topic: {}, queueId: {}, msgId: {}", msgExt.getTopic(), msgExt.getQueueId(), msgExt.getMsgId());
            return false;
        }

        msgExt.setQueueOffset(putMessageResult.getAppendMessageResult().getLogicsOffset());
        msgExt.setCommitLogOffset(putMessageResult.getAppendMessageResult().getWroteOffset());
        msgExt.setMsgId(putMessageResult.getAppendMessageResult().getMsgId());

        log.debug("Send check message, the offset={} restored in queueOffset={} commitLogOffset={} newMsgId={} realMsgId={} topic={}",
            offset, msgExt.getQueueOffset(), msgExt.getCommitLogOffset(), msgExt.getMsgId(), msgExt.getUserProperty(MessageConst.PROPERTY_UNIQ_CLIENT_MESSAGE_ID_KEYIDX), msgExt.getTopic());

        return true;
    }

    private long getImmunityTime(String checkImmunityTimeStr, long transactionTimeout) {
        long checkImmunityTime;

        checkImmunityTime = StringUtils.getLong(checkImmunityTimeStr, -1);
        if (-1 == checkImmunityTime) {
            checkImmunityTime = transactionTimeout;
        } else {
            checkImmunityTime *= 1000;
        }
        return checkImmunityTime;
    }

    /**
     * Read op message, parse op message, and fill removeMap
     *
     * @param removeMap<halfOffset,opOffset> Half message to be remove, key:halfOffset, value: opOffset.
     * @param opQueue Op message queue.
     * @param pullOffsetOfOp The start offset of op message queue.
     * @param miniOffset The current minimum offset of half message queue.
     * @param opMsgMap Map<queueOffset, HashSet<offsetValue>> Half message offset in op message
     * @param doneOpOffset<op_offset> Stored op messages that have been processed.
     * @return Op message result.
     */
    private PullResult fillOpRemoveMap(HashMap<Long, Long> removeMap, MessageQueue opQueue,
        long pullOffsetOfOp, long miniOffset, Map<Long, HashSet<Long>> opMsgMap, List<Long> doneOpOffset) {
        PullResult pullResult = pullOpMsg(opQueue, pullOffsetOfOp, OP_MSG_PULL_NUMS);
        if (!handleIllegalOpMsg(pullResult, opQueue, pullOffsetOfOp)) {
            return pullResult;
        }

        List<MessageExt> opMsg = pullResult.getMsgFoundList();
        if (opMsg == null) {
            log.warn("The miss op offset={} in queue={} is empty, pullResult={}", pullOffsetOfOp, opQueue, pullResult);
            return pullResult;
        }

        for (MessageExt opMessageExt : opMsg) {
            if (opMessageExt.getBody() == null) {
                log.error("op message body is null. queueId={}, offset={}", opMessageExt.getQueueId(), opMessageExt.getQueueOffset());
                doneOpOffset.add(opMessageExt.getQueueOffset());
                continue;
            }

            HashSet<Long> set = handleMsgWithRemoveTag(opMessageExt, miniOffset, removeMap);

            if (set.size() > 0) {
                opMsgMap.put(opMessageExt.getQueueOffset(), set);
            } else {
                doneOpOffset.add(opMessageExt.getQueueOffset());
            }
        }

        log.debug("Remove map: {}, Done op list: {}, opMsg map: {}", removeMap, doneOpOffset, opMsgMap);
        return pullResult;
    }

    private boolean handleIllegalOpMsg(PullResult pullResult, MessageQueue opQueue, long pullOffsetOfOp) {
        if (null == pullResult) {
            return false;
        }

        if (pullResult.getPullStatus() == PullStatus.OFFSET_ILLEGAL || pullResult.getPullStatus() == PullStatus.NO_MATCHED_MSG) {
            log.warn("The miss op offset={} in queue={} is illegal, pullResult={}", pullOffsetOfOp, opQueue, pullResult);
            transactionalMessageBridge.updateConsumeOffset(opQueue, pullResult.getNextBeginOffset());
            return false;
        }

        if (pullResult.getPullStatus() == PullStatus.NO_NEW_MSG) {
            log.warn("The miss op offset={} in queue={} is NO_NEW_MSG, pullResult={}", pullOffsetOfOp, opQueue, pullResult);
            return false;
        }

        return true;
    }

    private HashSet<Long> handleMsgWithRemoveTag(MessageExt opMessageExt, long miniOffset, HashMap<Long, Long> removeMap) {
        HashSet<Long> set = new HashSet<>();
        String queueOffsetBody = new String(opMessageExt.getBody(), TransactionalMessageUtil.CHARSET);
        log.debug("Topic: {} tags: {}, OpOffset: {}, HalfOffset: {}", opMessageExt.getTopic(),
            opMessageExt.getTags(), opMessageExt.getQueueOffset(), queueOffsetBody);

        if (!TransactionalMessageUtil.REMOVE_TAG.equals(opMessageExt.getTags())) {
            log.error("Found a illegal tag in opMessageExt= {} ", opMessageExt);
            return set;
        }

        String[] offsetArray = queueOffsetBody.split(TransactionalMessageUtil.OFFSET_SEPARATOR);
        for (String offset : offsetArray) {
            Long offsetValue = StringUtils.getLong(offset, -1);
            if (offsetValue < miniOffset) {
                continue;
            }

            removeMap.put(offsetValue, opMessageExt.getQueueOffset());
            set.add(offsetValue);
        }

        return set;
    }

    /**
     * If return true, skip this msg
     *
     * @param removeMap Op message map to determine whether a half message was responded by producer.
     * @param doneOpOffset Op Message which has been checked.
     * @param msgExt Half message
     * @return Return true if put success, otherwise return false.
     */
    private boolean checkPrepareQueueOffset(HashMap<Long, Long> removeMap, List<Long> doneOpOffset,
        MessageExt msgExt, String checkImmunityTimeStr) {
        String prepareQueueOffsetStr = msgExt.getUserProperty(MessageConst.PROPERTY_TRANSACTION_PREPARED_QUEUE_OFFSET);
        if (null == prepareQueueOffsetStr) {
            /*
                如果PROPERTY_TRANSACTION_PREPARED_QUEUE_OFFSET属性值为空,说明这条消息从未经历过Rpc远程事务检查。
                需要把这条消息重新放回Half_Topic的队尾，因为即将跳过这条消息，去检查下一条Half_Message。
                putImmunityMsgBackToHalfQueue将会为消息添加PROPERTY_TRANSACTION_PREPARED_QUEUE_OFFSET属性。
             */
            return putImmunityMsgBackToHalfQueue(msgExt);
        }

        long prepareQueueOffset = StringUtils.getLong(prepareQueueOffsetStr, -1);
        if (-1 == prepareQueueOffset) {
            return false;
        }

        if (!removeMap.containsKey(prepareQueueOffset)) {
            //依然没有收到commit/rollback确认消息，消息再次被放回队尾，等待下次检查
            return putImmunityMsgBackToHalfQueue(msgExt);
        }

        long tmpOpOffset = removeMap.remove(prepareQueueOffset);
        doneOpOffset.add(tmpOpOffset);
        log.info("removeMap contain prepareQueueOffset. real_topic={},uniqKey={},immunityTime={},offset={}",
            msgExt.getUserProperty(MessageConst.PROPERTY_REAL_TOPIC),
            msgExt.getUserProperty(MessageConst.PROPERTY_UNIQ_CLIENT_MESSAGE_ID_KEYIDX),
            checkImmunityTimeStr,
            msgExt.getQueueOffset());
        return true;
    }

    /**
     * Write messageExt to Half topic again
     *
     * @param messageExt Message will be write back to queue
     * @return Put result is used to determine the specific results of storage.
     */
    private PutMessageResult putBackToHalfQueueReturnResult(MessageExt messageExt) {
        PutMessageResult putMessageResult = null;
        try {
            MessageExtBrokerInner msgInner = transactionalMessageBridge.renewHalfMessageInner(messageExt);
            putMessageResult = transactionalMessageBridge.putMessageReturnResult(msgInner);
        } catch (Exception e) {
            log.warn("PutBackToHalfQueueReturnResult error", e);
        }
        return putMessageResult;
    }

    private boolean putImmunityMsgBackToHalfQueue(MessageExt messageExt) {
        MessageExtBrokerInner msgInner = transactionalMessageBridge.renewImmunityHalfMessageInner(messageExt);
        return transactionalMessageBridge.putMessage(msgInner);
    }

    /**
     * Read op message from Op Topic
     *
     * @param mq Target Message Queue
     * @param offset Offset in the message queue
     * @param nums Pull message number
     * @return Messages pulled from operate message queue.
     */
    private PullResult pullOpMsg(MessageQueue mq, long offset, int nums) {
        return transactionalMessageBridge.getOpMessage(mq.getQueueId(), offset, nums);
    }

    private long calculateOpOffset(List<Long> doneOffset, long oldOffset) {
        Collections.sort(doneOffset);
        long newOffset = oldOffset;
        for (Long aLong : doneOffset) {
            if (aLong != newOffset) {
                break;
            }

            newOffset++;
        }

        return newOffset;
    }

    /**
     * create op queue map and return the op queue
     *
     * @param messageQueue mq
     * @return op queue
     */
    private MessageQueue getOpQueue(MessageQueue messageQueue) {
        MessageQueue opQueue = opQueueMap.get(messageQueue);
        if (opQueue != null) {
            return opQueue;
        }

        opQueue = new MessageQueue(TransactionalMessageUtil.buildOpTopic(), messageQueue.getBrokerName(), messageQueue.getQueueId());
        opQueueMap.put(messageQueue, opQueue);
        return opQueue;
    }

    private GetResult getHalfMsg(MessageQueue messageQueue, long offset) {
        GetResult getResult = new GetResult();

        PullResult result = pullHalfMsg(messageQueue, offset, PULL_MSG_RETRY_NUMBER);
        if (result == null) {
            return getResult;
        }

        getResult.setPullResult(result);
        List<MessageExt> messageExts = result.getMsgFoundList();
        if (messageExts == null || messageExts.size() == 0) {
            return getResult;
        }
        getResult.setMsg(messageExts.get(0));
        return getResult;
    }

    /**
     * Read half message from Half Topic
     *
     * @param mq Target message queue, in this method, it means the half message queue.
     * @param offset Offset in the message queue.
     * @param nums Pull message number.
     * @return Messages pulled from half message queue.
     */
    private PullResult pullHalfMsg(MessageQueue mq, long offset, int nums) {
        return transactionalMessageBridge.getHalfMessage(mq.getQueueId(), offset, nums);
    }

}<|MERGE_RESOLUTION|>--- conflicted
+++ resolved
@@ -16,6 +16,14 @@
  */
 package org.apache.rocketmq.broker.transaction;
 
+import java.util.Collections;
+import java.util.Date;
+import java.util.HashMap;
+import java.util.HashSet;
+import java.util.List;
+import java.util.Map;
+import java.util.Set;
+import java.util.concurrent.ConcurrentHashMap;
 import org.apache.rocketmq.broker.BrokerController;
 import org.apache.rocketmq.broker.transaction.queue.CheckContext;
 import org.apache.rocketmq.broker.transaction.queue.GetResult;
@@ -23,8 +31,8 @@
 import org.apache.rocketmq.broker.transaction.queue.TransactionalMessageUtil;
 import org.apache.rocketmq.client.consumer.PullResult;
 import org.apache.rocketmq.client.consumer.PullStatus;
+import org.apache.rocketmq.common.config.BrokerConfig;
 import org.apache.rocketmq.common.ServiceThread;
-import org.apache.rocketmq.common.config.BrokerConfig;
 import org.apache.rocketmq.common.constant.LoggerName;
 import org.apache.rocketmq.common.message.MessageConst;
 import org.apache.rocketmq.common.message.MessageExt;
@@ -40,15 +48,6 @@
 import org.apache.rocketmq.store.config.BrokerRole;
 import org.apache.rocketmq.store.config.MessageStoreConfig;
 
-import java.util.Collections;
-import java.util.Date;
-import java.util.HashMap;
-import java.util.HashSet;
-import java.util.List;
-import java.util.Map;
-import java.util.Set;
-import java.util.concurrent.ConcurrentHashMap;
-
 /**
  * Transaction check service
  * 1. load prepared message directly from consume queue with special topic:
@@ -214,7 +213,6 @@
     }
 
     /**
-<<<<<<< HEAD
      * check message
      * - skip or discard
      * - put half message back to checking queue
@@ -227,14 +225,6 @@
      * @throws InterruptedException e
      */
     private boolean checkMessage(CheckContext context) throws InterruptedException {
-=======
-     *
-     * @param context
-     * @return false:will break
-     * @throws InterruptedException
-     */
-    private boolean checkOffset(CheckContext context) throws InterruptedException {
->>>>>>> 4cc7bab8
         GetResult getResult = getHalfMsg(context.getMessageQueue(), context.getCounter());
         context.setMsgExt(getResult.getMsg());
         if (context.getMsgExt() == null) {
