/*
 * Licensed to the Apache Software Foundation (ASF) under one or more
 * contributor license agreements.  See the NOTICE file distributed with
 * this work for additional information regarding copyright ownership.
 * The ASF licenses this file to You under the Apache License, Version 2.0
 * (the "License"); you may not use this file except in compliance with
 * the License.  You may obtain a copy of the License at
 *
 *     http://www.apache.org/licenses/LICENSE-2.0
 *
 * Unless required by applicable law or agreed to in writing, software
 * distributed under the License is distributed on an "AS IS" BASIS,
 * WITHOUT WARRANTIES OR CONDITIONS OF ANY KIND, either express or implied.
 * See the License for the specific language governing permissions and
 * limitations under the License.
 */
package org.apache.rocketmq.broker.processor;

import io.netty.channel.Channel;
import io.netty.channel.ChannelHandlerContext;
import java.util.Objects;
import java.util.Random;
import org.apache.rocketmq.broker.BrokerController;
import org.apache.rocketmq.broker.longpolling.PollingHeader;
import org.apache.rocketmq.broker.longpolling.PollingResult;
<<<<<<< HEAD
import org.apache.rocketmq.common.domain.topic.KeyBuilder;
import org.apache.rocketmq.common.domain.topic.TopicConfig;
import org.apache.rocketmq.common.domain.constant.LoggerName;
import org.apache.rocketmq.common.domain.constant.PermName;
import org.apache.rocketmq.common.app.help.FAQUrl;
=======
import org.apache.rocketmq.broker.longpolling.PopLongPollingService;
import org.apache.rocketmq.common.BrokerConfig;
import org.apache.rocketmq.common.KeyBuilder;
import org.apache.rocketmq.common.TopicConfig;
import org.apache.rocketmq.common.constant.LoggerName;
import org.apache.rocketmq.common.constant.PermName;
import org.apache.rocketmq.common.help.FAQUrl;
>>>>>>> 89fdab4d
import org.apache.rocketmq.logging.org.slf4j.Logger;
import org.apache.rocketmq.logging.org.slf4j.LoggerFactory;
import org.apache.rocketmq.remoting.common.RemotingHelper;
import org.apache.rocketmq.remoting.exception.RemotingCommandException;
import org.apache.rocketmq.remoting.netty.NettyRequestProcessor;
import org.apache.rocketmq.remoting.protocol.RemotingCommand;
import org.apache.rocketmq.remoting.protocol.ResponseCode;
import org.apache.rocketmq.remoting.protocol.header.NotificationRequestHeader;
import org.apache.rocketmq.remoting.protocol.header.NotificationResponseHeader;
import org.apache.rocketmq.remoting.protocol.subscription.SubscriptionGroupConfig;

public class NotificationProcessor implements NettyRequestProcessor {
    private static final Logger POP_LOGGER = LoggerFactory.getLogger(LoggerName.ROCKETMQ_POP_LOGGER_NAME);
    private final BrokerController brokerController;
    private final Random random = new Random(System.currentTimeMillis());
    private static final String BORN_TIME = "bornTime";

    public NotificationProcessor(final BrokerController brokerController) {
        this.brokerController = brokerController;
    }

    @Override
    public boolean rejectRequest() {
        return false;
    }

    @Override
    public RemotingCommand processRequest(final ChannelHandlerContext ctx,
        RemotingCommand request) throws RemotingCommandException {
        request.addExtFieldIfNotExist(BORN_TIME, String.valueOf(System.currentTimeMillis()));
        if (Objects.equals(request.getExtFields().get(BORN_TIME), "0")) {
            request.addExtField(BORN_TIME, String.valueOf(System.currentTimeMillis()));
        }
        Channel channel = ctx.channel();

        RemotingCommand response = RemotingCommand.createResponseCommand(NotificationResponseHeader.class);
        final NotificationResponseHeader responseHeader = (NotificationResponseHeader) response.readCustomHeader();
        final NotificationRequestHeader requestHeader =
            (NotificationRequestHeader) request.decodeCommandCustomHeader(NotificationRequestHeader.class);

        response.setOpaque(request.getOpaque());

        if (!PermName.isReadable(this.brokerController.getBrokerConfig().getBrokerPermission())) {
            response.setCode(ResponseCode.NO_PERMISSION);
            response.setRemark(String.format("the broker[%s] peeking message is forbidden", this.brokerController.getBrokerConfig().getBrokerIP1()));
            return response;
        }

        TopicConfig topicConfig = this.brokerController.getTopicConfigManager().selectTopicConfig(requestHeader.getTopic());
        if (null == topicConfig) {
            POP_LOGGER.error("The topic {} not exist, consumer: {} ", requestHeader.getTopic(), RemotingHelper.parseChannelRemoteAddr(channel));
            response.setCode(ResponseCode.TOPIC_NOT_EXIST);
            response.setRemark(String.format("topic[%s] not exist, apply first please! %s", requestHeader.getTopic(), FAQUrl.suggestTodo(FAQUrl.APPLY_TOPIC_URL)));
            return response;
        }

        if (!PermName.isReadable(topicConfig.getPerm())) {
            response.setCode(ResponseCode.NO_PERMISSION);
            response.setRemark("the topic[" + requestHeader.getTopic() + "] peeking message is forbidden");
            return response;
        }

        if (requestHeader.getQueueId() >= topicConfig.getReadQueueNums()) {
            String errorInfo = String.format("queueId[%d] is illegal, topic:[%s] topicConfig.readQueueNums:[%d] consumer:[%s]",
                requestHeader.getQueueId(), requestHeader.getTopic(), topicConfig.getReadQueueNums(), channel.remoteAddress());
            POP_LOGGER.warn(errorInfo);
            response.setCode(ResponseCode.SYSTEM_ERROR);
            response.setRemark(errorInfo);
            return response;
        }

        SubscriptionGroupConfig subscriptionGroupConfig = this.brokerController.getSubscriptionGroupManager().findSubscriptionGroupConfig(requestHeader.getConsumerGroup());
        if (null == subscriptionGroupConfig) {
            response.setCode(ResponseCode.SUBSCRIPTION_GROUP_NOT_EXIST);
            response.setRemark(String.format("subscription group [%s] does not exist, %s", requestHeader.getConsumerGroup(), FAQUrl.suggestTodo(FAQUrl.SUBSCRIPTION_GROUP_NOT_EXIST)));
            return response;
        }

        if (!subscriptionGroupConfig.isConsumeEnable()) {
            response.setCode(ResponseCode.NO_PERMISSION);
            response.setRemark("subscription group no permission, " + requestHeader.getConsumerGroup());
            return response;
        }
        int randomQ = random.nextInt(100);
        boolean hasMsg = false;
        boolean needRetry = randomQ % 5 == 0;
        BrokerConfig brokerConfig = brokerController.getBrokerConfig();
        if (needRetry) {
            String retryTopic = KeyBuilder.buildPopRetryTopic(requestHeader.getTopic(), requestHeader.getConsumerGroup(), brokerConfig.isEnableRetryTopicV2());
            hasMsg = hasMsgFromTopic(retryTopic, randomQ, requestHeader);
            if (!hasMsg && brokerConfig.isEnableRetryTopicV2() && brokerConfig.isRetrieveMessageFromPopRetryTopicV1()) {
                String retryTopicConfigV1 = KeyBuilder.buildPopRetryTopicV1(requestHeader.getTopic(), requestHeader.getConsumerGroup());
                hasMsg = hasMsgFromTopic(retryTopicConfigV1, randomQ, requestHeader);
            }
        }
        if (!hasMsg) {
            if (requestHeader.getQueueId() < 0) {
                // read all queue
                hasMsg = hasMsgFromTopic(topicConfig, randomQ, requestHeader);
            } else {
                int queueId = requestHeader.getQueueId();
                hasMsg = hasMsgFromQueue(topicConfig.getTopicName(), requestHeader, queueId);
            }
            // if it doesn't have message, fetch retry again
            if (!needRetry && !hasMsg) {
                String retryTopic = KeyBuilder.buildPopRetryTopic(requestHeader.getTopic(), requestHeader.getConsumerGroup(), brokerConfig.isEnableRetryTopicV2());
                hasMsg = hasMsgFromTopic(retryTopic, randomQ, requestHeader);
                if (!hasMsg && brokerConfig.isEnableRetryTopicV2() && brokerConfig.isRetrieveMessageFromPopRetryTopicV1()) {
                    String retryTopicConfigV1 = KeyBuilder.buildPopRetryTopicV1(requestHeader.getTopic(), requestHeader.getConsumerGroup());
                    hasMsg = hasMsgFromTopic(retryTopicConfigV1, randomQ, requestHeader);
                }
            }
        }

        if (!hasMsg) {
            if (brokerController.getBrokerNettyServer().getPopServiceManager().getNotificationPollingService().polling(ctx, request, new PollingHeader(requestHeader)) == PollingResult.POLLING_SUC) {
                return null;
            }
        }
        response.setCode(ResponseCode.SUCCESS);
        responseHeader.setHasMsg(hasMsg);
        return response;
    }

    private boolean hasMsgFromTopic(String topicName, int randomQ, NotificationRequestHeader requestHeader) {
        boolean hasMsg;
        TopicConfig topicConfig = this.brokerController.getTopicConfigManager().selectTopicConfig(topicName);
        return hasMsgFromTopic(topicConfig, randomQ, requestHeader);
    }

    private boolean hasMsgFromTopic(TopicConfig topicConfig, int randomQ, NotificationRequestHeader requestHeader) {
        boolean hasMsg;
        if (topicConfig != null) {
            for (int i = 0; i < topicConfig.getReadQueueNums(); i++) {
                int queueId = (randomQ + i) % topicConfig.getReadQueueNums();
                hasMsg = hasMsgFromQueue(topicConfig.getTopicName(), requestHeader, queueId);
                if (hasMsg) {
                    return true;
                }
            }
        }
        return false;
    }

    private boolean hasMsgFromQueue(String targetTopic, NotificationRequestHeader requestHeader, int queueId) {
        if (Boolean.TRUE.equals(requestHeader.getOrder())) {
            if (this.brokerController.getConsumerOrderInfoManager().checkBlock(requestHeader.getAttemptId(), requestHeader.getTopic(), requestHeader.getConsumerGroup(), queueId, 0)) {
                return false;
            }
        }
        long offset = getPopOffset(targetTopic, requestHeader.getConsumerGroup(), queueId);
        long restNum = this.brokerController.getMessageStore().getMaxOffsetInQueue(targetTopic, queueId) - offset;
        return restNum > 0;
    }

    private long getPopOffset(String topic, String cid, int queueId) {
        long offset = this.brokerController.getConsumerOffsetManager().queryOffset(cid, topic, queueId);
        if (offset < 0) {
            offset = this.brokerController.getMessageStore().getMinOffsetInQueue(topic, queueId);
        }
        long bufferOffset = this.brokerController.getBrokerNettyServer().getPopServiceManager().getPopBufferMergeService()
            .getLatestOffset(topic, cid, queueId);
        if (bufferOffset < 0) {
            return offset;
        } else {
            return bufferOffset > offset ? bufferOffset : offset;
        }
    }
}<|MERGE_RESOLUTION|>--- conflicted
+++ resolved
@@ -23,21 +23,13 @@
 import org.apache.rocketmq.broker.BrokerController;
 import org.apache.rocketmq.broker.longpolling.PollingHeader;
 import org.apache.rocketmq.broker.longpolling.PollingResult;
-<<<<<<< HEAD
+import org.apache.rocketmq.broker.longpolling.PopLongPollingService;
+import org.apache.rocketmq.common.app.config.BrokerConfig;
+import org.apache.rocketmq.common.app.help.FAQUrl;
+import org.apache.rocketmq.common.domain.constant.LoggerName;
+import org.apache.rocketmq.common.domain.constant.PermName;
 import org.apache.rocketmq.common.domain.topic.KeyBuilder;
 import org.apache.rocketmq.common.domain.topic.TopicConfig;
-import org.apache.rocketmq.common.domain.constant.LoggerName;
-import org.apache.rocketmq.common.domain.constant.PermName;
-import org.apache.rocketmq.common.app.help.FAQUrl;
-=======
-import org.apache.rocketmq.broker.longpolling.PopLongPollingService;
-import org.apache.rocketmq.common.BrokerConfig;
-import org.apache.rocketmq.common.KeyBuilder;
-import org.apache.rocketmq.common.TopicConfig;
-import org.apache.rocketmq.common.constant.LoggerName;
-import org.apache.rocketmq.common.constant.PermName;
-import org.apache.rocketmq.common.help.FAQUrl;
->>>>>>> 89fdab4d
 import org.apache.rocketmq.logging.org.slf4j.Logger;
 import org.apache.rocketmq.logging.org.slf4j.LoggerFactory;
 import org.apache.rocketmq.remoting.common.RemotingHelper;
@@ -53,15 +45,21 @@
     private static final Logger POP_LOGGER = LoggerFactory.getLogger(LoggerName.ROCKETMQ_POP_LOGGER_NAME);
     private final BrokerController brokerController;
     private final Random random = new Random(System.currentTimeMillis());
+    private final PopLongPollingService popLongPollingService;
     private static final String BORN_TIME = "bornTime";
 
     public NotificationProcessor(final BrokerController brokerController) {
         this.brokerController = brokerController;
+        this.popLongPollingService = new PopLongPollingService(brokerController, this);
     }
 
     @Override
     public boolean rejectRequest() {
         return false;
+    }
+
+    public void notifyMessageArriving(final String topic, final int queueId) {
+        popLongPollingService.notifyMessageArrivingWithRetryTopic(topic, queueId);
     }
 
     @Override
@@ -153,7 +151,7 @@
         }
 
         if (!hasMsg) {
-            if (brokerController.getBrokerNettyServer().getPopServiceManager().getNotificationPollingService().polling(ctx, request, new PollingHeader(requestHeader)) == PollingResult.POLLING_SUC) {
+            if (popLongPollingService.polling(ctx, request, new PollingHeader(requestHeader)) == PollingResult.POLLING_SUC) {
                 return null;
             }
         }
@@ -206,4 +204,8 @@
             return bufferOffset > offset ? bufferOffset : offset;
         }
     }
+
+    public PopLongPollingService getPopLongPollingService() {
+        return popLongPollingService;
+    }
 }