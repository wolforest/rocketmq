/*
 * Licensed to the Apache Software Foundation (ASF) under one or more
 * contributor license agreements.  See the NOTICE file distributed with
 * this work for additional information regarding copyright ownership.
 * The ASF licenses this file to You under the Apache License, Version 2.0
 * (the "License"); you may not use this file except in compliance with
 * the License.  You may obtain a copy of the License at
 *
 *     http://www.apache.org/licenses/LICENSE-2.0
 *
 * Unless required by applicable law or agreed to in writing, software
 * distributed under the License is distributed on an "AS IS" BASIS,
 * WITHOUT WARRANTIES OR CONDITIONS OF ANY KIND, either express or implied.
 * See the License for the specific language governing permissions and
 * limitations under the License.
 */
package org.apache.rocketmq.broker;

<<<<<<< HEAD
=======
import java.io.BufferedInputStream;
import java.io.File;
import java.io.InputStream;
import java.nio.file.Files;
import java.nio.file.Paths;
import java.util.Properties;
import java.util.concurrent.atomic.AtomicInteger;
>>>>>>> fa811dcb
import org.apache.commons.cli.CommandLine;
import org.apache.commons.cli.DefaultParser;
import org.apache.commons.cli.Option;
import org.apache.commons.cli.Options;
<<<<<<< HEAD
import org.apache.rocketmq.broker.server.Broker;
import org.apache.rocketmq.broker.server.daemon.BrokerShutdownHook;
import org.apache.rocketmq.broker.server.daemon.SystemConfigFileHelper;
import org.apache.rocketmq.common.app.config.BrokerConfig;
import org.apache.rocketmq.common.app.config.BrokerPathConfigHelper;
import org.apache.rocketmq.common.domain.constant.LoggerName;
import org.apache.rocketmq.common.domain.constant.MQConstants;
import org.apache.rocketmq.common.domain.constant.MQVersion;
import org.apache.rocketmq.common.utils.BeanUtils;
import org.apache.rocketmq.common.utils.NetworkUtils;
import org.apache.rocketmq.common.utils.ServerUtil;
import org.apache.rocketmq.common.utils.StringUtils;
=======
import org.apache.commons.lang3.StringUtils;
import org.apache.rocketmq.auth.config.AuthConfig;
import org.apache.rocketmq.common.BrokerConfig;
import org.apache.rocketmq.common.MQVersion;
import org.apache.rocketmq.common.MixAll;
import org.apache.rocketmq.common.constant.LoggerName;
import org.apache.rocketmq.common.utils.NetworkUtil;
>>>>>>> fa811dcb
import org.apache.rocketmq.logging.org.slf4j.Logger;
import org.apache.rocketmq.logging.org.slf4j.LoggerFactory;
import org.apache.rocketmq.remoting.netty.NettyClientConfig;
import org.apache.rocketmq.remoting.netty.NettyServerConfig;
import org.apache.rocketmq.remoting.protocol.RemotingCommand;
import org.apache.rocketmq.store.server.config.BrokerRole;
import org.apache.rocketmq.store.server.config.MessageStoreConfig;

import java.util.Properties;

public class BrokerStartup {
    public static Logger log;
    public static final SystemConfigFileHelper CONFIG_FILE_HELPER = new SystemConfigFileHelper();

    public static void main(String[] args) {
        start(createBroker(args));
    }

    public static Broker start(Broker broker) {
        try {
            broker.start();
            printBrokerStartInfo(broker);
            return broker;
        } catch (Throwable e) {
            e.printStackTrace();
            log.error("broker startup failure",e);
            System.exit(-1);
        }

        return null;
    }

    public static void shutdown(final Broker controller) {
        if (null != controller) {
            controller.shutdown();
        }
    }

    public static Broker createBroker(String[] args) {
        try {
            Broker broker = buildBroker(args);
            boolean initResult = broker.initialize();
            if (!initResult) {
                broker.shutdown();
                System.exit(-3);
            }
            Runtime.getRuntime().addShutdownHook(new Thread(buildShutdownHook(broker)));
            return broker;
        } catch (Throwable e) {
            e.printStackTrace();
            System.exit(-1);
        }
        return null;
    }

    private static Broker buildBroker(String[] args) throws Exception {
        System.setProperty(RemotingCommand.REMOTING_VERSION_KEY, Integer.toString(MQVersion.CURRENT_VERSION));

        final BrokerConfig brokerConfig = new BrokerConfig();
        final NettyServerConfig nettyServerConfig = new NettyServerConfig();
        final NettyClientConfig nettyClientConfig = new NettyClientConfig();
        final MessageStoreConfig messageStoreConfig = new MessageStoreConfig();
        final AuthConfig authConfig = new AuthConfig();
        nettyServerConfig.setListenPort(10911);
        messageStoreConfig.setHaListenPort(0);

        CommandLine commandLine = initCommandLine(args);
        Properties properties = initProperties(commandLine, brokerConfig, nettyServerConfig, nettyClientConfig, messageStoreConfig);
        commandLineToBrokerConfig(commandLine, brokerConfig);

        validateNamesrvAddr(brokerConfig);
        initAccessMessageInMemoryMaxRatio(messageStoreConfig);
        initBrokerID(brokerConfig, messageStoreConfig);
        setHaListenPort(nettyServerConfig, messageStoreConfig);

        brokerConfig.setInBrokerContainer(false);
        setBrokerLogDir(brokerConfig, messageStoreConfig);
        printConfigInfo(commandLine, brokerConfig, nettyServerConfig, nettyClientConfig, messageStoreConfig);

        Broker controller = new Broker(brokerConfig, nettyServerConfig, nettyClientConfig, messageStoreConfig);

        // Remember all configs to prevent discard
        controller.getConfiguration().registerConfig(properties);

        return controller;
    }

    /**
     * load broker config data if command line parameter c is set.
     */
    private static Properties initProperties(CommandLine commandLine, BrokerConfig brokerConfig, NettyServerConfig nettyServerConfig, NettyClientConfig nettyClientConfig, MessageStoreConfig messageStoreConfig) throws Exception {
        Properties properties = null;
        if (!commandLine.hasOption('c')) {
            return null;
        }

        String file = commandLine.getOptionValue('c');
        if (file != null) {
            CONFIG_FILE_HELPER.setFile(file);
            BrokerPathConfigHelper.setBrokerConfigPath(file);
            properties = CONFIG_FILE_HELPER.loadConfig();
        }

        if (properties != null) {
            properties2SystemEnv(properties);
<<<<<<< HEAD
            BeanUtils.properties2Object(properties, brokerConfig);
            BeanUtils.properties2Object(properties, nettyServerConfig);
            BeanUtils.properties2Object(properties, nettyClientConfig);
            BeanUtils.properties2Object(properties, messageStoreConfig);
        }

        return properties;
    }

    private static CommandLine initCommandLine(String[] args) {
        Options options = ServerUtil.buildCommandlineOptions(new Options());
        CommandLine commandLine = ServerUtil.parseCmdLine("mqbroker", args, buildCommandlineOptions(options), new DefaultParser());
        if (null == commandLine) {
            System.exit(-1);
=======
            MixAll.properties2Object(properties, brokerConfig);
            MixAll.properties2Object(properties, nettyServerConfig);
            MixAll.properties2Object(properties, nettyClientConfig);
            MixAll.properties2Object(properties, messageStoreConfig);
            MixAll.properties2Object(properties, authConfig);
>>>>>>> fa811dcb
        }

        return commandLine;
    }

    private static void commandLineToBrokerConfig(CommandLine commandLine, BrokerConfig brokerConfig) {
        BeanUtils.properties2Object(ServerUtil.commandLine2Properties(commandLine), brokerConfig);
        if (null != brokerConfig.getRocketmqHome()) {
            return;
        }

        System.out.printf("Please set the %s variable in your environment to match the location of the RocketMQ installation", MQConstants.ROCKETMQ_HOME_ENV);
        System.exit(-2);
    }

    private static void validateNamesrvAddr(BrokerConfig brokerConfig) {
        // Validate namesrvAddr
        String namesrvAddr = brokerConfig.getNamesrvAddr();
        if (StringUtils.isBlank(namesrvAddr)) {
            return;
        }

        try {
            String[] addrArray = namesrvAddr.split(";");
            for (String addr : addrArray) {
                NetworkUtils.string2SocketAddress(addr);
            }
        } catch (Exception e) {
            System.out.printf("The Name Server Address[%s] illegal, please set it as follows, \"127.0.0.1:9876;192.168.0.1:9876\"%n", namesrvAddr);
            System.exit(-3);
        }
    }

    private static void initAccessMessageInMemoryMaxRatio(MessageStoreConfig messageStoreConfig) {
        if (BrokerRole.SLAVE != messageStoreConfig.getBrokerRole()) {
            return;
        }

        int ratio = messageStoreConfig.getAccessMessageInMemoryMaxRatio() - 10;
        messageStoreConfig.setAccessMessageInMemoryMaxRatio(ratio);
    }

    private static void parseBrokerRole(BrokerConfig brokerConfig, MessageStoreConfig messageStoreConfig) {
        if (brokerConfig.isEnableControllerMode()) {
            return;
        }

        switch (messageStoreConfig.getBrokerRole()) {
            case ASYNC_MASTER:
            case SYNC_MASTER:
                brokerConfig.setBrokerId(MQConstants.MASTER_ID);
                break;
            case SLAVE:
                if (brokerConfig.getBrokerId() <= MQConstants.MASTER_ID) {
                    System.out.printf("Slave's brokerId must be > 0%n");
                    System.exit(-3);
                }
                break;
            default:
                break;
        }
    }

    private static void initBrokerID(BrokerConfig brokerConfig, MessageStoreConfig messageStoreConfig) {
        // Set broker role according to ha config
        parseBrokerRole(brokerConfig, messageStoreConfig);

        if (messageStoreConfig.isEnableDLegerCommitLog()) {
            brokerConfig.setBrokerId(-1);
        }

        if (brokerConfig.isEnableControllerMode() && messageStoreConfig.isEnableDLegerCommitLog()) {
            System.out.printf("The config enableControllerMode and enableDLegerCommitLog cannot both be true.%n");
            System.exit(-4);
        }
    }

    private static void setHaListenPort(NettyServerConfig nettyServerConfig, MessageStoreConfig messageStoreConfig) {
        if (messageStoreConfig.getHaListenPort() > 0) {
            return;
        }

        messageStoreConfig.setHaListenPort(nettyServerConfig.getListenPort() + 1);
    }

    private static void setBrokerLogDir(BrokerConfig brokerConfig, MessageStoreConfig messageStoreConfig) {
        System.setProperty("brokerLogDir", "");
        if (brokerConfig.isIsolateLogEnable()) {
            System.setProperty("brokerLogDir", brokerConfig.getBrokerName() + "_" + brokerConfig.getBrokerId());
        }
        if (brokerConfig.isIsolateLogEnable() && messageStoreConfig.isEnableDLegerCommitLog()) {
            System.setProperty("brokerLogDir", brokerConfig.getBrokerName() + "_" + messageStoreConfig.getdLegerSelfId());
        }
    }

    private static void printConfigInfo(CommandLine commandLine, BrokerConfig brokerConfig, NettyServerConfig serverConfig, NettyClientConfig clientConfig, MessageStoreConfig storeConfig) {
        if (commandLine.hasOption('p')) {
            Logger console = LoggerFactory.getLogger(LoggerName.BROKER_CONSOLE_NAME);
            BeanUtils.printObjectProperties(console, brokerConfig);
            BeanUtils.printObjectProperties(console, serverConfig);
            BeanUtils.printObjectProperties(console, clientConfig);
            BeanUtils.printObjectProperties(console, storeConfig);
            System.exit(0);
        }

        if (commandLine.hasOption('m')) {
            Logger console = LoggerFactory.getLogger(LoggerName.BROKER_CONSOLE_NAME);
            BeanUtils.printObjectProperties(console, brokerConfig, true);
            BeanUtils.printObjectProperties(console, serverConfig, true);
            BeanUtils.printObjectProperties(console, clientConfig, true);
            BeanUtils.printObjectProperties(console, storeConfig, true);
            System.exit(0);
        }

        log = LoggerFactory.getLogger(LoggerName.BROKER_LOGGER_NAME);
<<<<<<< HEAD
        BeanUtils.printObjectProperties(log, brokerConfig);
        BeanUtils.printObjectProperties(log, serverConfig);
        BeanUtils.printObjectProperties(log, clientConfig);
        BeanUtils.printObjectProperties(log, storeConfig);
=======
        MixAll.printObjectProperties(log, brokerConfig);
        MixAll.printObjectProperties(log, nettyServerConfig);
        MixAll.printObjectProperties(log, nettyClientConfig);
        MixAll.printObjectProperties(log, messageStoreConfig);

        authConfig.setConfigName(brokerConfig.getBrokerName());
        authConfig.setClusterName(brokerConfig.getBrokerClusterName());
        authConfig.setAuthConfigPath(messageStoreConfig.getStorePathRootDir() + File.separator + "config");

        final BrokerController controller = new BrokerController(
            brokerConfig, nettyServerConfig, nettyClientConfig, messageStoreConfig, authConfig);

        // Remember all configs to prevent discard
        controller.getConfiguration().registerConfig(properties);

        return controller;
>>>>>>> fa811dcb
    }

    private static Runnable buildShutdownHook(Broker broker) {
        return new BrokerShutdownHook(broker);
    }

    private static void printBrokerStartInfo(Broker controller) {
        String tip = String.format("The broker[%s, %s] boot success. serializeType=%s",
            controller.getBrokerConfig().getBrokerName(), controller.getBrokerAddr(),
            RemotingCommand.getSerializeTypeConfigInThisServer());

        if (null != controller.getBrokerConfig().getNamesrvAddr()) {
            tip += " and name server is " + controller.getBrokerConfig().getNamesrvAddr();
        }

        log.info(tip);
        System.out.printf("%s%n", tip);
    }

    private static void properties2SystemEnv(Properties properties) {
        if (properties == null) {
            return;
        }

        String rmqAddressServerDomain = properties.getProperty("rmqAddressServerDomain", NetworkUtils.WS_DOMAIN_NAME);
        String rmqAddressServerSubGroup = properties.getProperty("rmqAddressServerSubGroup", NetworkUtils.WS_DOMAIN_SUBGROUP);
        System.setProperty("rocketmq.namesrv.domain", rmqAddressServerDomain);
        System.setProperty("rocketmq.namesrv.domain.subgroup", rmqAddressServerSubGroup);
    }

    private static Options buildCommandlineOptions(final Options options) {
        Option opt = new Option("c", "configFile", true, "Broker config properties file");
        opt.setRequired(false);
        options.addOption(opt);

        opt = new Option("p", "printConfigItem", false, "Print all config item");
        opt.setRequired(false);
        options.addOption(opt);

        opt = new Option("m", "printImportantConfig", false, "Print important config item");
        opt.setRequired(false);
        options.addOption(opt);

        return options;
    }

}<|MERGE_RESOLUTION|>--- conflicted
+++ resolved
@@ -16,21 +16,11 @@
  */
 package org.apache.rocketmq.broker;
 
-<<<<<<< HEAD
-=======
-import java.io.BufferedInputStream;
 import java.io.File;
-import java.io.InputStream;
-import java.nio.file.Files;
-import java.nio.file.Paths;
-import java.util.Properties;
-import java.util.concurrent.atomic.AtomicInteger;
->>>>>>> fa811dcb
 import org.apache.commons.cli.CommandLine;
 import org.apache.commons.cli.DefaultParser;
 import org.apache.commons.cli.Option;
 import org.apache.commons.cli.Options;
-<<<<<<< HEAD
 import org.apache.rocketmq.broker.server.Broker;
 import org.apache.rocketmq.broker.server.daemon.BrokerShutdownHook;
 import org.apache.rocketmq.broker.server.daemon.SystemConfigFileHelper;
@@ -43,15 +33,6 @@
 import org.apache.rocketmq.common.utils.NetworkUtils;
 import org.apache.rocketmq.common.utils.ServerUtil;
 import org.apache.rocketmq.common.utils.StringUtils;
-=======
-import org.apache.commons.lang3.StringUtils;
-import org.apache.rocketmq.auth.config.AuthConfig;
-import org.apache.rocketmq.common.BrokerConfig;
-import org.apache.rocketmq.common.MQVersion;
-import org.apache.rocketmq.common.MixAll;
-import org.apache.rocketmq.common.constant.LoggerName;
-import org.apache.rocketmq.common.utils.NetworkUtil;
->>>>>>> fa811dcb
 import org.apache.rocketmq.logging.org.slf4j.Logger;
 import org.apache.rocketmq.logging.org.slf4j.LoggerFactory;
 import org.apache.rocketmq.remoting.netty.NettyClientConfig;
@@ -59,6 +40,7 @@
 import org.apache.rocketmq.remoting.protocol.RemotingCommand;
 import org.apache.rocketmq.store.server.config.BrokerRole;
 import org.apache.rocketmq.store.server.config.MessageStoreConfig;
+import org.apache.rocketmq.auth.config.AuthConfig;
 
 import java.util.Properties;
 
@@ -114,12 +96,18 @@
         final NettyServerConfig nettyServerConfig = new NettyServerConfig();
         final NettyClientConfig nettyClientConfig = new NettyClientConfig();
         final MessageStoreConfig messageStoreConfig = new MessageStoreConfig();
+
         final AuthConfig authConfig = new AuthConfig();
+        authConfig.setConfigName(brokerConfig.getBrokerName());
+        authConfig.setClusterName(brokerConfig.getBrokerClusterName());
+        authConfig.setAuthConfigPath(messageStoreConfig.getStorePathRootDir() + File.separator + "config");
+
+
         nettyServerConfig.setListenPort(10911);
         messageStoreConfig.setHaListenPort(0);
 
         CommandLine commandLine = initCommandLine(args);
-        Properties properties = initProperties(commandLine, brokerConfig, nettyServerConfig, nettyClientConfig, messageStoreConfig);
+        Properties properties = initProperties(commandLine, brokerConfig, nettyServerConfig, nettyClientConfig, messageStoreConfig, authConfig);
         commandLineToBrokerConfig(commandLine, brokerConfig);
 
         validateNamesrvAddr(brokerConfig);
@@ -131,7 +119,7 @@
         setBrokerLogDir(brokerConfig, messageStoreConfig);
         printConfigInfo(commandLine, brokerConfig, nettyServerConfig, nettyClientConfig, messageStoreConfig);
 
-        Broker controller = new Broker(brokerConfig, nettyServerConfig, nettyClientConfig, messageStoreConfig);
+        Broker controller = new Broker(brokerConfig, nettyServerConfig, nettyClientConfig, messageStoreConfig, authConfig);
 
         // Remember all configs to prevent discard
         controller.getConfiguration().registerConfig(properties);
@@ -142,7 +130,7 @@
     /**
      * load broker config data if command line parameter c is set.
      */
-    private static Properties initProperties(CommandLine commandLine, BrokerConfig brokerConfig, NettyServerConfig nettyServerConfig, NettyClientConfig nettyClientConfig, MessageStoreConfig messageStoreConfig) throws Exception {
+    private static Properties initProperties(CommandLine commandLine, BrokerConfig brokerConfig, NettyServerConfig nettyServerConfig, NettyClientConfig nettyClientConfig, MessageStoreConfig messageStoreConfig, AuthConfig authConfig) throws Exception {
         Properties properties = null;
         if (!commandLine.hasOption('c')) {
             return null;
@@ -157,11 +145,11 @@
 
         if (properties != null) {
             properties2SystemEnv(properties);
-<<<<<<< HEAD
             BeanUtils.properties2Object(properties, brokerConfig);
             BeanUtils.properties2Object(properties, nettyServerConfig);
             BeanUtils.properties2Object(properties, nettyClientConfig);
             BeanUtils.properties2Object(properties, messageStoreConfig);
+            BeanUtils.properties2Object(properties, authConfig);
         }
 
         return properties;
@@ -172,13 +160,6 @@
         CommandLine commandLine = ServerUtil.parseCmdLine("mqbroker", args, buildCommandlineOptions(options), new DefaultParser());
         if (null == commandLine) {
             System.exit(-1);
-=======
-            MixAll.properties2Object(properties, brokerConfig);
-            MixAll.properties2Object(properties, nettyServerConfig);
-            MixAll.properties2Object(properties, nettyClientConfig);
-            MixAll.properties2Object(properties, messageStoreConfig);
-            MixAll.properties2Object(properties, authConfig);
->>>>>>> fa811dcb
         }
 
         return commandLine;
@@ -294,29 +275,10 @@
         }
 
         log = LoggerFactory.getLogger(LoggerName.BROKER_LOGGER_NAME);
-<<<<<<< HEAD
         BeanUtils.printObjectProperties(log, brokerConfig);
         BeanUtils.printObjectProperties(log, serverConfig);
         BeanUtils.printObjectProperties(log, clientConfig);
         BeanUtils.printObjectProperties(log, storeConfig);
-=======
-        MixAll.printObjectProperties(log, brokerConfig);
-        MixAll.printObjectProperties(log, nettyServerConfig);
-        MixAll.printObjectProperties(log, nettyClientConfig);
-        MixAll.printObjectProperties(log, messageStoreConfig);
-
-        authConfig.setConfigName(brokerConfig.getBrokerName());
-        authConfig.setClusterName(brokerConfig.getBrokerClusterName());
-        authConfig.setAuthConfigPath(messageStoreConfig.getStorePathRootDir() + File.separator + "config");
-
-        final BrokerController controller = new BrokerController(
-            brokerConfig, nettyServerConfig, nettyClientConfig, messageStoreConfig, authConfig);
-
-        // Remember all configs to prevent discard
-        controller.getConfiguration().registerConfig(properties);
-
-        return controller;
->>>>>>> fa811dcb
     }
 
     private static Runnable buildShutdownHook(Broker broker) {
