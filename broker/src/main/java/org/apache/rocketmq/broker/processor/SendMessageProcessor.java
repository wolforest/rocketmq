--- conflicted
+++ resolved
@@ -40,12 +40,9 @@
 import org.apache.rocketmq.common.sysflag.MessageSysFlag;
 import org.apache.rocketmq.common.topic.TopicValidator;
 import org.apache.rocketmq.common.utils.CleanupPolicyUtils;
-<<<<<<< HEAD
 import org.apache.rocketmq.common.utils.IOTinyUtils;
 import org.apache.rocketmq.common.constant.MQConstants;
-=======
 import org.apache.rocketmq.common.utils.MessageUtils;
->>>>>>> ead3d905
 import org.apache.rocketmq.common.utils.QueueTypeUtils;
 import org.apache.rocketmq.common.utils.TimeUtils;
 import org.apache.rocketmq.remoting.exception.RemotingCommandException;
@@ -86,49 +83,9 @@
     }
 
     @Override
-<<<<<<< HEAD
     public RemotingCommand processRequest(ChannelHandlerContext ctx, RemotingCommand request) throws RemotingCommandException {
         if (request.getCode() == RequestCode.CONSUMER_SEND_MSG_BACK) {
             return this.consumerSendMsgBack(ctx, request);
-=======
-    public RemotingCommand processRequest(ChannelHandlerContext ctx,
-        RemotingCommand request) throws RemotingCommandException {
-        SendMessageContext sendMessageContext;
-        switch (request.getCode()) {
-            case RequestCode.CONSUMER_SEND_MSG_BACK:
-                return this.consumerSendMsgBack(ctx, request);
-            default:
-                SendMessageRequestHeader requestHeader = parseRequestHeader(request);
-                if (requestHeader == null) {
-                    return null;
-                }
-                TopicQueueMappingContext mappingContext = this.brokerController.getTopicQueueMappingManager().buildTopicQueueMappingContext(requestHeader, true);
-                RemotingCommand rewriteResult = this.brokerController.getTopicQueueMappingManager().rewriteRequestForStaticTopic(requestHeader, mappingContext);
-                if (rewriteResult != null) {
-                    return rewriteResult;
-                }
-                sendMessageContext = buildMsgContext(ctx, requestHeader, request);
-                try {
-                    this.executeSendMessageHookBefore(sendMessageContext);
-                } catch (AbortProcessException e) {
-                    final RemotingCommand errorResponse = RemotingCommand.createResponseCommand(e.getResponseCode(), e.getErrorMessage());
-                    errorResponse.setOpaque(request.getOpaque());
-                    return errorResponse;
-                }
-
-                RemotingCommand response;
-                clearReservedProperties(requestHeader);
-
-                if (requestHeader.isBatch()) {
-                    response = this.sendBatchMessage(ctx, request, sendMessageContext, requestHeader, mappingContext,
-                        (ctx1, response1) -> executeSendMessageHookAfter(response1, ctx1));
-                } else {
-                    response = this.sendMessage(ctx, request, sendMessageContext, requestHeader, mappingContext,
-                        (ctx12, response12) -> executeSendMessageHookAfter(response12, ctx12));
-                }
-
-                return response;
->>>>>>> ead3d905
         }
 
         return processSendRequest(ctx, request);
@@ -147,7 +104,6 @@
         return false;
     }
 
-<<<<<<< HEAD
     private RemotingCommand processSendRequest(ChannelHandlerContext ctx, RemotingCommand request) throws RemotingCommandException {
         SendMessageContext sendMessageContext;
         SendMessageRequestHeader requestHeader = parseRequestHeader(request);
@@ -164,6 +120,8 @@
         if (hookResult != null) {
             return hookResult;
         }
+
+        clearReservedProperties(requestHeader);
 
         if (requestHeader.isBatch()) {
             return this.sendBatchMessage(ctx, request, sendMessageContext, requestHeader, mappingContext,
@@ -184,12 +142,6 @@
         }
 
         return null;
-=======
-    private void clearReservedProperties(SendMessageRequestHeader requestHeader) {
-        String properties = requestHeader.getProperties();
-        properties = MessageUtils.deleteProperty(properties, MessageConst.PROPERTY_POP_CK);
-        requestHeader.setProperties(properties);
->>>>>>> ead3d905
     }
 
     /**
@@ -314,6 +266,12 @@
         return msgInner;
     }
 
+    private void clearReservedProperties(SendMessageRequestHeader requestHeader) {
+        String properties = requestHeader.getProperties();
+        properties = MessageUtils.deleteProperty(properties, MessageConst.PROPERTY_POP_CK);
+        requestHeader.setProperties(properties);
+    }
+
     private void setMsgProperties(MessageExtBrokerInner msgInner, Map<String, String> oriProps) {
         String uniqKey = oriProps.get(MessageConst.PROPERTY_UNIQ_CLIENT_MESSAGE_ID_KEYIDX);
         if (uniqKey == null || uniqKey.length() <= 0) {
