--- conflicted
+++ resolved
@@ -23,18 +23,10 @@
 import org.apache.rocketmq.broker.metrics.BrokerMetricsManager;
 import org.apache.rocketmq.broker.mqtrace.SendMessageContext;
 import org.apache.rocketmq.common.AbortProcessException;
-<<<<<<< HEAD
+import org.apache.rocketmq.common.KeyBuilder;
 import org.apache.rocketmq.common.constant.MQVersion;
 import org.apache.rocketmq.common.topic.TopicConfig;
 import org.apache.rocketmq.common.topic.TopicFilterType;
-=======
-import org.apache.rocketmq.common.KeyBuilder;
-import org.apache.rocketmq.common.MQVersion;
-import org.apache.rocketmq.common.MixAll;
-import org.apache.rocketmq.common.TopicConfig;
-import org.apache.rocketmq.common.TopicFilterType;
-import org.apache.rocketmq.common.UtilAll;
->>>>>>> 5b43387b
 import org.apache.rocketmq.common.attribute.CleanupPolicy;
 import org.apache.rocketmq.common.attribute.TopicMessageType;
 import org.apache.rocketmq.common.constant.PermName;
@@ -185,64 +177,7 @@
         return null;
     }
 
-<<<<<<< HEAD
     private void setMsgFlag(MessageExt msg, SendMessageRequestHeader requestHeader, TopicConfig topicConfig) {
-=======
-    private boolean handleRetryAndDLQ(SendMessageRequestHeader requestHeader, RemotingCommand response,
-        RemotingCommand request,
-        MessageExt msg, TopicConfig topicConfig, Map<String, String> properties) {
-        String newTopic = requestHeader.getTopic();
-        if (null != newTopic && newTopic.startsWith(MixAll.RETRY_GROUP_TOPIC_PREFIX)) {
-            String groupName = KeyBuilder.parseGroup(newTopic);
-            SubscriptionGroupConfig subscriptionGroupConfig =
-                this.brokerController.getSubscriptionGroupManager().findSubscriptionGroupConfig(groupName);
-            if (null == subscriptionGroupConfig) {
-                response.setCode(ResponseCode.SUBSCRIPTION_GROUP_NOT_EXIST);
-                response.setRemark(
-                    "subscription group not exist, " + groupName + " " + FAQUrl.suggestTodo(FAQUrl.SUBSCRIPTION_GROUP_NOT_EXIST));
-                return false;
-            }
-
-            int maxReconsumeTimes = subscriptionGroupConfig.getRetryMaxTimes();
-            if (request.getVersion() >= MQVersion.Version.V3_4_9.ordinal() && requestHeader.getMaxReconsumeTimes() != null) {
-                maxReconsumeTimes = requestHeader.getMaxReconsumeTimes();
-            }
-            int reconsumeTimes = requestHeader.getReconsumeTimes() == null ? 0 : requestHeader.getReconsumeTimes();
-
-            boolean sendRetryMessageToDeadLetterQueueDirectly = false;
-            if (!brokerController.getRebalanceLockManager().isLockAllExpired(groupName)) {
-                LOGGER.info("Group has unexpired lock record, which show it is ordered message, send it to DLQ "
-                        + "right now group={}, topic={}, reconsumeTimes={}, maxReconsumeTimes={}.", groupName,
-                    newTopic, reconsumeTimes, maxReconsumeTimes);
-                sendRetryMessageToDeadLetterQueueDirectly = true;
-            }
-
-            if (reconsumeTimes > maxReconsumeTimes || sendRetryMessageToDeadLetterQueueDirectly) {
-                Attributes attributes = BrokerMetricsManager.newAttributesBuilder()
-                    .put(LABEL_CONSUMER_GROUP, requestHeader.getProducerGroup())
-                    .put(LABEL_TOPIC, requestHeader.getTopic())
-                    .put(LABEL_IS_SYSTEM, BrokerMetricsManager.isSystem(requestHeader.getTopic(), requestHeader.getProducerGroup()))
-                    .build();
-                BrokerMetricsManager.sendToDlqMessages.add(1, attributes);
-
-                properties.put(MessageConst.PROPERTY_DELAY_TIME_LEVEL, "-1");
-                newTopic = MixAll.getDLQTopic(groupName);
-                int queueIdInt = randomQueueId(DLQ_NUMS_PER_GROUP);
-                topicConfig = this.brokerController.getTopicConfigManager().createTopicInSendMessageBackMethod(newTopic,
-                    DLQ_NUMS_PER_GROUP,
-                    PermName.PERM_WRITE | PermName.PERM_READ, 0
-                );
-                msg.setTopic(newTopic);
-                msg.setQueueId(queueIdInt);
-                msg.setDelayTimeLevel(0);
-                if (null == topicConfig) {
-                    response.setCode(ResponseCode.SYSTEM_ERROR);
-                    response.setRemark("topic[" + newTopic + "] not exist");
-                    return false;
-                }
-            }
-        }
->>>>>>> 5b43387b
         int sysFlag = requestHeader.getSysFlag();
         if (TopicFilterType.MULTI_TAG == topicConfig.getTopicFilterType()) {
             sysFlag |= MessageSysFlag.MULTI_TAGS_FLAG;
@@ -258,7 +193,7 @@
             return true;
         }
 
-        String groupName = newTopic.substring(MQConstants.RETRY_GROUP_TOPIC_PREFIX.length());
+        String groupName = KeyBuilder.parseGroup(newTopic);
         SubscriptionGroupConfig subscriptionGroupConfig = this.brokerController.getSubscriptionGroupManager().findSubscriptionGroupConfig(groupName);
         if (null == subscriptionGroupConfig) {
             response.setCodeAndRemark(ResponseCode.SUBSCRIPTION_GROUP_NOT_EXIST, "subscription group not exist, " + groupName + " " + FAQUrl.suggestTodo(FAQUrl.SUBSCRIPTION_GROUP_NOT_EXIST));
