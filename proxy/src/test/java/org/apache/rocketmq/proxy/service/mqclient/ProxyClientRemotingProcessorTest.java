--- conflicted
+++ resolved
@@ -28,12 +28,7 @@
 import java.util.concurrent.ExecutorService;
 import java.util.concurrent.Executors;
 import java.util.concurrent.atomic.AtomicInteger;
-<<<<<<< HEAD
-import org.apache.rocketmq.broker.domain.producer.ProducerManager;
-=======
-import org.apache.rocketmq.broker.client.ProducerManager;
-import org.apache.rocketmq.common.MixAll;
->>>>>>> a8779c0d
+import org.apache.rocketmq.common.utils.SystemUtils;
 import org.apache.rocketmq.proxy.service.client.ProxyClientRemotingProcessor;
 import org.apache.rocketmq.common.domain.message.MessageAccessor;
 import org.apache.rocketmq.common.domain.message.MessageConst;
@@ -78,7 +73,7 @@
     @Test
     public void testTransactionCheck() throws Exception {
         // Temporarily skip this test on the Mac system as it is flaky
-        if (MixAll.isMac()) {
+        if (SystemUtils.isMac()) {
             return;
         }
         CompletableFuture<ProxyRelayResult<Void>> proxyRelayResultFuture = new CompletableFuture<>();
