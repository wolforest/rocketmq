--- conflicted
+++ resolved
@@ -137,10 +137,6 @@
 
     private void unRegisterProducer(ChannelHandlerContext ctx, RemotingCommand request, ProxyContext context, UnregisterClientRequestHeader requestHeader) {
         final String producerGroup = requestHeader.getProducerGroup();
-<<<<<<< HEAD
-        if (producerGroup == null) {
-            return;
-=======
         if (producerGroup != null) {
             RemotingChannel channel = this.remotingChannelManager.removeProducerChannel(context, producerGroup, ctx.channel());
             if (channel != null) {
@@ -153,24 +149,8 @@
             } else {
                 log.warn("unregister producer failed, channel not exist, may has been removed, producerGroup={}, channel={}", producerGroup, ctx.channel());
             }
->>>>>>> a8779c0d
-        }
-
-        RemotingChannel channel = this.remotingChannelManager.removeProducerChannel(context, producerGroup, ctx.channel());
-        ClientChannelInfo clientChannelInfo = new ClientChannelInfo(
-            channel,
-            requestHeader.getClientID(),
-            request.getLanguage(),
-            request.getVersion());
-        this.messagingProcessor.unRegisterProducer(context, producerGroup, clientChannelInfo);
-    }
-
-    private void unRegisterConsumer(ChannelHandlerContext ctx, RemotingCommand request, ProxyContext context, UnregisterClientRequestHeader requestHeader) {
+        }
         final String consumerGroup = requestHeader.getConsumerGroup();
-<<<<<<< HEAD
-        if (consumerGroup == null) {
-            return;
-=======
         if (consumerGroup != null) {
             RemotingChannel channel = this.remotingChannelManager.removeConsumerChannel(context, consumerGroup, ctx.channel());
             if (channel != null) {
@@ -183,16 +163,10 @@
             } else {
                 log.warn("unregister consumer failed, channel not exist, may has been removed, consumerGroup={}, channel={}", consumerGroup, ctx.channel());
             }
->>>>>>> a8779c0d
-        }
-
-        RemotingChannel channel = this.remotingChannelManager.removeConsumerChannel(context, consumerGroup, ctx.channel());
-        ClientChannelInfo clientChannelInfo = new ClientChannelInfo(
-            channel,
-            requestHeader.getClientID(),
-            request.getLanguage(),
-            request.getVersion());
-        this.messagingProcessor.unRegisterConsumer(context, consumerGroup, clientChannelInfo);
+        }
+        response.setCode(ResponseCode.SUCCESS);
+        response.setRemark("");
+        return response;
     }
 
     protected RemotingCommand checkClientConfig(ChannelHandlerContext ctx, RemotingCommand request,
