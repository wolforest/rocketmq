/*
 * Licensed to the Apache Software Foundation (ASF) under one or more
 * contributor license agreements.  See the NOTICE file distributed with
 * this work for additional information regarding copyright ownership.
 * The ASF licenses this file to You under the Apache License, Version 2.0
 * (the "License"); you may not use this file except in compliance with
 * the License.  You may obtain a copy of the License at
 *
 *     http://www.apache.org/licenses/LICENSE-2.0
 *
 * Unless required by applicable law or agreed to in writing, software
 * distributed under the License is distributed on an "AS IS" BASIS,
 * WITHOUT WARRANTIES OR CONDITIONS OF ANY KIND, either express or implied.
 * See the License for the specific language governing permissions and
 * limitations under the License.
 */

package org.apache.rocketmq.proxy.remoting.activity;

import io.netty.channel.ChannelHandlerContext;
import org.apache.rocketmq.remoting.protocol.ResponseCode;
import org.apache.rocketmq.remoting.protocol.header.EndTransactionRequestHeader;
import org.apache.rocketmq.common.domain.sysflag.MessageSysFlag;
import org.apache.rocketmq.proxy.common.ProxyContext;
import org.apache.rocketmq.proxy.processor.MessagingProcessor;
import org.apache.rocketmq.proxy.processor.TransactionStatus;
import org.apache.rocketmq.proxy.remoting.pipeline.RequestPipeline;
import org.apache.rocketmq.remoting.protocol.RemotingCommand;

public class TransactionActivity extends AbstractRemotingActivity {

    public TransactionActivity(RequestPipeline requestPipeline,
        MessagingProcessor messagingProcessor) {
        super(requestPipeline, messagingProcessor);
    }

    @Override
    protected RemotingCommand processRequest0(ChannelHandlerContext ctx, RemotingCommand request,
        ProxyContext context) throws Exception {

        RemotingCommand response = createResponse();
        final EndTransactionRequestHeader requestHeader = (EndTransactionRequestHeader) request.decodeCommandCustomHeader(EndTransactionRequestHeader.class);
        TransactionStatus transactionStatus = getTransactionStatus(requestHeader);

        this.messagingProcessor.endTransaction(
            context,
            requestHeader.getTransactionId(),
            requestHeader.getMsgId(),
            requestHeader.getProducerGroup(),
            transactionStatus,
            requestHeader.getFromTransactionCheck()
        );
        return response;
    }

    private RemotingCommand createResponse() {
        RemotingCommand response = RemotingCommand.createResponseCommand(null);
        response.setCode(ResponseCode.SUCCESS);
        response.setRemark(null);

        return response;
    }

    private TransactionStatus getTransactionStatus(EndTransactionRequestHeader requestHeader) {
        TransactionStatus transactionStatus = TransactionStatus.UNKNOWN;

        switch (requestHeader.getCommitOrRollback()) {
            case MessageSysFlag.TRANSACTION_COMMIT_TYPE:
                transactionStatus = TransactionStatus.COMMIT;
                break;
            case MessageSysFlag.TRANSACTION_ROLLBACK_TYPE:
                transactionStatus = TransactionStatus.ROLLBACK;
                break;
            default:
                break;
        }

<<<<<<< HEAD
        return transactionStatus;
=======
        this.messagingProcessor.endTransaction(
            context,
            requestHeader.getTopic(),
            requestHeader.getTransactionId(),
            requestHeader.getMsgId(),
            requestHeader.getProducerGroup(),
            transactionStatus,
            requestHeader.getFromTransactionCheck()
        );
        return response;
>>>>>>> fa811dcb
    }
}<|MERGE_RESOLUTION|>--- conflicted
+++ resolved
@@ -44,6 +44,7 @@
 
         this.messagingProcessor.endTransaction(
             context,
+            requestHeader.getTopic(),
             requestHeader.getTransactionId(),
             requestHeader.getMsgId(),
             requestHeader.getProducerGroup(),
@@ -75,19 +76,6 @@
                 break;
         }
 
-<<<<<<< HEAD
         return transactionStatus;
-=======
-        this.messagingProcessor.endTransaction(
-            context,
-            requestHeader.getTopic(),
-            requestHeader.getTransactionId(),
-            requestHeader.getMsgId(),
-            requestHeader.getProducerGroup(),
-            transactionStatus,
-            requestHeader.getFromTransactionCheck()
-        );
-        return response;
->>>>>>> fa811dcb
     }
 }