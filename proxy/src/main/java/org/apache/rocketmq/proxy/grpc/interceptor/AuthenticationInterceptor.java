--- conflicted
+++ resolved
@@ -43,15 +43,12 @@
     }
 
     @Override
-    public <R, W> ServerCall.Listener<R> interceptCall(ServerCall<R, W> call, Metadata headers, ServerCallHandler<R, W> next) {
+    public <R, W> ServerCall.Listener<R> interceptCall(ServerCall<R, W> call, Metadata headers,
+        ServerCallHandler<R, W> next) {
         return new ForwardingServerCallListener.SimpleForwardingServerCallListener<R>(next.startCall(call, headers)) {
             @Override
             public void onMessage(R message) {
                 GeneratedMessageV3 messageV3 = (GeneratedMessageV3) message;
-<<<<<<< HEAD
-                headers.put(InterceptorConstants.RPC_NAME, messageV3.getDescriptorForType().getFullName());
-                headers.put(InterceptorConstants.SIMPLE_RPC_NAME, messageV3.getDescriptorForType().getName());
-=======
                 headers.put(GrpcConstants.RPC_NAME, messageV3.getDescriptorForType().getFullName());
                 headers.put(GrpcConstants.SIMPLE_RPC_NAME, messageV3.getDescriptorForType().getName());
                 if (ConfigurationManager.getProxyConfig().isEnableACL()) {
@@ -68,34 +65,14 @@
                             .protocol(GrpcConstants.METADATA.get(Context.current()).get(GrpcConstants.PROTOCOL_VERSION))
                             .requestCode(RequestMapping.map(messageV3.getDescriptorForType().getFullName()))
                             .build();
->>>>>>> fa811dcb
 
-                if (ConfigurationManager.getProxyConfig().isEnableACL()) {
-                    onMessageWithACL(messageV3, message);
+                        validate(authenticationHeader, headers, messageV3);
+                        super.onMessage(message);
+                    } catch (AclException aclException) {
+                        throw new StatusRuntimeException(Status.PERMISSION_DENIED, headers);
+                    }
                 } else {
                     super.onMessage(message);
-                }
-            }
-
-            private void onMessageWithACL(GeneratedMessageV3 messageV3, R message) {
-                try {
-                    AuthenticationHeader authenticationHeader = AuthenticationHeader.builder()
-                        .remoteAddress(InterceptorConstants.METADATA.get(Context.current()).get(InterceptorConstants.REMOTE_ADDRESS))
-                        .namespace(InterceptorConstants.METADATA.get(Context.current()).get(InterceptorConstants.NAMESPACE_ID))
-                        .authorization(InterceptorConstants.METADATA.get(Context.current()).get(InterceptorConstants.AUTHORIZATION))
-                        .datetime(InterceptorConstants.METADATA.get(Context.current()).get(InterceptorConstants.DATE_TIME))
-                        .sessionToken(InterceptorConstants.METADATA.get(Context.current()).get(InterceptorConstants.SESSION_TOKEN))
-                        .requestId(InterceptorConstants.METADATA.get(Context.current()).get(InterceptorConstants.REQUEST_ID))
-                        .language(InterceptorConstants.METADATA.get(Context.current()).get(InterceptorConstants.LANGUAGE))
-                        .clientVersion(InterceptorConstants.METADATA.get(Context.current()).get(InterceptorConstants.CLIENT_VERSION))
-                        .protocol(InterceptorConstants.METADATA.get(Context.current()).get(InterceptorConstants.PROTOCOL_VERSION))
-                        .requestCode(RequestMapping.map(messageV3.getDescriptorForType().getFullName()))
-                        .build();
-
-                    validate(authenticationHeader, headers, messageV3);
-                    super.onMessage(message);
-                } catch (AclException aclException) {
-                    throw new StatusRuntimeException(Status.PERMISSION_DENIED, headers);
                 }
             }
         };
@@ -106,18 +83,10 @@
             AccessResource accessResource = accessValidator.parse(messageV3, authenticationHeader);
             accessValidator.validate(accessResource);
 
-<<<<<<< HEAD
-            if (!(accessResource instanceof PlainAccessResource)) {
-                continue;
-=======
             if (accessResource instanceof PlainAccessResource) {
                 PlainAccessResource plainAccessResource = (PlainAccessResource) accessResource;
                 headers.put(GrpcConstants.AUTHORIZATION_AK, plainAccessResource.getAccessKey());
->>>>>>> fa811dcb
             }
-
-            PlainAccessResource plainAccessResource = (PlainAccessResource) accessResource;
-            headers.put(InterceptorConstants.AUTHORIZATION_AK, plainAccessResource.getAccessKey());
         }
     }
 }