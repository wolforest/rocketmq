/*
 * Licensed to the Apache Software Foundation (ASF) under one or more
 * contributor license agreements.  See the NOTICE file distributed with
 * this work for additional information regarding copyright ownership.
 * The ASF licenses this file to You under the Apache License, Version 2.0
 * (the "License"); you may not use this file except in compliance with
 * the License.  You may obtain a copy of the License at
 *
 *     http://www.apache.org/licenses/LICENSE-2.0
 *
 * Unless required by applicable law or agreed to in writing, software
 * distributed under the License is distributed on an "AS IS" BASIS,
 * WITHOUT WARRANTIES OR CONDITIONS OF ANY KIND, either express or implied.
 * See the License for the specific language governing permissions and
 * limitations under the License.
 */

package org.apache.rocketmq.proxy.remoting.activity;

import com.alibaba.fastjson.serializer.SerializerFeature;
import com.google.common.net.HostAndPort;
import io.netty.channel.ChannelHandlerContext;
import java.util.ArrayList;
import java.util.List;
import org.apache.rocketmq.common.domain.constant.MQVersion;
import org.apache.rocketmq.remoting.protocol.ResponseCode;
import org.apache.rocketmq.remoting.protocol.header.namesrv.GetRouteInfoRequestHeader;
import org.apache.rocketmq.remoting.protocol.route.TopicRouteData;
import org.apache.rocketmq.proxy.common.Address;
import org.apache.rocketmq.proxy.common.ProxyContext;
import org.apache.rocketmq.proxy.config.ConfigurationManager;
import org.apache.rocketmq.proxy.config.ProxyConfig;
import org.apache.rocketmq.proxy.processor.MessagingProcessor;
import org.apache.rocketmq.proxy.remoting.pipeline.RequestPipeline;
import org.apache.rocketmq.proxy.service.route.ProxyTopicRouteData;
import org.apache.rocketmq.remoting.protocol.RemotingCommand;

public class GetTopicRouteActivity extends AbstractRemotingActivity {
    public GetTopicRouteActivity(RequestPipeline requestPipeline,
        MessagingProcessor messagingProcessor) {
        super(requestPipeline, messagingProcessor);
    }

    @Override
    protected RemotingCommand processRequest0(ChannelHandlerContext ctx, RemotingCommand request,
        ProxyContext context) throws Exception {
        final RemotingCommand response = RemotingCommand.createResponseCommand(null);
<<<<<<< HEAD
=======
        final GetRouteInfoRequestHeader requestHeader =
            (GetRouteInfoRequestHeader) request.decodeCommandCustomHeader(GetRouteInfoRequestHeader.class);
        List<Address> addressList = new ArrayList<>();
        // AddressScheme is just a placeholder and will not affect topic route result in this case.
        addressList.add(new Address(HostAndPort.fromParts(proxyConfig.getRemotingAccessAddr(), proxyConfig.getRemotingListenPort())));
        ProxyTopicRouteData proxyTopicRouteData = messagingProcessor.getTopicRouteDataForProxy(context, addressList, requestHeader.getTopic());
        TopicRouteData topicRouteData = proxyTopicRouteData.buildTopicRouteData();
>>>>>>> a8779c0d

        response.setBody(getBody(request, context));
        response.setCode(ResponseCode.SUCCESS);
        response.setRemark(null);
        return response;
    }

    private byte[] getBody(RemotingCommand request, ProxyContext context) throws Exception {
        final GetRouteInfoRequestHeader requestHeader = (GetRouteInfoRequestHeader) request.decodeCommandCustomHeader(GetRouteInfoRequestHeader.class);
        TopicRouteData topicRouteData = buildTopicRouteData(requestHeader, context);
        Boolean standardJsonOnly = requestHeader.getAcceptStandardJsonOnly();

        byte[] content;
        if (request.getVersion() >= MQVersion.Version.V4_9_4.ordinal() || null != standardJsonOnly && standardJsonOnly) {
            content = topicRouteData.encode(SerializerFeature.BrowserCompatible,
                SerializerFeature.QuoteFieldNames, SerializerFeature.SkipTransientField,
                SerializerFeature.MapSortField);
        } else {
            content = topicRouteData.encode();
        }

        return content;
    }

    private TopicRouteData buildTopicRouteData(GetRouteInfoRequestHeader requestHeader, ProxyContext context) throws Exception {
        List<Address> addressList = createAddressList();
        ProxyTopicRouteData proxyTopicRouteData = messagingProcessor.getTopicRouteDataForProxy(context, addressList, requestHeader.getTopic());

        return proxyTopicRouteData.buildTopicRouteData();
    }

    private List<Address> createAddressList() {
        List<Address> addressList = new ArrayList<>();
        ProxyConfig proxyConfig = ConfigurationManager.getProxyConfig();
        // AddressScheme is just a placeholder and will not affect topic route result in this case.
        addressList.add(new Address(Address.AddressScheme.IPv4, HostAndPort.fromParts(proxyConfig.getRemotingAccessAddr(), proxyConfig.getRemotingListenPort())));

        return addressList;
    }

}<|MERGE_RESOLUTION|>--- conflicted
+++ resolved
@@ -45,8 +45,6 @@
     protected RemotingCommand processRequest0(ChannelHandlerContext ctx, RemotingCommand request,
         ProxyContext context) throws Exception {
         final RemotingCommand response = RemotingCommand.createResponseCommand(null);
-<<<<<<< HEAD
-=======
         final GetRouteInfoRequestHeader requestHeader =
             (GetRouteInfoRequestHeader) request.decodeCommandCustomHeader(GetRouteInfoRequestHeader.class);
         List<Address> addressList = new ArrayList<>();
@@ -54,7 +52,6 @@
         addressList.add(new Address(HostAndPort.fromParts(proxyConfig.getRemotingAccessAddr(), proxyConfig.getRemotingListenPort())));
         ProxyTopicRouteData proxyTopicRouteData = messagingProcessor.getTopicRouteDataForProxy(context, addressList, requestHeader.getTopic());
         TopicRouteData topicRouteData = proxyTopicRouteData.buildTopicRouteData();
->>>>>>> a8779c0d
 
         response.setBody(getBody(request, context));
         response.setCode(ResponseCode.SUCCESS);
