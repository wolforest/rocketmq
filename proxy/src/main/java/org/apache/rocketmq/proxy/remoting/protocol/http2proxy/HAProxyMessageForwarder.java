/*
 * Licensed to the Apache Software Foundation (ASF) under one or more
 * contributor license agreements.  See the NOTICE file distributed with
 * this work for additional information regarding copyright ownership.
 * The ASF licenses this file to You under the Apache License, Version 2.0
 * (the "License"); you may not use this file except in compliance with
 * the License.  You may obtain a copy of the License at
 *
 *      http://www.apache.org/licenses/LICENSE-2.0
 *
 *  Unless required by applicable law or agreed to in writing, software
 *  distributed under the License is distributed on an "AS IS" BASIS,
 *  WITHOUT WARRANTIES OR CONDITIONS OF ANY KIND, either express or implied.
 *  See the License for the specific language governing permissions and
 *  limitations under the License.
 */

package org.apache.rocketmq.proxy.remoting.protocol.http2proxy;

import io.netty.buffer.ByteBuf;
import io.netty.buffer.Unpooled;
import io.netty.channel.Channel;
import io.netty.channel.ChannelHandlerContext;
import io.netty.channel.ChannelInboundHandlerAdapter;
import io.netty.handler.codec.haproxy.HAProxyCommand;
import io.netty.handler.codec.haproxy.HAProxyMessage;
import io.netty.handler.codec.haproxy.HAProxyProtocolVersion;
import io.netty.handler.codec.haproxy.HAProxyProxiedProtocol;
import io.netty.handler.codec.haproxy.HAProxyTLV;
import io.netty.util.Attribute;
import io.netty.util.DefaultAttributeMap;
import java.lang.reflect.Field;
import java.nio.charset.Charset;
import java.util.ArrayList;
import java.util.List;
import org.apache.commons.codec.DecoderException;
import org.apache.commons.codec.binary.Hex;
import org.apache.rocketmq.acl.common.AclUtils;
<<<<<<< HEAD
import org.apache.rocketmq.common.domain.constant.HAProxyConstants;
import org.apache.rocketmq.common.domain.constant.LoggerName;
import org.apache.rocketmq.common.utils.ArrayUtils;
import org.apache.rocketmq.common.utils.ReflectUtils;
import org.apache.rocketmq.common.utils.StringUtils;
=======
import org.apache.rocketmq.common.constant.CommonConstants;
import org.apache.rocketmq.common.constant.HAProxyConstants;
import org.apache.rocketmq.common.constant.LoggerName;
>>>>>>> fa811dcb
import org.apache.rocketmq.logging.org.slf4j.Logger;
import org.apache.rocketmq.logging.org.slf4j.LoggerFactory;
import org.apache.rocketmq.remoting.common.RemotingHelper;
import org.apache.rocketmq.remoting.netty.AttributeKeys;

public class HAProxyMessageForwarder extends ChannelInboundHandlerAdapter {

    private static final Logger log = LoggerFactory.getLogger(LoggerName.ROCKETMQ_REMOTING_NAME);

    private static final Field FIELD_ATTRIBUTE =
            ReflectUtils.getField(DefaultAttributeMap.class, "attributes", true);

    private final Channel outboundChannel;

    public HAProxyMessageForwarder(final Channel outboundChannel) {
        this.outboundChannel = outboundChannel;
    }

    @Override
    public void channelRead(ChannelHandlerContext ctx, Object msg) throws Exception {
        try {
            forwardHAProxyMessage(ctx.channel(), outboundChannel);
            ctx.fireChannelRead(msg);
        } catch (Exception e) {
            log.error("Forward HAProxyMessage from Remoting to gRPC server error.", e);
            throw e;
        } finally {
            ctx.pipeline().remove(this);
        }
    }

    private void forwardHAProxyMessage(Channel inboundChannel, Channel outboundChannel) throws Exception {
        if (!(inboundChannel instanceof DefaultAttributeMap)) {
            return;
        }

<<<<<<< HEAD
        Attribute<?>[] attributes = (Attribute<?>[]) ReflectUtils.readField(FIELD_ATTRIBUTE, inboundChannel);
        if (ArrayUtils.isEmpty(attributes)) {
=======
        HAProxyMessage message = buildHAProxyMessage(inboundChannel);
        if (message == null) {
>>>>>>> fa811dcb
            return;
        }

        outboundChannel.writeAndFlush(message).sync();
    }

    protected HAProxyMessage buildHAProxyMessage(Channel inboundChannel) throws IllegalAccessException, DecoderException {
        String sourceAddress = null, destinationAddress = null;
        int sourcePort = 0, destinationPort = 0;
        if (inboundChannel.hasAttr(AttributeKeys.PROXY_PROTOCOL_ADDR)) {
            Attribute<?>[] attributes = (Attribute<?>[]) FieldUtils.readField(FIELD_ATTRIBUTE, inboundChannel);
            if (ArrayUtils.isEmpty(attributes)) {
                return null;
            }
            for (Attribute<?> attribute : attributes) {
                String attributeKey = attribute.key().name();
                if (!StringUtils.startsWith(attributeKey, HAProxyConstants.PROXY_PROTOCOL_PREFIX)) {
                    continue;
                }
                String attributeValue = (String) attribute.get();
                if (StringUtils.isEmpty(attributeValue)) {
                    continue;
                }
                if (attribute.key() == AttributeKeys.PROXY_PROTOCOL_ADDR) {
                    sourceAddress = attributeValue;
                }
                if (attribute.key() == AttributeKeys.PROXY_PROTOCOL_PORT) {
                    sourcePort = Integer.parseInt(attributeValue);
                }
                if (attribute.key() == AttributeKeys.PROXY_PROTOCOL_SERVER_ADDR) {
                    destinationAddress = attributeValue;
                }
                if (attribute.key() == AttributeKeys.PROXY_PROTOCOL_SERVER_PORT) {
                    destinationPort = Integer.parseInt(attributeValue);
                }
            }
        } else {
            String remoteAddr = RemotingHelper.parseChannelRemoteAddr(inboundChannel);
            sourceAddress = StringUtils.substringBefore(remoteAddr, CommonConstants.COLON);
            sourcePort = Integer.parseInt(StringUtils.substringAfterLast(remoteAddr, CommonConstants.COLON));

            String localAddr = RemotingHelper.parseChannelLocalAddr(inboundChannel);
            destinationAddress = StringUtils.substringBefore(localAddr, CommonConstants.COLON);
            destinationPort = Integer.parseInt(StringUtils.substringAfterLast(localAddr, CommonConstants.COLON));
        }

        HAProxyProxiedProtocol proxiedProtocol = AclUtils.isColon(sourceAddress) ? HAProxyProxiedProtocol.TCP6 :
            HAProxyProxiedProtocol.TCP4;

        List<HAProxyTLV> haProxyTLVs = buildHAProxyTLV(inboundChannel);

        return new HAProxyMessage(HAProxyProtocolVersion.V2, HAProxyCommand.PROXY,
            proxiedProtocol, sourceAddress, destinationAddress, sourcePort, destinationPort, haProxyTLVs);
    }

    protected List<HAProxyTLV> buildHAProxyTLV(Channel inboundChannel) throws IllegalAccessException, DecoderException {
        List<HAProxyTLV> result = new ArrayList<>();
        if (!inboundChannel.hasAttr(AttributeKeys.PROXY_PROTOCOL_ADDR)) {
            return result;
        }
        Attribute<?>[] attributes = (Attribute<?>[]) FieldUtils.readField(FIELD_ATTRIBUTE, inboundChannel);
        if (ArrayUtils.isEmpty(attributes)) {
            return result;
        }
        for (Attribute<?> attribute : attributes) {
            String attributeKey = attribute.key().name();
            if (!StringUtils.startsWith(attributeKey, HAProxyConstants.PROXY_PROTOCOL_TLV_PREFIX)) {
                continue;
            }
            String attributeValue = (String) attribute.get();
            HAProxyTLV haProxyTLV = buildHAProxyTLV(attributeKey, attributeValue);
            if (haProxyTLV != null) {
                result.add(haProxyTLV);
            }
        }
        return result;
    }

    protected HAProxyTLV buildHAProxyTLV(String attributeKey, String attributeValue) throws DecoderException {
        String typeString = StringUtils.substringAfter(attributeKey, HAProxyConstants.PROXY_PROTOCOL_TLV_PREFIX);
        ByteBuf byteBuf = Unpooled.buffer();
        byteBuf.writeBytes(attributeValue.getBytes(Charset.defaultCharset()));
        return new HAProxyTLV(Hex.decodeHex(typeString)[0], byteBuf);
    }
}<|MERGE_RESOLUTION|>--- conflicted
+++ resolved
@@ -36,21 +36,17 @@
 import org.apache.commons.codec.DecoderException;
 import org.apache.commons.codec.binary.Hex;
 import org.apache.rocketmq.acl.common.AclUtils;
-<<<<<<< HEAD
 import org.apache.rocketmq.common.domain.constant.HAProxyConstants;
 import org.apache.rocketmq.common.domain.constant.LoggerName;
 import org.apache.rocketmq.common.utils.ArrayUtils;
 import org.apache.rocketmq.common.utils.ReflectUtils;
 import org.apache.rocketmq.common.utils.StringUtils;
-=======
 import org.apache.rocketmq.common.constant.CommonConstants;
-import org.apache.rocketmq.common.constant.HAProxyConstants;
-import org.apache.rocketmq.common.constant.LoggerName;
->>>>>>> fa811dcb
 import org.apache.rocketmq.logging.org.slf4j.Logger;
 import org.apache.rocketmq.logging.org.slf4j.LoggerFactory;
 import org.apache.rocketmq.remoting.common.RemotingHelper;
 import org.apache.rocketmq.remoting.netty.AttributeKeys;
+import org.apache.commons.lang3.reflect.FieldUtils;
 
 public class HAProxyMessageForwarder extends ChannelInboundHandlerAdapter {
 
@@ -83,13 +79,8 @@
             return;
         }
 
-<<<<<<< HEAD
-        Attribute<?>[] attributes = (Attribute<?>[]) ReflectUtils.readField(FIELD_ATTRIBUTE, inboundChannel);
-        if (ArrayUtils.isEmpty(attributes)) {
-=======
         HAProxyMessage message = buildHAProxyMessage(inboundChannel);
         if (message == null) {
->>>>>>> fa811dcb
             return;
         }
 
