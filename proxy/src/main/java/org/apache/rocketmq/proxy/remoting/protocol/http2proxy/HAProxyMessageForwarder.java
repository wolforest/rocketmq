/*
 * Licensed to the Apache Software Foundation (ASF) under one or more
 * contributor license agreements.  See the NOTICE file distributed with
 * this work for additional information regarding copyright ownership.
 * The ASF licenses this file to You under the Apache License, Version 2.0
 * (the "License"); you may not use this file except in compliance with
 * the License.  You may obtain a copy of the License at
 *
 *      http://www.apache.org/licenses/LICENSE-2.0
 *
 *  Unless required by applicable law or agreed to in writing, software
 *  distributed under the License is distributed on an "AS IS" BASIS,
 *  WITHOUT WARRANTIES OR CONDITIONS OF ANY KIND, either express or implied.
 *  See the License for the specific language governing permissions and
 *  limitations under the License.
 */

package org.apache.rocketmq.proxy.remoting.protocol.http2proxy;

import io.netty.buffer.ByteBuf;
import io.netty.buffer.Unpooled;
import io.netty.channel.Channel;
import io.netty.channel.ChannelHandlerContext;
import io.netty.channel.ChannelInboundHandlerAdapter;
import io.netty.handler.codec.haproxy.HAProxyCommand;
import io.netty.handler.codec.haproxy.HAProxyMessage;
import io.netty.handler.codec.haproxy.HAProxyProtocolVersion;
import io.netty.handler.codec.haproxy.HAProxyProxiedProtocol;
import io.netty.handler.codec.haproxy.HAProxyTLV;
import io.netty.util.Attribute;
import io.netty.util.DefaultAttributeMap;
import org.apache.commons.codec.DecoderException;
import org.apache.commons.codec.binary.Hex;
import org.apache.rocketmq.acl.common.AclUtils;
import org.apache.rocketmq.common.domain.constant.HAProxyConstants;
import org.apache.rocketmq.common.domain.constant.LoggerName;
import org.apache.rocketmq.common.utils.ArrayUtils;
import org.apache.rocketmq.common.utils.ReflectUtils;
import org.apache.rocketmq.common.utils.StringUtils;
import org.apache.rocketmq.logging.org.slf4j.Logger;
import org.apache.rocketmq.logging.org.slf4j.LoggerFactory;
import org.apache.rocketmq.remoting.netty.AttributeKeys;

import java.lang.reflect.Field;
import java.nio.charset.Charset;
import java.util.ArrayList;
import java.util.List;

public class HAProxyMessageForwarder extends ChannelInboundHandlerAdapter {

    private static final Logger log = LoggerFactory.getLogger(LoggerName.ROCKETMQ_REMOTING_NAME);

    private static final Field FIELD_ATTRIBUTE =
<<<<<<< HEAD
            ReflectUtils.getField(DefaultAttributeMap.class, "attributes", true);
=======
        FieldUtils.getField(DefaultAttributeMap.class, "attributes", true);
>>>>>>> 92e058c8

    private final Channel outboundChannel;

    public HAProxyMessageForwarder(final Channel outboundChannel) {
        this.outboundChannel = outboundChannel;
    }

    @Override
    public void channelRead(ChannelHandlerContext ctx, Object msg) throws Exception {
        try {
            forwardHAProxyMessage(ctx.channel(), outboundChannel);
            ctx.fireChannelRead(msg);
        } catch (Exception e) {
            log.error("Forward HAProxyMessage from Remoting to gRPC server error.", e);
            throw e;
        } finally {
            ctx.pipeline().remove(this);
        }
    }

    private void forwardHAProxyMessage(Channel inboundChannel, Channel outboundChannel) throws Exception {
        if (!inboundChannel.hasAttr(AttributeKeys.PROXY_PROTOCOL_ADDR)) {
            return;
        }

        if (!(inboundChannel instanceof DefaultAttributeMap)) {
            return;
        }

        Attribute<?>[] attributes = (Attribute<?>[]) ReflectUtils.readField(FIELD_ATTRIBUTE, inboundChannel);
        if (ArrayUtils.isEmpty(attributes)) {
            return;
        }

        String sourceAddress = null, destinationAddress = null;
        int sourcePort = 0, destinationPort = 0;
        List<HAProxyTLV> haProxyTLVs = new ArrayList<>();

        for (Attribute<?> attribute : attributes) {
            String attributeKey = attribute.key().name();
            if (!StringUtils.startsWith(attributeKey, HAProxyConstants.PROXY_PROTOCOL_PREFIX)) {
                continue;
            }
            String attributeValue = (String) attribute.get();
            if (StringUtils.isEmpty(attributeValue)) {
                continue;
            }
            if (attribute.key() == AttributeKeys.PROXY_PROTOCOL_ADDR) {
                sourceAddress = attributeValue;
            }
            if (attribute.key() == AttributeKeys.PROXY_PROTOCOL_PORT) {
                sourcePort = Integer.parseInt(attributeValue);
            }
            if (attribute.key() == AttributeKeys.PROXY_PROTOCOL_SERVER_ADDR) {
                destinationAddress = attributeValue;
            }
            if (attribute.key() == AttributeKeys.PROXY_PROTOCOL_SERVER_PORT) {
                destinationPort = Integer.parseInt(attributeValue);
            }
            if (StringUtils.startsWith(attributeKey, HAProxyConstants.PROXY_PROTOCOL_TLV_PREFIX)) {
                HAProxyTLV haProxyTLV = buildHAProxyTLV(attributeKey, attributeValue);
                if (haProxyTLV != null) {
                    haProxyTLVs.add(haProxyTLV);
                }
            }
        }

        HAProxyProxiedProtocol proxiedProtocol = AclUtils.isColon(sourceAddress) ? HAProxyProxiedProtocol.TCP6 :
            HAProxyProxiedProtocol.TCP4;

        HAProxyMessage message = new HAProxyMessage(HAProxyProtocolVersion.V2, HAProxyCommand.PROXY,
            proxiedProtocol, sourceAddress, destinationAddress, sourcePort, destinationPort, haProxyTLVs);
        outboundChannel.writeAndFlush(message).sync();
    }

    protected HAProxyTLV buildHAProxyTLV(String attributeKey, String attributeValue) throws DecoderException {
        String typeString = StringUtils.substringAfter(attributeKey, HAProxyConstants.PROXY_PROTOCOL_TLV_PREFIX);
        ByteBuf byteBuf = Unpooled.buffer();
        byteBuf.writeBytes(attributeValue.getBytes(Charset.defaultCharset()));
        return new HAProxyTLV(Hex.decodeHex(typeString)[0], byteBuf);
    }
}<|MERGE_RESOLUTION|>--- conflicted
+++ resolved
@@ -51,11 +51,7 @@
     private static final Logger log = LoggerFactory.getLogger(LoggerName.ROCKETMQ_REMOTING_NAME);
 
     private static final Field FIELD_ATTRIBUTE =
-<<<<<<< HEAD
             ReflectUtils.getField(DefaultAttributeMap.class, "attributes", true);
-=======
-        FieldUtils.getField(DefaultAttributeMap.class, "attributes", true);
->>>>>>> 92e058c8
 
     private final Channel outboundChannel;
 
