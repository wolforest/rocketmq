--- conflicted
+++ resolved
@@ -153,12 +153,7 @@
     @Override
     public CompletableFuture<PopResult> popMessage(ProxyContext ctx, AddressableMessageQueue messageQueue,
         PopMessageRequestHeader requestHeader, long timeoutMillis) {
-<<<<<<< HEAD
-
-=======
         requestHeader.setBornTime(System.currentTimeMillis());
-        RemotingCommand request = LocalRemotingCommand.createRequestCommand(RequestCode.POP_MESSAGE, requestHeader, ctx.getLanguage());
->>>>>>> a8779c0d
         CompletableFuture<RemotingCommand> future = new CompletableFuture<>();
         processPopRequest(ctx, requestHeader, future);
 
@@ -173,14 +168,8 @@
         RemotingCommand command = LocalRemotingCommand.createRequestCommand(RequestCode.CHANGE_MESSAGE_INVISIBLETIME, requestHeader, ctx.getLanguage());
         CompletableFuture<RemotingCommand> future = new CompletableFuture<>();
         try {
-<<<<<<< HEAD
-            RemotingCommand response = broker.getBrokerNettyServer().getChangeInvisibleTimeProcessor()
-                .processRequest(channelHandlerContext, command);
-            future.complete(response);
-=======
-            future = brokerController.getChangeInvisibleTimeProcessor()
+            future = broker.getBrokerNettyServer().getChangeInvisibleTimeProcessor()
                 .processRequestAsync(channelHandlerContext.channel(), command, true);
->>>>>>> a8779c0d
         } catch (Exception e) {
             log.error("Fail to process changeInvisibleTime command", e);
             future.completeExceptionally(e);
