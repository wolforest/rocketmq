--- conflicted
+++ resolved
@@ -74,13 +74,8 @@
 
     protected ThreadPoolExecutor producerProcessorExecutor;
     protected ThreadPoolExecutor consumerProcessorExecutor;
-<<<<<<< HEAD
-    protected static final String ROCKETMQ_HOME = System.getProperty(MQConstants.ROCKETMQ_HOME_PROPERTY,
-            System.getenv(MQConstants.ROCKETMQ_HOME_ENV));
-=======
     protected static final String ROCKETMQ_HOME = System.getProperty(MixAll.ROCKETMQ_HOME_PROPERTY,
-        System.getenv(MixAll.ROCKETMQ_HOME_ENV));
->>>>>>> a8779c0d
+        System.getenv(MQConstants.ROCKETMQ_HOME_ENV));
 
     protected DefaultMessagingProcessor(ServiceManager serviceManager) {
         ProxyConfig proxyConfig = ConfigurationManager.getProxyConfig();
