--- conflicted
+++ resolved
@@ -41,12 +41,9 @@
 import io.grpc.netty.shaded.io.netty.handler.ssl.util.SelfSignedCertificate;
 import io.grpc.netty.shaded.io.netty.util.AsciiString;
 import io.grpc.netty.shaded.io.netty.util.CharsetUtil;
-<<<<<<< HEAD
+import java.nio.charset.StandardCharsets;
 import java.security.cert.CertificateException;
 import javax.net.ssl.SSLException;
-=======
-import java.nio.charset.StandardCharsets;
->>>>>>> 89fdab4d
 import org.apache.commons.collections.CollectionUtils;
 import org.apache.rocketmq.common.domain.constant.HAProxyConstants;
 import org.apache.rocketmq.common.domain.constant.LoggerName;
@@ -198,26 +195,9 @@
                 if (msg.destinationPort() > 0) {
                     builder.set(AttributeKeys.PROXY_PROTOCOL_SERVER_PORT, String.valueOf(msg.destinationPort()));
                 }
-<<<<<<< HEAD
 
                 handleTLVS(msg, builder);
                 pne = InternalProtocolNegotiationEvent.withAttributes(InternalProtocolNegotiationEvent.getDefault(), builder.build());
-=======
-                if (CollectionUtils.isNotEmpty(msg.tlvs())) {
-                    msg.tlvs().forEach(tlv -> {
-                        Attributes.Key<String> key = AttributeKeys.valueOf(
-                                HAProxyConstants.PROXY_PROTOCOL_TLV_PREFIX + String.format("%02x", tlv.typeByteValue()));
-                        byte[] valueBytes = ByteBufUtil.getBytes(tlv.content());
-                        String value = StringUtils.trim(new String(valueBytes, CharsetUtil.UTF_8));
-                        if (!BinaryUtil.isAscii(value.getBytes(StandardCharsets.UTF_8))) {
-                            return;
-                        }
-                        builder.set(key, value);
-                    });
-                }
-                pne = InternalProtocolNegotiationEvent
-                        .withAttributes(InternalProtocolNegotiationEvent.getDefault(), builder.build());
->>>>>>> 89fdab4d
             } finally {
                 msg.release();
             }
@@ -229,13 +209,13 @@
             }
 
             msg.tlvs().forEach(tlv -> {
-                byte[] valueBytes = ByteBufUtil.getBytes(tlv.content());
-                if (!BinaryUtils.isAscii(valueBytes)) {
-                    return;
-                }
                 Attributes.Key<String> key = AttributeKeys.valueOf(
                     HAProxyConstants.PROXY_PROTOCOL_TLV_PREFIX + String.format("%02x", tlv.typeByteValue()));
-                String value = StringUtils.trim(new String(valueBytes, CharsetUtil.UTF_8));
+                byte[] valueBytes = ByteBufUtil.getBytes(tlv.content());
+                String value = org.apache.commons.lang3.StringUtils.trim(new String(valueBytes, CharsetUtil.UTF_8));
+                if (!BinaryUtils.isAscii(value.getBytes(StandardCharsets.UTF_8))) {
+                    return;
+                }
                 builder.set(key, value);
             });
         }
