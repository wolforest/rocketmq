/*
 * Licensed to the Apache Software Foundation (ASF) under one or more
 * contributor license agreements.  See the NOTICE file distributed with
 * this work for additional information regarding copyright ownership.
 * The ASF licenses this file to You under the Apache License, Version 2.0
 * (the "License"); you may not use this file except in compliance with
 * the License.  You may obtain a copy of the License at
 *
 *     http://www.apache.org/licenses/LICENSE-2.0
 *
 * Unless required by applicable law or agreed to in writing, software
 * distributed under the License is distributed on an "AS IS" BASIS,
 * WITHOUT WARRANTIES OR CONDITIONS OF ANY KIND, either express or implied.
 * See the License for the specific language governing permissions and
 * limitations under the License.
 */
package org.apache.rocketmq.proxy.grpc;

import io.grpc.Attributes;
import io.grpc.netty.shaded.io.grpc.netty.GrpcHttp2ConnectionHandler;
import io.grpc.netty.shaded.io.grpc.netty.GrpcSslContexts;
import io.grpc.netty.shaded.io.grpc.netty.InternalProtocolNegotiationEvent;
import io.grpc.netty.shaded.io.grpc.netty.InternalProtocolNegotiator;
import io.grpc.netty.shaded.io.grpc.netty.InternalProtocolNegotiators;
import io.grpc.netty.shaded.io.grpc.netty.ProtocolNegotiationEvent;
import io.grpc.netty.shaded.io.netty.buffer.ByteBuf;
import io.grpc.netty.shaded.io.netty.buffer.ByteBufUtil;
import io.grpc.netty.shaded.io.netty.channel.ChannelHandler;
import io.grpc.netty.shaded.io.netty.channel.ChannelHandlerContext;
import io.grpc.netty.shaded.io.netty.channel.ChannelInboundHandlerAdapter;
import io.grpc.netty.shaded.io.netty.handler.codec.ByteToMessageDecoder;
import io.grpc.netty.shaded.io.netty.handler.codec.ProtocolDetectionResult;
import io.grpc.netty.shaded.io.netty.handler.codec.ProtocolDetectionState;
import io.grpc.netty.shaded.io.netty.handler.codec.haproxy.HAProxyMessage;
import io.grpc.netty.shaded.io.netty.handler.codec.haproxy.HAProxyMessageDecoder;
import io.grpc.netty.shaded.io.netty.handler.codec.haproxy.HAProxyProtocolVersion;
import io.grpc.netty.shaded.io.netty.handler.codec.haproxy.HAProxyTLV;
import io.grpc.netty.shaded.io.netty.handler.ssl.ClientAuth;
import io.grpc.netty.shaded.io.netty.handler.ssl.SslContext;
import io.grpc.netty.shaded.io.netty.handler.ssl.SslHandler;
import io.grpc.netty.shaded.io.netty.handler.ssl.util.InsecureTrustManagerFactory;
import io.grpc.netty.shaded.io.netty.handler.ssl.util.SelfSignedCertificate;
import io.grpc.netty.shaded.io.netty.util.AsciiString;
import io.grpc.netty.shaded.io.netty.util.CharsetUtil;
<<<<<<< HEAD
import java.nio.charset.StandardCharsets;
import java.security.cert.CertificateException;
import javax.net.ssl.SSLException;
=======
import java.io.InputStream;
import java.nio.file.Files;
import java.nio.file.Paths;
import java.util.List;
>>>>>>> 92e058c8
import org.apache.commons.collections.CollectionUtils;
import org.apache.rocketmq.common.domain.constant.HAProxyConstants;
import org.apache.rocketmq.common.domain.constant.LoggerName;
import org.apache.rocketmq.common.utils.BinaryUtils;
import org.apache.rocketmq.common.utils.StringUtils;
import org.apache.rocketmq.logging.org.slf4j.Logger;
import org.apache.rocketmq.logging.org.slf4j.LoggerFactory;
import org.apache.rocketmq.proxy.config.ConfigurationManager;
import org.apache.rocketmq.proxy.config.ProxyConfig;
import org.apache.rocketmq.proxy.grpc.constant.AttributeKeys;
import org.apache.rocketmq.remoting.common.TlsMode;
import org.apache.rocketmq.remoting.netty.TlsSystemConfig;

public class ProxyAndTlsProtocolNegotiator implements InternalProtocolNegotiator.ProtocolNegotiator {
    protected static final Logger log = LoggerFactory.getLogger(LoggerName.PROXY_LOGGER_NAME);

    private static final String HA_PROXY_DECODER = "HAProxyDecoder";
    private static final String HA_PROXY_HANDLER = "HAProxyHandler";
    private static final String TLS_MODE_HANDLER = "TlsModeHandler";
    /**
     * the length of the ssl record header (in bytes)
     */
    private static final int SSL_RECORD_HEADER_LENGTH = 5;

    private static SslContext sslContext;

    public ProxyAndTlsProtocolNegotiator() {
        sslContext = loadSslContext();
    }

    @Override
    public AsciiString scheme() {
        return AsciiString.of("https");
    }

    @Override
    public ChannelHandler newHandler(GrpcHttp2ConnectionHandler grpcHandler) {
        return new ProxyAndTlsProtocolHandler(grpcHandler);
    }

    @Override
    public void close() {
    }

    private static SslContext loadInTlsTestMode(ProxyConfig proxyConfig) throws CertificateException, SSLException {
        SelfSignedCertificate certificate = new SelfSignedCertificate();
        return GrpcSslContexts.forServer(certificate.certificate(), certificate.privateKey())
            .trustManager(InsecureTrustManagerFactory.INSTANCE)
            .clientAuth(ClientAuth.NONE)
            .build();
    }

    private static SslContext loadSslContext() {
        try {
            ProxyConfig proxyConfig = ConfigurationManager.getProxyConfig();
            if (proxyConfig.isTlsTestModeEnable()) {
                return loadInTlsTestMode(proxyConfig);
            }
            String tlsKeyPath = ConfigurationManager.getProxyConfig().getTlsKeyPath();
            String tlsCertPath = ConfigurationManager.getProxyConfig().getTlsCertPath();

            try (InputStream keyInputStream = Files.newInputStream(Paths.get(tlsKeyPath));
                 InputStream certificateStream = Files.newInputStream(Paths.get(tlsCertPath))) {

                SslContext res = GrpcSslContexts.forServer(certificateStream, keyInputStream)
                        .trustManager(InsecureTrustManagerFactory.INSTANCE)
                        .clientAuth(ClientAuth.NONE)
                        .build();
                log.info("grpc load TLS configured OK");
                return res;
            }
        } catch (Exception e) {
            log.error("grpc tls set failed. msg: {}, e:", e.getMessage(), e);
            throw new RuntimeException("grpc tls set failed: " + e.getMessage());
        }
    }

    private class ProxyAndTlsProtocolHandler extends ByteToMessageDecoder {

        private final GrpcHttp2ConnectionHandler grpcHandler;

        public ProxyAndTlsProtocolHandler(GrpcHttp2ConnectionHandler grpcHandler) {
            this.grpcHandler = grpcHandler;
        }

        @Override
        protected void decode(ChannelHandlerContext ctx, ByteBuf in, List<Object> out) {
            try {
                ProtocolDetectionResult<HAProxyProtocolVersion> ha = HAProxyMessageDecoder.detectProtocol(
                        in);
                if (ha.state() == ProtocolDetectionState.NEEDS_MORE_DATA) {
                    return;
                }
                if (ha.state() == ProtocolDetectionState.DETECTED) {
                    ctx.pipeline().addAfter(ctx.name(), HA_PROXY_DECODER, new HAProxyMessageDecoder())
                            .addAfter(HA_PROXY_DECODER, HA_PROXY_HANDLER, new HAProxyMessageHandler())
                            .addAfter(HA_PROXY_HANDLER, TLS_MODE_HANDLER, new TlsModeHandler(grpcHandler));
                } else {
                    ctx.pipeline().addAfter(ctx.name(), TLS_MODE_HANDLER, new TlsModeHandler(grpcHandler));
                }

                ctx.fireUserEventTriggered(InternalProtocolNegotiationEvent.getDefault());
                ctx.pipeline().remove(this);
            } catch (Exception e) {
                log.error("process proxy protocol negotiator failed.", e);
                throw e;
            }
        }
    }

    private class HAProxyMessageHandler extends ChannelInboundHandlerAdapter {

        private ProtocolNegotiationEvent pne = InternalProtocolNegotiationEvent.getDefault();

        @Override
        public void channelRead(ChannelHandlerContext ctx, Object msg) throws Exception {
            if (msg instanceof HAProxyMessage) {
                handleWithMessage((HAProxyMessage) msg);
                ctx.fireUserEventTriggered(pne);
            } else {
                super.channelRead(ctx, msg);
            }
            ctx.pipeline().remove(this);
        }

        /**
         * The definition of key refers to the implementation of nginx
         * <a href="https://nginx.org/en/docs/http/ngx_http_core_module.html#var_proxy_protocol_addr">ngx_http_core_module</a>
         *
         * @param msg msg
         */
        private void handleWithMessage(HAProxyMessage msg) {
            try {
                Attributes.Builder builder = InternalProtocolNegotiationEvent.getAttributes(pne).toBuilder();
                if (StringUtils.isNotBlank(msg.sourceAddress())) {
                    builder.set(AttributeKeys.PROXY_PROTOCOL_ADDR, msg.sourceAddress());
                }
                if (msg.sourcePort() > 0) {
                    builder.set(AttributeKeys.PROXY_PROTOCOL_PORT, String.valueOf(msg.sourcePort()));
                }
                if (StringUtils.isNotBlank(msg.destinationAddress())) {
                    builder.set(AttributeKeys.PROXY_PROTOCOL_SERVER_ADDR, msg.destinationAddress());
                }
                if (msg.destinationPort() > 0) {
                    builder.set(AttributeKeys.PROXY_PROTOCOL_SERVER_PORT, String.valueOf(msg.destinationPort()));
                }
<<<<<<< HEAD

                handleTLVS(msg, builder);
                pne = InternalProtocolNegotiationEvent.withAttributes(InternalProtocolNegotiationEvent.getDefault(), builder.build());
=======
                if (CollectionUtils.isNotEmpty(msg.tlvs())) {
                    msg.tlvs().forEach(tlv -> handleHAProxyTLV(tlv, builder));
                }
                pne = InternalProtocolNegotiationEvent
                        .withAttributes(InternalProtocolNegotiationEvent.getDefault(), builder.build());
>>>>>>> 92e058c8
            } finally {
                msg.release();
            }
        }

        private void handleTLVS(HAProxyMessage msg, Attributes.Builder builder) {
            if (CollectionUtils.isEmpty(msg.tlvs())) {
                return;
            }

            msg.tlvs().forEach(tlv -> {
                Attributes.Key<String> key = AttributeKeys.valueOf(
                    HAProxyConstants.PROXY_PROTOCOL_TLV_PREFIX + String.format("%02x", tlv.typeByteValue()));
                byte[] valueBytes = ByteBufUtil.getBytes(tlv.content());
                String value = org.apache.commons.lang3.StringUtils.trim(new String(valueBytes, CharsetUtil.UTF_8));
                if (!BinaryUtils.isAscii(value.getBytes(StandardCharsets.UTF_8))) {
                    return;
                }
                builder.set(key, value);
            });
        }
    }

    protected void handleHAProxyTLV(HAProxyTLV tlv, Attributes.Builder builder) {
        byte[] valueBytes = ByteBufUtil.getBytes(tlv.content());
        if (!BinaryUtil.isAscii(valueBytes)) {
            return;
        }
        Attributes.Key<String> key = AttributeKeys.valueOf(
            HAProxyConstants.PROXY_PROTOCOL_TLV_PREFIX + String.format("%02x", tlv.typeByteValue()));
        builder.set(key, new String(valueBytes, CharsetUtil.UTF_8));
    }

    private class TlsModeHandler extends ByteToMessageDecoder {

        private ProtocolNegotiationEvent pne = InternalProtocolNegotiationEvent.getDefault();

        private final ChannelHandler ssl;
        private final ChannelHandler plaintext;

        public TlsModeHandler(GrpcHttp2ConnectionHandler grpcHandler) {
            this.ssl = InternalProtocolNegotiators.serverTls(sslContext)
                    .newHandler(grpcHandler);
            this.plaintext = InternalProtocolNegotiators.serverPlaintext()
                    .newHandler(grpcHandler);
        }

        @Override
        protected void decode(ChannelHandlerContext ctx, ByteBuf in, List<Object> out) {
            try {
                TlsMode tlsMode = TlsSystemConfig.tlsMode;
                if (TlsMode.ENFORCING.equals(tlsMode)) {
                    ctx.pipeline().addAfter(ctx.name(), null, this.ssl);
                } else if (TlsMode.DISABLED.equals(tlsMode)) {
                    ctx.pipeline().addAfter(ctx.name(), null, this.plaintext);
                } else {
                    // in SslHandler.isEncrypted, it need at least 5 bytes to judge is encrypted or not
                    if (in.readableBytes() < SSL_RECORD_HEADER_LENGTH) {
                        return;
                    }
                    if (SslHandler.isEncrypted(in)) {
                        ctx.pipeline().addAfter(ctx.name(), null, this.ssl);
                    } else {
                        ctx.pipeline().addAfter(ctx.name(), null, this.plaintext);
                    }
                }
                ctx.fireUserEventTriggered(pne);
                ctx.pipeline().remove(this);
            } catch (Exception e) {
                log.error("process ssl protocol negotiator failed.", e);
                throw e;
            }
        }

        @Override
        public void userEventTriggered(ChannelHandlerContext ctx, Object evt) throws Exception {
            if (evt instanceof ProtocolNegotiationEvent) {
                pne = (ProtocolNegotiationEvent) evt;
            } else {
                super.userEventTriggered(ctx, evt);
            }
        }
    }
}<|MERGE_RESOLUTION|>--- conflicted
+++ resolved
@@ -42,16 +42,12 @@
 import io.grpc.netty.shaded.io.netty.handler.ssl.util.SelfSignedCertificate;
 import io.grpc.netty.shaded.io.netty.util.AsciiString;
 import io.grpc.netty.shaded.io.netty.util.CharsetUtil;
-<<<<<<< HEAD
-import java.nio.charset.StandardCharsets;
-import java.security.cert.CertificateException;
-import javax.net.ssl.SSLException;
-=======
 import java.io.InputStream;
 import java.nio.file.Files;
 import java.nio.file.Paths;
 import java.util.List;
->>>>>>> 92e058c8
+import java.security.cert.CertificateException;
+import javax.net.ssl.SSLException;
 import org.apache.commons.collections.CollectionUtils;
 import org.apache.rocketmq.common.domain.constant.HAProxyConstants;
 import org.apache.rocketmq.common.domain.constant.LoggerName;
@@ -198,43 +194,20 @@
                 if (msg.destinationPort() > 0) {
                     builder.set(AttributeKeys.PROXY_PROTOCOL_SERVER_PORT, String.valueOf(msg.destinationPort()));
                 }
-<<<<<<< HEAD
-
-                handleTLVS(msg, builder);
-                pne = InternalProtocolNegotiationEvent.withAttributes(InternalProtocolNegotiationEvent.getDefault(), builder.build());
-=======
                 if (CollectionUtils.isNotEmpty(msg.tlvs())) {
                     msg.tlvs().forEach(tlv -> handleHAProxyTLV(tlv, builder));
                 }
                 pne = InternalProtocolNegotiationEvent
                         .withAttributes(InternalProtocolNegotiationEvent.getDefault(), builder.build());
->>>>>>> 92e058c8
             } finally {
                 msg.release();
             }
         }
-
-        private void handleTLVS(HAProxyMessage msg, Attributes.Builder builder) {
-            if (CollectionUtils.isEmpty(msg.tlvs())) {
-                return;
-            }
-
-            msg.tlvs().forEach(tlv -> {
-                Attributes.Key<String> key = AttributeKeys.valueOf(
-                    HAProxyConstants.PROXY_PROTOCOL_TLV_PREFIX + String.format("%02x", tlv.typeByteValue()));
-                byte[] valueBytes = ByteBufUtil.getBytes(tlv.content());
-                String value = org.apache.commons.lang3.StringUtils.trim(new String(valueBytes, CharsetUtil.UTF_8));
-                if (!BinaryUtils.isAscii(value.getBytes(StandardCharsets.UTF_8))) {
-                    return;
-                }
-                builder.set(key, value);
-            });
-        }
     }
 
     protected void handleHAProxyTLV(HAProxyTLV tlv, Attributes.Builder builder) {
         byte[] valueBytes = ByteBufUtil.getBytes(tlv.content());
-        if (!BinaryUtil.isAscii(valueBytes)) {
+        if (!BinaryUtils.isAscii(valueBytes)) {
             return;
         }
         Attributes.Key<String> key = AttributeKeys.valueOf(
