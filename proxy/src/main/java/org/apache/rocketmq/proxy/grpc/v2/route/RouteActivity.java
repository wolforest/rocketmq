/*
 * Licensed to the Apache Software Foundation (ASF) under one or more
 * contributor license agreements.  See the NOTICE file distributed with
 * this work for additional information regarding copyright ownership.
 * The ASF licenses this file to You under the Apache License, Version 2.0
 * (the "License"); you may not use this file except in compliance with
 * the License.  You may obtain a copy of the License at
 *
 *     http://www.apache.org/licenses/LICENSE-2.0
 *
 * Unless required by applicable law or agreed to in writing, software
 * distributed under the License is distributed on an "AS IS" BASIS,
 * WITHOUT WARRANTIES OR CONDITIONS OF ANY KIND, either express or implied.
 * See the License for the specific language governing permissions and
 * limitations under the License.
 */
package org.apache.rocketmq.proxy.grpc.v2.route;

import apache.rocketmq.v2.Address;
import apache.rocketmq.v2.AddressScheme;
import apache.rocketmq.v2.Assignment;
import apache.rocketmq.v2.Broker;
import apache.rocketmq.v2.Code;
import apache.rocketmq.v2.Endpoints;
import apache.rocketmq.v2.MessageQueue;
import apache.rocketmq.v2.MessageType;
import apache.rocketmq.v2.Permission;
import apache.rocketmq.v2.QueryAssignmentRequest;
import apache.rocketmq.v2.QueryAssignmentResponse;
import apache.rocketmq.v2.QueryRouteRequest;
import apache.rocketmq.v2.QueryRouteResponse;
import apache.rocketmq.v2.Resource;
import com.google.common.net.HostAndPort;
import java.util.ArrayList;
import java.util.Arrays;
import java.util.Collections;
import java.util.HashMap;
import java.util.List;
import java.util.Map;
import java.util.concurrent.CompletableFuture;
import org.apache.rocketmq.common.domain.topic.TopicMessageType;
import org.apache.rocketmq.common.domain.constant.PermName;
import org.apache.rocketmq.common.domain.constant.MQConstants;
import org.apache.rocketmq.proxy.common.ProxyContext;
import org.apache.rocketmq.proxy.config.ConfigurationManager;
import org.apache.rocketmq.proxy.grpc.v2.AbstractMessingActivity;
import org.apache.rocketmq.proxy.grpc.v2.channel.GrpcChannelManager;
import org.apache.rocketmq.proxy.grpc.v2.common.GrpcClientSettingsManager;
import org.apache.rocketmq.proxy.grpc.v2.common.ResponseBuilder;
import org.apache.rocketmq.proxy.processor.MessagingProcessor;
import org.apache.rocketmq.proxy.service.route.ProxyTopicRouteData;
import org.apache.rocketmq.remoting.protocol.route.QueueData;
import org.apache.rocketmq.remoting.protocol.subscription.SubscriptionGroupConfig;

public class RouteActivity extends AbstractMessingActivity {

    public RouteActivity(MessagingProcessor messagingProcessor,
        GrpcClientSettingsManager grpcClientSettingsManager, GrpcChannelManager grpcChannelManager) {
        super(messagingProcessor, grpcClientSettingsManager, grpcChannelManager);
    }

    /**
     * query route info by topic
     *
     * @param ctx ctx
     * @param request {
     *        topic: xxx,
     *        endpoints: from client config, it is a endpoint list, it's a bad design
     *      }
     * @return route info {
     *     message_queues: [
     *     {
     *        topic: xxx,
     *        permission: xxx,
     *        broker: xxxx,
     *        accept_message_type: xxx
     *     }, ...
     *     ]
     * }
     */
    public CompletableFuture<QueryRouteResponse> queryRoute(ProxyContext ctx, QueryRouteRequest request) {
        CompletableFuture<QueryRouteResponse> future = new CompletableFuture<>();
        try {
            validateTopic(request.getTopic());
<<<<<<< HEAD
            List<MessageQueue> messageQueueList = getMessageQueueList(ctx, request);
            QueryRouteResponse response = buildRouteResponse(messageQueueList);
=======
            List<org.apache.rocketmq.proxy.common.Address> addressList = this.convertToAddressList(request.getEndpoints());

            String topicName = request.getTopic().getName();
            ProxyTopicRouteData proxyTopicRouteData = this.messagingProcessor.getTopicRouteDataForProxy(
                ctx, addressList, topicName);

            List<MessageQueue> messageQueueList = new ArrayList<>();
            Map<String, Map<Long, Broker>> brokerMap = buildBrokerMap(proxyTopicRouteData.getBrokerDatas());

            TopicMessageType topicMessageType = messagingProcessor.getMetadataService().getTopicMessageType(ctx, topicName);
            for (QueueData queueData : proxyTopicRouteData.getQueueDatas()) {
                String brokerName = queueData.getBrokerName();
                Map<Long, Broker> brokerIdMap = brokerMap.get(brokerName);
                if (brokerIdMap == null) {
                    break;
                }
                for (Broker broker : brokerIdMap.values()) {
                    messageQueueList.addAll(this.genMessageQueueFromQueueData(queueData, request.getTopic(), topicMessageType, broker));
                }
            }

            QueryRouteResponse response = QueryRouteResponse.newBuilder()
                .setStatus(ResponseBuilder.getInstance().buildStatus(Code.OK, Code.OK.name()))
                .addAllMessageQueues(messageQueueList)
                .build();
>>>>>>> 89fdab4d
            future.complete(response);
        } catch (Throwable t) {
            future.completeExceptionally(t);
        }
        return future;
    }

    public CompletableFuture<QueryAssignmentResponse> queryAssignment(ProxyContext ctx, QueryAssignmentRequest request) {
        CompletableFuture<QueryAssignmentResponse> future = new CompletableFuture<>();

        try {
            validateTopicAndConsumerGroup(request.getTopic(), request.getGroup());
            List<org.apache.rocketmq.proxy.common.Address> addressList = this.convertToAddressList(request.getEndpoints());
            String topic = GrpcConverter.getInstance().wrapResourceWithNamespace(request.getTopic());

<<<<<<< HEAD
            ProxyTopicRouteData routeData = this.messagingProcessor.getTopicRouteDataForProxy(ctx, addressList, topic);

            boolean fifo = getFifo(ctx, request);
            List<Assignment> assignments = getAssignmentList(fifo, routeData, request);
=======
            ProxyTopicRouteData proxyTopicRouteData = this.messagingProcessor.getTopicRouteDataForProxy(
                ctx,
                addressList,
                request.getTopic().getName());

            boolean fifo = false;
            SubscriptionGroupConfig config = this.messagingProcessor.getSubscriptionGroupConfig(ctx,
                request.getGroup().getName());
            if (config != null && config.isConsumeMessageOrderly()) {
                fifo = true;
            }

            List<Assignment> assignments = new ArrayList<>();
            Map<String, Map<Long, Broker>> brokerMap = buildBrokerMap(proxyTopicRouteData.getBrokerDatas());
            for (QueueData queueData : proxyTopicRouteData.getQueueDatas()) {
                if (PermName.isReadable(queueData.getPerm()) && queueData.getReadQueueNums() > 0) {
                    Map<Long, Broker> brokerIdMap = brokerMap.get(queueData.getBrokerName());
                    if (brokerIdMap != null) {
                        Broker broker = brokerIdMap.get(MixAll.MASTER_ID);
                        Permission permission = this.convertToPermission(queueData.getPerm());
                        if (fifo) {
                            for (int i = 0; i < queueData.getReadQueueNums(); i++) {
                                MessageQueue defaultMessageQueue = MessageQueue.newBuilder()
                                    .setTopic(request.getTopic())
                                    .setId(i)
                                    .setPermission(permission)
                                    .setBroker(broker)
                                    .build();
                                assignments.add(Assignment.newBuilder()
                                    .setMessageQueue(defaultMessageQueue)
                                    .build());
                            }
                        } else {
                            MessageQueue defaultMessageQueue = MessageQueue.newBuilder()
                                .setTopic(request.getTopic())
                                .setId(-1)
                                .setPermission(permission)
                                .setBroker(broker)
                                .build();
                            assignments.add(Assignment.newBuilder()
                                .setMessageQueue(defaultMessageQueue)
                                .build());
                        }

                    }
                }
            }
>>>>>>> 89fdab4d

            QueryAssignmentResponse response = buildAssignmentResponse(assignments);
            future.complete(response);
        } catch (Throwable t) {
            future.completeExceptionally(t);
        }
        return future;
    }

    private List<MessageQueue> getMessageQueueList(ProxyContext ctx, QueryRouteRequest request) throws Exception {
        List<org.apache.rocketmq.proxy.common.Address> addressList = this.convertToAddressList(request.getEndpoints());
        String topicName = GrpcConverter.getInstance().wrapResourceWithNamespace(request.getTopic());
        ProxyTopicRouteData proxyTopicRouteData = this.messagingProcessor.getTopicRouteDataForProxy(ctx, addressList, topicName);

        List<MessageQueue> messageQueueList = new ArrayList<>();
        Map<String, Map<Long, Broker>> brokerMap = buildBrokerMap(proxyTopicRouteData.getBrokerDatas());
        TopicMessageType topicMessageType = messagingProcessor.getMetadataService().getTopicMessageType(ctx, topicName);

        for (QueueData queueData : proxyTopicRouteData.getQueueDatas()) {
            parseQueueData(queueData, topicMessageType, request, brokerMap, messageQueueList);
        }

        return messageQueueList;
    }

    private void parseQueueData(QueueData queueData, TopicMessageType topicMessageType, QueryRouteRequest request,
        Map<String, Map<Long, Broker>> brokerMap, List<MessageQueue> messageQueueList) {
        String brokerName = queueData.getBrokerName();
        Map<Long, Broker> brokerIdMap = brokerMap.get(brokerName);
        if (brokerIdMap == null) {
            return;
        }

        for (Broker broker : brokerIdMap.values()) {
            messageQueueList.addAll(this.genMessageQueueFromQueueData(queueData, request.getTopic(), topicMessageType, broker));
        }
    }

    private QueryRouteResponse buildRouteResponse(List<MessageQueue> messageQueueList) {
        return QueryRouteResponse.newBuilder()
            .setStatus(ResponseBuilder.getInstance().buildStatus(Code.OK, Code.OK.name()))
            .addAllMessageQueues(messageQueueList)
            .build();
    }

    private boolean getFifo(ProxyContext ctx, QueryAssignmentRequest request) {
        boolean fifo = false;
        SubscriptionGroupConfig config = this.messagingProcessor.getSubscriptionGroupConfig(ctx,
            GrpcConverter.getInstance().wrapResourceWithNamespace(request.getGroup()));
        if (config != null && config.isConsumeMessageOrderly()) {
            fifo = true;
        }

        return fifo;
    }

    private List<Assignment> getAssignmentList(boolean fifo, ProxyTopicRouteData proxyTopicRouteData, QueryAssignmentRequest request) {
        List<Assignment> assignments = new ArrayList<>();
        Map<String, Map<Long, Broker>> brokerMap = buildBrokerMap(proxyTopicRouteData.getBrokerDatas());
        for (QueueData queueData : proxyTopicRouteData.getQueueDatas()) {
            if (!PermName.isReadable(queueData.getPerm()) || queueData.getReadQueueNums() <= 0) {
                continue;
            }

            Map<Long, Broker> brokerIdMap = brokerMap.get(queueData.getBrokerName());
            if (brokerIdMap == null) {
                continue;
            }

            addAssignments(assignments, request, brokerIdMap, queueData, fifo);
        }

        return assignments;
    }

    private void addAssignments(List<Assignment> assignments, QueryAssignmentRequest request, Map<Long, Broker> brokerIdMap, QueueData queueData, boolean fifo) {
        Broker broker = brokerIdMap.get(MQConstants.MASTER_ID);
        Permission permission = this.convertToPermission(queueData.getPerm());
        if (!fifo) {
            addAssignment(assignments, request, -1, permission, broker);
            return;
        }

        for (int i = 0; i < queueData.getReadQueueNums(); i++) {
            addAssignment(assignments, request, i, permission, broker);
        }
    }

    private void addAssignment(List<Assignment> assignments, QueryAssignmentRequest request, int id, Permission permission, Broker broker) {
        MessageQueue defaultMessageQueue = MessageQueue.newBuilder()
            .setTopic(request.getTopic())
            .setId(id)
            .setPermission(permission)
            .setBroker(broker)
            .build();

        assignments.add(Assignment.newBuilder()
            .setMessageQueue(defaultMessageQueue)
            .build());
    }

    private QueryAssignmentResponse buildAssignmentResponse(List<Assignment> assignments) {
        if (assignments.isEmpty()) {
            return QueryAssignmentResponse.newBuilder()
                .setStatus(ResponseBuilder.getInstance().buildStatus(Code.FORBIDDEN, "no readable queue"))
                .build();
        }

        return QueryAssignmentResponse.newBuilder()
            .addAllAssignments(assignments)
            .setStatus(ResponseBuilder.getInstance().buildStatus(Code.OK, Code.OK.name()))
            .build();
    }

    protected Permission convertToPermission(int perm) {
        boolean isReadable = PermName.isReadable(perm);
        boolean isWriteable = PermName.isWriteable(perm);
        if (isReadable && isWriteable) {
            return Permission.READ_WRITE;
        }
        if (isReadable) {
            return Permission.READ;
        }
        if (isWriteable) {
            return Permission.WRITE;
        }
        return Permission.NONE;
    }

    protected List<org.apache.rocketmq.proxy.common.Address> convertToAddressList(Endpoints endpoints) {

        boolean useEndpointPort = ConfigurationManager.getProxyConfig().isUseEndpointPortFromRequest();

        List<org.apache.rocketmq.proxy.common.Address> addressList = new ArrayList<>();
        for (Address address : endpoints.getAddressesList()) {
            int port = ConfigurationManager.getProxyConfig().getGrpcServerPort();
            if (useEndpointPort) {
                port = address.getPort();
            }

            addressList.add(new org.apache.rocketmq.proxy.common.Address(
                org.apache.rocketmq.proxy.common.Address.AddressScheme.valueOf(endpoints.getScheme().name()),
                HostAndPort.fromParts(address.getHost(), port)));
        }

        return addressList;

    }

    protected Map<String /*brokerName*/, Map<Long /*brokerID*/, Broker>> buildBrokerMap(List<ProxyTopicRouteData.ProxyBrokerData> brokerDataList) {
        Map<String, Map<Long, Broker>> brokerMap = new HashMap<>();

        for (ProxyTopicRouteData.ProxyBrokerData brokerData : brokerDataList) {
            Map<Long, Broker> brokerIdMap = getBrokerIdMap(brokerData);
            brokerMap.put(brokerData.getBrokerName(), brokerIdMap);
        }

        return brokerMap;
    }

    private Map<Long, Broker> getBrokerIdMap(ProxyTopicRouteData.ProxyBrokerData brokerData) {
        String brokerName = brokerData.getBrokerName();
        Map<Long, Broker> brokerIdMap = new HashMap<>();
        for (Map.Entry<Long, List<org.apache.rocketmq.proxy.common.Address>> entry : brokerData.getBrokerAddrs().entrySet()) {
            Long brokerId = entry.getKey();
            List<Address> addressList = new ArrayList<>();
            AddressScheme scheme = addAddress(addressList, entry);

            Broker broker = createBroker(brokerName, brokerId, scheme, addressList);
            brokerIdMap.put(brokerId, broker);
        }

        return brokerIdMap;
    }

    private AddressScheme addAddress(List<Address> addressList, Map.Entry<Long, List<org.apache.rocketmq.proxy.common.Address>> entry) {
        AddressScheme addressScheme = AddressScheme.IPv4;
        for (org.apache.rocketmq.proxy.common.Address address : entry.getValue()) {
            addressScheme = AddressScheme.valueOf(address.getAddressScheme().name());
            addressList.add(Address.newBuilder()
                .setHost(address.getHostAndPort().getHost())
                .setPort(address.getHostAndPort().getPort())
                .build());
        }

        return addressScheme;
    }

    private Broker createBroker(String brokerName, Long brokerId, AddressScheme addressScheme, List<Address> addressList) {
        Endpoints endpoints = Endpoints.newBuilder()
            .setScheme(addressScheme)
            .addAllAddresses(addressList)
            .build();

        return Broker.newBuilder()
            .setName(brokerName)
            .setId(Math.toIntExact(brokerId))
            .setEndpoints(endpoints)
            .build();
    }

    protected List<MessageQueue> genMessageQueueFromQueueData(QueueData queueData, Resource topic, TopicMessageType topicMessageType, Broker broker) {
        List<MessageQueue> messageQueueList = new ArrayList<>();

        int r = 0;
        int w = 0;
        int rw = 0;
        if (PermName.isWriteable(queueData.getPerm()) && PermName.isReadable(queueData.getPerm())) {
            rw = Math.min(queueData.getWriteQueueNums(), queueData.getReadQueueNums());
            r = queueData.getReadQueueNums() - rw;
            w = queueData.getWriteQueueNums() - rw;
        } else if (PermName.isWriteable(queueData.getPerm())) {
            w = queueData.getWriteQueueNums();
        } else if (PermName.isReadable(queueData.getPerm())) {
            r = queueData.getReadQueueNums();
        }

        // r here means readOnly queue nums, w means writeOnly queue nums, while rw means both readable and writable queue nums.
        addReadOnlyQueue(messageQueueList, topic, topicMessageType, broker, r);
        addWriteOnlyQueue(messageQueueList, topic, topicMessageType, broker, w);
        addReadWriteQueue(messageQueueList, topic, topicMessageType, broker, rw);

        return messageQueueList;
    }

    private void addReadOnlyQueue(List<MessageQueue> messageQueueList, Resource topic, TopicMessageType topicMessageType, Broker broker, int num) {
        int counter = 0;
        for (int i = 0; i < num; i++) {
            MessageQueue messageQueue = MessageQueue.newBuilder().setBroker(broker).setTopic(topic)
                .setId(counter++)
                .setPermission(Permission.READ)
                .addAllAcceptMessageTypes(parseTopicMessageType(topicMessageType))
                .build();
            messageQueueList.add(messageQueue);
        }

    }

    private void addWriteOnlyQueue(List<MessageQueue> messageQueueList, Resource topic, TopicMessageType topicMessageType, Broker broker, int num) {
        int counter = 0;
        for (int i = 0; i < num; i++) {
            MessageQueue messageQueue = MessageQueue.newBuilder().setBroker(broker).setTopic(topic)
                .setId(counter++)
                .setPermission(Permission.WRITE)
                .addAllAcceptMessageTypes(parseTopicMessageType(topicMessageType))
                .build();
            messageQueueList.add(messageQueue);
        }
    }

    private void addReadWriteQueue(List<MessageQueue> messageQueueList, Resource topic, TopicMessageType topicMessageType, Broker broker, int num) {
        int counter = 0;
        for (int i = 0; i < num; i++) {
            MessageQueue messageQueue = MessageQueue.newBuilder().setBroker(broker).setTopic(topic)
                .setId(counter++)
                .setPermission(Permission.READ_WRITE)
                .addAllAcceptMessageTypes(parseTopicMessageType(topicMessageType))
                .build();
            messageQueueList.add(messageQueue);
        }
    }

    private List<MessageType> parseTopicMessageType(TopicMessageType topicMessageType) {
        switch (topicMessageType) {
            case NORMAL:
                return Collections.singletonList(MessageType.NORMAL);
            case FIFO:
                return Collections.singletonList(MessageType.FIFO);
            case TRANSACTION:
                return Collections.singletonList(MessageType.TRANSACTION);
            case DELAY:
                return Collections.singletonList(MessageType.DELAY);
            case MIXED:
                return Arrays.asList(MessageType.NORMAL, MessageType.FIFO, MessageType.DELAY, MessageType.TRANSACTION);
            default:
                return Collections.singletonList(MessageType.MESSAGE_TYPE_UNSPECIFIED);
        }
    }
}<|MERGE_RESOLUTION|>--- conflicted
+++ resolved
@@ -38,9 +38,9 @@
 import java.util.List;
 import java.util.Map;
 import java.util.concurrent.CompletableFuture;
+import org.apache.rocketmq.common.domain.constant.MQConstants;
+import org.apache.rocketmq.common.domain.constant.PermName;
 import org.apache.rocketmq.common.domain.topic.TopicMessageType;
-import org.apache.rocketmq.common.domain.constant.PermName;
-import org.apache.rocketmq.common.domain.constant.MQConstants;
 import org.apache.rocketmq.proxy.common.ProxyContext;
 import org.apache.rocketmq.proxy.config.ConfigurationManager;
 import org.apache.rocketmq.proxy.grpc.v2.AbstractMessingActivity;
@@ -82,36 +82,8 @@
         CompletableFuture<QueryRouteResponse> future = new CompletableFuture<>();
         try {
             validateTopic(request.getTopic());
-<<<<<<< HEAD
             List<MessageQueue> messageQueueList = getMessageQueueList(ctx, request);
             QueryRouteResponse response = buildRouteResponse(messageQueueList);
-=======
-            List<org.apache.rocketmq.proxy.common.Address> addressList = this.convertToAddressList(request.getEndpoints());
-
-            String topicName = request.getTopic().getName();
-            ProxyTopicRouteData proxyTopicRouteData = this.messagingProcessor.getTopicRouteDataForProxy(
-                ctx, addressList, topicName);
-
-            List<MessageQueue> messageQueueList = new ArrayList<>();
-            Map<String, Map<Long, Broker>> brokerMap = buildBrokerMap(proxyTopicRouteData.getBrokerDatas());
-
-            TopicMessageType topicMessageType = messagingProcessor.getMetadataService().getTopicMessageType(ctx, topicName);
-            for (QueueData queueData : proxyTopicRouteData.getQueueDatas()) {
-                String brokerName = queueData.getBrokerName();
-                Map<Long, Broker> brokerIdMap = brokerMap.get(brokerName);
-                if (brokerIdMap == null) {
-                    break;
-                }
-                for (Broker broker : brokerIdMap.values()) {
-                    messageQueueList.addAll(this.genMessageQueueFromQueueData(queueData, request.getTopic(), topicMessageType, broker));
-                }
-            }
-
-            QueryRouteResponse response = QueryRouteResponse.newBuilder()
-                .setStatus(ResponseBuilder.getInstance().buildStatus(Code.OK, Code.OK.name()))
-                .addAllMessageQueues(messageQueueList)
-                .build();
->>>>>>> 89fdab4d
             future.complete(response);
         } catch (Throwable t) {
             future.completeExceptionally(t);
@@ -125,62 +97,12 @@
         try {
             validateTopicAndConsumerGroup(request.getTopic(), request.getGroup());
             List<org.apache.rocketmq.proxy.common.Address> addressList = this.convertToAddressList(request.getEndpoints());
-            String topic = GrpcConverter.getInstance().wrapResourceWithNamespace(request.getTopic());
-
-<<<<<<< HEAD
+            String topic = request.getTopic().getName();
+
             ProxyTopicRouteData routeData = this.messagingProcessor.getTopicRouteDataForProxy(ctx, addressList, topic);
 
             boolean fifo = getFifo(ctx, request);
             List<Assignment> assignments = getAssignmentList(fifo, routeData, request);
-=======
-            ProxyTopicRouteData proxyTopicRouteData = this.messagingProcessor.getTopicRouteDataForProxy(
-                ctx,
-                addressList,
-                request.getTopic().getName());
-
-            boolean fifo = false;
-            SubscriptionGroupConfig config = this.messagingProcessor.getSubscriptionGroupConfig(ctx,
-                request.getGroup().getName());
-            if (config != null && config.isConsumeMessageOrderly()) {
-                fifo = true;
-            }
-
-            List<Assignment> assignments = new ArrayList<>();
-            Map<String, Map<Long, Broker>> brokerMap = buildBrokerMap(proxyTopicRouteData.getBrokerDatas());
-            for (QueueData queueData : proxyTopicRouteData.getQueueDatas()) {
-                if (PermName.isReadable(queueData.getPerm()) && queueData.getReadQueueNums() > 0) {
-                    Map<Long, Broker> brokerIdMap = brokerMap.get(queueData.getBrokerName());
-                    if (brokerIdMap != null) {
-                        Broker broker = brokerIdMap.get(MixAll.MASTER_ID);
-                        Permission permission = this.convertToPermission(queueData.getPerm());
-                        if (fifo) {
-                            for (int i = 0; i < queueData.getReadQueueNums(); i++) {
-                                MessageQueue defaultMessageQueue = MessageQueue.newBuilder()
-                                    .setTopic(request.getTopic())
-                                    .setId(i)
-                                    .setPermission(permission)
-                                    .setBroker(broker)
-                                    .build();
-                                assignments.add(Assignment.newBuilder()
-                                    .setMessageQueue(defaultMessageQueue)
-                                    .build());
-                            }
-                        } else {
-                            MessageQueue defaultMessageQueue = MessageQueue.newBuilder()
-                                .setTopic(request.getTopic())
-                                .setId(-1)
-                                .setPermission(permission)
-                                .setBroker(broker)
-                                .build();
-                            assignments.add(Assignment.newBuilder()
-                                .setMessageQueue(defaultMessageQueue)
-                                .build());
-                        }
-
-                    }
-                }
-            }
->>>>>>> 89fdab4d
 
             QueryAssignmentResponse response = buildAssignmentResponse(assignments);
             future.complete(response);
@@ -192,7 +114,7 @@
 
     private List<MessageQueue> getMessageQueueList(ProxyContext ctx, QueryRouteRequest request) throws Exception {
         List<org.apache.rocketmq.proxy.common.Address> addressList = this.convertToAddressList(request.getEndpoints());
-        String topicName = GrpcConverter.getInstance().wrapResourceWithNamespace(request.getTopic());
+        String topicName = request.getTopic().getName();
         ProxyTopicRouteData proxyTopicRouteData = this.messagingProcessor.getTopicRouteDataForProxy(ctx, addressList, topicName);
 
         List<MessageQueue> messageQueueList = new ArrayList<>();
@@ -228,8 +150,7 @@
 
     private boolean getFifo(ProxyContext ctx, QueryAssignmentRequest request) {
         boolean fifo = false;
-        SubscriptionGroupConfig config = this.messagingProcessor.getSubscriptionGroupConfig(ctx,
-            GrpcConverter.getInstance().wrapResourceWithNamespace(request.getGroup()));
+        SubscriptionGroupConfig config = this.messagingProcessor.getSubscriptionGroupConfig(ctx, request.getTopic().getName());
         if (config != null && config.isConsumeMessageOrderly()) {
             fifo = true;
         }
