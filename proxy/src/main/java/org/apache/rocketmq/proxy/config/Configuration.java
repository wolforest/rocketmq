/*
 * Licensed to the Apache Software Foundation (ASF) under one or more
 * contributor license agreements.  See the NOTICE file distributed with
 * this work for additional information regarding copyright ownership.
 * The ASF licenses this file to You under the Apache License, Version 2.0
 * (the "License"); you may not use this file except in compliance with
 * the License.  You may obtain a copy of the License at
 *
 *     http://www.apache.org/licenses/LICENSE-2.0
 *
 * Unless required by applicable law or agreed to in writing, software
 * distributed under the License is distributed on an "AS IS" BASIS,
 * WITHOUT WARRANTIES OR CONDITIONS OF ANY KIND, either express or implied.
 * See the License for the specific language governing permissions and
 * limitations under the License.
 */

package org.apache.rocketmq.proxy.config;

import com.alibaba.fastjson.JSON;
import com.google.common.base.Charsets;
import com.google.common.io.CharStreams;
import java.io.File;
import java.io.IOException;
import java.io.InputStream;
import java.io.InputStreamReader;
import java.nio.charset.StandardCharsets;
import java.nio.file.Files;
import java.util.concurrent.atomic.AtomicReference;
<<<<<<< HEAD
import org.apache.rocketmq.common.domain.constant.LoggerName;
import org.apache.rocketmq.common.utils.StringUtils;
=======
import org.apache.commons.lang3.StringUtils;
import org.apache.rocketmq.auth.config.AuthConfig;
import org.apache.rocketmq.common.constant.LoggerName;
>>>>>>> fa811dcb
import org.apache.rocketmq.logging.org.slf4j.Logger;
import org.apache.rocketmq.logging.org.slf4j.LoggerFactory;

public class Configuration {
    private final static Logger log = LoggerFactory.getLogger(LoggerName.PROXY_LOGGER_NAME);
    private final AtomicReference<ProxyConfig> proxyConfigReference = new AtomicReference<>();
    private final AtomicReference<AuthConfig> authConfigReference = new AtomicReference<>();
    public static final String CONFIG_PATH_PROPERTY = "com.rocketmq.proxy.configPath";

    public void init() throws Exception {
        String proxyConfigData = loadJsonConfig();

        ProxyConfig proxyConfig = JSON.parseObject(proxyConfigData, ProxyConfig.class);
        proxyConfig.initData();
<<<<<<< HEAD
        proxyConfigReference.set(proxyConfig);
    }

    public ProxyConfig getProxyConfig() {
        return proxyConfigReference.get();
=======
        setProxyConfig(proxyConfig);

        AuthConfig authConfig = JSON.parseObject(proxyConfigData, AuthConfig.class);
        setAuthConfig(authConfig);
        authConfig.setConfigName(proxyConfig.getProxyName());
        authConfig.setClusterName(proxyConfig.getRocketMQClusterName());
>>>>>>> fa811dcb
    }

    private static String loadJsonConfig() throws Exception {
        String configFileName = ProxyConfig.DEFAULT_CONFIG_FILE_NAME;
        String filePath = System.getProperty(CONFIG_PATH_PROPERTY);

        if (StringUtils.isBlank(filePath)) {
            String testConfig = loadTestConfig(configFileName);
            if (testConfig != null) {
                return testConfig;
            }
        }

        if (StringUtils.isBlank(filePath)) {
            filePath = new File(ConfigurationManager.getProxyHome() + File.separator + "conf", configFileName).toString();
        }

        return loadFileConfig(filePath);
    }

    private static String loadTestConfig(String configFileName) throws IOException {
        final String testResource = "rmq-proxy-home/conf/" + configFileName;
        try (InputStream inputStream = Configuration.class.getClassLoader().getResourceAsStream(testResource)) {
            if (null != inputStream) {
                return CharStreams.toString(new InputStreamReader(inputStream, Charsets.UTF_8));
            }
        }

        return null;
    }

    private static String loadFileConfig(String filePath) throws IOException {
        File file = new File(filePath);
        log.info("The current configuration file path is {}", filePath);

        if (!file.exists()) {
            log.warn("the config file {} not exist", filePath);
            throw new RuntimeException(String.format("the config file %s not exist", filePath));
        }

        long fileLength = file.length();
        if (fileLength <= 0) {
            log.warn("the config file {} length is zero", filePath);
            throw new RuntimeException(String.format("the config file %s length is zero", filePath));
        }

        return new String(Files.readAllBytes(file.toPath()), StandardCharsets.UTF_8);
    }

<<<<<<< HEAD
=======
    public ProxyConfig getProxyConfig() {
        return proxyConfigReference.get();
    }

    public void setProxyConfig(ProxyConfig proxyConfig) {
        proxyConfigReference.set(proxyConfig);
    }

    public AuthConfig getAuthConfig() {
        return authConfigReference.get();
    }

    public void setAuthConfig(AuthConfig authConfig) {
        authConfigReference.set(authConfig);
    }
>>>>>>> fa811dcb
}<|MERGE_RESOLUTION|>--- conflicted
+++ resolved
@@ -27,16 +27,11 @@
 import java.nio.charset.StandardCharsets;
 import java.nio.file.Files;
 import java.util.concurrent.atomic.AtomicReference;
-<<<<<<< HEAD
 import org.apache.rocketmq.common.domain.constant.LoggerName;
 import org.apache.rocketmq.common.utils.StringUtils;
-=======
-import org.apache.commons.lang3.StringUtils;
-import org.apache.rocketmq.auth.config.AuthConfig;
-import org.apache.rocketmq.common.constant.LoggerName;
->>>>>>> fa811dcb
 import org.apache.rocketmq.logging.org.slf4j.Logger;
 import org.apache.rocketmq.logging.org.slf4j.LoggerFactory;
+import org.apache.rocketmq.auth.config.AuthConfig;
 
 public class Configuration {
     private final static Logger log = LoggerFactory.getLogger(LoggerName.PROXY_LOGGER_NAME);
@@ -49,20 +44,12 @@
 
         ProxyConfig proxyConfig = JSON.parseObject(proxyConfigData, ProxyConfig.class);
         proxyConfig.initData();
-<<<<<<< HEAD
-        proxyConfigReference.set(proxyConfig);
-    }
-
-    public ProxyConfig getProxyConfig() {
-        return proxyConfigReference.get();
-=======
         setProxyConfig(proxyConfig);
 
         AuthConfig authConfig = JSON.parseObject(proxyConfigData, AuthConfig.class);
         setAuthConfig(authConfig);
         authConfig.setConfigName(proxyConfig.getProxyName());
         authConfig.setClusterName(proxyConfig.getRocketMQClusterName());
->>>>>>> fa811dcb
     }
 
     private static String loadJsonConfig() throws Exception {
@@ -112,8 +99,6 @@
         return new String(Files.readAllBytes(file.toPath()), StandardCharsets.UTF_8);
     }
 
-<<<<<<< HEAD
-=======
     public ProxyConfig getProxyConfig() {
         return proxyConfigReference.get();
     }
@@ -129,5 +114,4 @@
     public void setAuthConfig(AuthConfig authConfig) {
         authConfigReference.set(authConfig);
     }
->>>>>>> fa811dcb
 }