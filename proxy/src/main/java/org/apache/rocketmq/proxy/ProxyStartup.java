/*
 * Licensed to the Apache Software Foundation (ASF) under one or more
 * contributor license agreements.  See the NOTICE file distributed with
 * this work for additional information regarding copyright ownership.
 * The ASF licenses this file to You under the Apache License, Version 2.0
 * (the "License"); you may not use this file except in compliance with
 * the License.  You may obtain a copy of the License at
 *
 *     http://www.apache.org/licenses/LICENSE-2.0
 *
 * Unless required by applicable law or agreed to in writing, software
 * distributed under the License is distributed on an "AS IS" BASIS,
 * WITHOUT WARRANTIES OR CONDITIONS OF ANY KIND, either express or implied.
 * See the License for the specific language governing permissions and
 * limitations under the License.
 */

package org.apache.rocketmq.proxy;

import com.google.common.collect.Lists;
import io.grpc.protobuf.services.ChannelzService;
import io.grpc.protobuf.services.ProtoReflectionService;
import java.util.Date;
import java.util.List;
import java.util.concurrent.ThreadPoolExecutor;
import java.util.concurrent.TimeUnit;
import org.apache.commons.cli.CommandLine;
import org.apache.commons.cli.DefaultParser;
import org.apache.commons.cli.Option;
import org.apache.commons.cli.Options;
import org.apache.commons.lang3.StringUtils;
import org.apache.rocketmq.acl.AccessValidator;
import org.apache.rocketmq.acl.plain.PlainAccessValidator;
import org.apache.rocketmq.broker.BrokerController;
import org.apache.rocketmq.broker.BrokerStartup;
import org.apache.rocketmq.common.MixAll;
import org.apache.rocketmq.common.constant.LoggerName;
import org.apache.rocketmq.common.thread.ThreadPoolMonitor;
import org.apache.rocketmq.common.utils.ServiceProvider;
import org.apache.rocketmq.logging.org.slf4j.Logger;
import org.apache.rocketmq.logging.org.slf4j.LoggerFactory;
import org.apache.rocketmq.common.utils.AbstractStartAndShutdown;
import org.apache.rocketmq.common.utils.StartAndShutdown;
import org.apache.rocketmq.proxy.config.Configuration;
import org.apache.rocketmq.proxy.config.ConfigurationManager;
import org.apache.rocketmq.proxy.config.ProxyConfig;
import org.apache.rocketmq.proxy.grpc.GrpcServer;
import org.apache.rocketmq.proxy.grpc.GrpcServerBuilder;
import org.apache.rocketmq.proxy.grpc.v2.GrpcMessagingApplication;
import org.apache.rocketmq.proxy.metrics.ProxyMetricsManager;
import org.apache.rocketmq.proxy.processor.DefaultMessagingProcessor;
import org.apache.rocketmq.proxy.processor.MessagingProcessor;
import org.apache.rocketmq.proxy.remoting.RemotingProtocolServer;
import org.apache.rocketmq.remoting.protocol.RemotingCommand;
import org.apache.rocketmq.srvutil.ServerUtil;

public class ProxyStartup {
    private static final Logger log = LoggerFactory.getLogger(LoggerName.PROXY_LOGGER_NAME);
    private static final ProxyStartAndShutdown PROXY_START_AND_SHUTDOWN = new ProxyStartAndShutdown();

    private static class ProxyStartAndShutdown extends AbstractStartAndShutdown {
        @Override
        public void appendStartAndShutdown(StartAndShutdown startAndShutdown) {
            super.appendStartAndShutdown(startAndShutdown);
        }
    }

    public static void main(String[] args) {
        try {
            // parse argument from command line
            CommandLineArgument commandLineArgument = parseCommandLineArgument(args);
            initConfiguration(commandLineArgument);

            // init thread pool monitor for proxy.
            initThreadPoolMonitor();

            MessagingProcessor messagingProcessor = createMessagingProcessor();
            List<AccessValidator> accessValidators = loadAccessValidators();

            // create grpcServer
<<<<<<< HEAD
            GrpcServer grpcServer = createGrpcServer(messagingProcessor, accessValidators);
=======
            GrpcServer grpcServer = GrpcServerBuilder.newBuilder(executor, ConfigurationManager.getProxyConfig().getGrpcServerPort())
                .addService(createServiceProcessor(messagingProcessor))
                .addService(ChannelzService.newInstance(100))
                .addService(ProtoReflectionService.newInstance())
                .configInterceptor(accessValidators)
                .shutdownTime(ConfigurationManager.getProxyConfig().getGrpcShutdownTimeSeconds(), TimeUnit.SECONDS)
                .build();
>>>>>>> 4f1b42a7
            PROXY_START_AND_SHUTDOWN.appendStartAndShutdown(grpcServer);

            RemotingProtocolServer remotingServer = new RemotingProtocolServer(messagingProcessor, accessValidators);
            PROXY_START_AND_SHUTDOWN.appendStartAndShutdown(remotingServer);

            // start servers one by one.
            PROXY_START_AND_SHUTDOWN.start();

            addShutdownHook();

        } catch (Exception e) {
            e.printStackTrace();
            log.error("find an unexpect err.", e);
            System.exit(1);
        }

        System.out.printf("%s%n", new Date() + " rocketmq-proxy startup successfully");
        log.info(new Date() + " rocketmq-proxy startup successfully");
    }

    protected static GrpcServer createGrpcServer(MessagingProcessor messagingProcessor, List<AccessValidator> accessValidators) {
        ThreadPoolExecutor executor = createServerExecutor();
        return GrpcServerBuilder.newBuilder(executor, ConfigurationManager.getProxyConfig().getGrpcServerPort())
            .addService(createServiceProcessor(messagingProcessor))
            .addService(ChannelzService.newInstance(100))
            .addService(ProtoReflectionService.newInstance())
            .configInterceptor(accessValidators)
            .build();
    }

    protected static void addShutdownHook() {
        Runtime.getRuntime().addShutdownHook(new Thread(() -> {
            log.info("try to shutdown server");
            try {
                PROXY_START_AND_SHUTDOWN.preShutdown();
                PROXY_START_AND_SHUTDOWN.shutdown();
            } catch (Exception e) {
                log.error("err when shutdown rocketmq-proxy", e);
            }
        }));
    }

    protected static List<AccessValidator> loadAccessValidators() {
        List<AccessValidator> accessValidators = ServiceProvider.load(AccessValidator.class);
        if (accessValidators.isEmpty()) {
            log.info("ServiceProvider loaded no AccessValidator, using default org.apache.rocketmq.acl.plain.PlainAccessValidator");
            accessValidators.add(new PlainAccessValidator());
        }
        return accessValidators;
    }

    protected static void initConfiguration(CommandLineArgument commandLineArgument) throws Exception {
        if (StringUtils.isNotBlank(commandLineArgument.getProxyConfigPath())) {
            System.setProperty(Configuration.CONFIG_PATH_PROPERTY, commandLineArgument.getProxyConfigPath());
        }
        ConfigurationManager.initEnv();
        ConfigurationManager.intConfig();
        setConfigFromCommandLineArgument(commandLineArgument);
        log.info("Current configuration: " + ConfigurationManager.formatProxyConfig());

    }

    protected static CommandLineArgument parseCommandLineArgument(String[] args) {
        CommandLine commandLine = ServerUtil.parseCmdLine("mqproxy", args,
            buildCommandlineOptions(), new DefaultParser());
        if (commandLine == null) {
            throw new RuntimeException("parse command line argument failed");
        }

        CommandLineArgument commandLineArgument = new CommandLineArgument();
        MixAll.properties2Object(ServerUtil.commandLine2Properties(commandLine), commandLineArgument);
        return commandLineArgument;
    }

    private static Options buildCommandlineOptions() {
        Options options = ServerUtil.buildCommandlineOptions(new Options());

        Option opt = new Option("bc", "brokerConfigPath", true, "Broker config file path for local mode");
        opt.setRequired(false);
        options.addOption(opt);

        opt = new Option("pc", "proxyConfigPath", true, "Proxy config file path");
        opt.setRequired(false);
        options.addOption(opt);

        opt = new Option("pm", "proxyMode", true, "Proxy run in local or cluster mode");
        opt.setRequired(false);
        options.addOption(opt);

        return options;
    }

    private static void setConfigFromCommandLineArgument(CommandLineArgument commandLineArgument) {
        if (StringUtils.isNotBlank(commandLineArgument.getNamesrvAddr())) {
            ConfigurationManager.getProxyConfig().setNamesrvAddr(commandLineArgument.getNamesrvAddr());
        }
        if (StringUtils.isNotBlank(commandLineArgument.getBrokerConfigPath())) {
            ConfigurationManager.getProxyConfig().setBrokerConfigPath(commandLineArgument.getBrokerConfigPath());
        }
        if (StringUtils.isNotBlank(commandLineArgument.getProxyMode())) {
            ConfigurationManager.getProxyConfig().setProxyMode(commandLineArgument.getProxyMode());
        }
    }

    protected static MessagingProcessor createMessagingProcessor() {
        String proxyModeStr = ConfigurationManager.getProxyConfig().getProxyMode();
        if (!ProxyMode.isValid(proxyModeStr)) {
            throw new IllegalArgumentException("try to start grpc server with wrong mode, use 'local' or 'cluster'");
        }

        if (ProxyMode.isClusterMode(proxyModeStr)) {
            return createClusterMessagingProcessor();
        }

        return createLocalMessagingProcessor();
    }

    protected static MessagingProcessor createClusterMessagingProcessor() {
        MessagingProcessor messagingProcessor = DefaultMessagingProcessor.createForClusterMode();
        ProxyMetricsManager proxyMetricsManager = ProxyMetricsManager.initClusterMode(ConfigurationManager.getProxyConfig());

        PROXY_START_AND_SHUTDOWN.appendStartAndShutdown(proxyMetricsManager);
        PROXY_START_AND_SHUTDOWN.appendStartAndShutdown(messagingProcessor);

        return messagingProcessor;
    }

    protected static MessagingProcessor createLocalMessagingProcessor() {
        BrokerController brokerController = createBrokerController();
        ProxyMetricsManager.initLocalMode(brokerController.getBrokerServiceManager().getBrokerMetricsManager(), ConfigurationManager.getProxyConfig());

        StartAndShutdown brokerControllerWrapper = createBrokerControllerWrapper(brokerController);
        PROXY_START_AND_SHUTDOWN.appendStartAndShutdown(brokerControllerWrapper);

        MessagingProcessor messagingProcessor = DefaultMessagingProcessor.createForLocalMode(brokerController);
        PROXY_START_AND_SHUTDOWN.appendStartAndShutdown(messagingProcessor);

        return messagingProcessor;
    }

    protected static StartAndShutdown createBrokerControllerWrapper(BrokerController brokerController) {
        return new StartAndShutdown() {
            @Override
            public void start() throws Exception {
                brokerController.start();

                logStartInfo();
            }

            @Override
            public void shutdown() throws Exception {
                brokerController.shutdown();
            }

            private void logStartInfo() {
                String tip = "The broker[" + brokerController.getBrokerConfig().getBrokerName() + ", "
                    + brokerController.getBrokerAddr() + "] boot success. serializeType=" + RemotingCommand.getSerializeTypeConfigInThisServer();

                if (null != brokerController.getBrokerConfig().getNamesrvAddr()) {
                    tip += " and name server is " + brokerController.getBrokerConfig().getNamesrvAddr();
                }
                log.info(tip);
            }
        };
    }

    private static GrpcMessagingApplication createServiceProcessor(MessagingProcessor messagingProcessor) {
        GrpcMessagingApplication application = GrpcMessagingApplication.create(messagingProcessor);
        PROXY_START_AND_SHUTDOWN.appendStartAndShutdown(application);
        return application;
    }

    protected static BrokerController createBrokerController() {
        ProxyConfig config = ConfigurationManager.getProxyConfig();
        List<String> brokerStartupArgList = Lists.newArrayList("-c", config.getBrokerConfigPath());
        if (StringUtils.isNotBlank(config.getNamesrvAddr())) {
            brokerStartupArgList.add("-n");
            brokerStartupArgList.add(config.getNamesrvAddr());
        }
        String[] brokerStartupArgs = brokerStartupArgList.toArray(new String[0]);
        return BrokerStartup.createBrokerController(brokerStartupArgs);
    }

    public static ThreadPoolExecutor createServerExecutor() {
        ProxyConfig config = ConfigurationManager.getProxyConfig();
        int threadPoolNums = config.getGrpcThreadPoolNums();
        int threadPoolQueueCapacity = config.getGrpcThreadPoolQueueCapacity();
        ThreadPoolExecutor executor = ThreadPoolMonitor.createAndMonitor(
            threadPoolNums,
            threadPoolNums,
            1, TimeUnit.MINUTES,
            "GrpcRequestExecutorThread",
            threadPoolQueueCapacity
        );
        PROXY_START_AND_SHUTDOWN.appendShutdown(executor::shutdown);
        return executor;
    }

    public static void initThreadPoolMonitor() {
        ProxyConfig config = ConfigurationManager.getProxyConfig();
        ThreadPoolMonitor.config(
            LoggerFactory.getLogger(LoggerName.PROXY_LOGGER_NAME),
            LoggerFactory.getLogger(LoggerName.PROXY_WATER_MARK_LOGGER_NAME),
            config.isEnablePrintJstack(), config.getPrintJstackInMillis(),
            config.getPrintThreadPoolStatusInMillis());
        ThreadPoolMonitor.init();
    }
}<|MERGE_RESOLUTION|>--- conflicted
+++ resolved
@@ -78,17 +78,7 @@
             List<AccessValidator> accessValidators = loadAccessValidators();
 
             // create grpcServer
-<<<<<<< HEAD
             GrpcServer grpcServer = createGrpcServer(messagingProcessor, accessValidators);
-=======
-            GrpcServer grpcServer = GrpcServerBuilder.newBuilder(executor, ConfigurationManager.getProxyConfig().getGrpcServerPort())
-                .addService(createServiceProcessor(messagingProcessor))
-                .addService(ChannelzService.newInstance(100))
-                .addService(ProtoReflectionService.newInstance())
-                .configInterceptor(accessValidators)
-                .shutdownTime(ConfigurationManager.getProxyConfig().getGrpcShutdownTimeSeconds(), TimeUnit.SECONDS)
-                .build();
->>>>>>> 4f1b42a7
             PROXY_START_AND_SHUTDOWN.appendStartAndShutdown(grpcServer);
 
             RemotingProtocolServer remotingServer = new RemotingProtocolServer(messagingProcessor, accessValidators);
@@ -116,6 +106,7 @@
             .addService(ChannelzService.newInstance(100))
             .addService(ProtoReflectionService.newInstance())
             .configInterceptor(accessValidators)
+            .shutdownTime(ConfigurationManager.getProxyConfig().getGrpcShutdownTimeSeconds(), TimeUnit.SECONDS)
             .build();
     }
 
