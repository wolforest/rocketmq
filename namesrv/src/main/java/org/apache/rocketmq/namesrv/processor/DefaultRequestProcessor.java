/*
 * Licensed to the Apache Software Foundation (ASF) under one or more
 * contributor license agreements.  See the NOTICE file distributed with
 * this work for additional information regarding copyright ownership.
 * The ASF licenses this file to You under the Apache License, Version 2.0
 * (the "License"); you may not use this file except in compliance with
 * the License.  You may obtain a copy of the License at
 *
 *     http://www.apache.org/licenses/LICENSE-2.0
 *
 * Unless required by applicable law or agreed to in writing, software
 * distributed under the License is distributed on an "AS IS" BASIS,
 * WITHOUT WARRANTIES OR CONDITIONS OF ANY KIND, either express or implied.
 * See the License for the specific language governing permissions and
 * limitations under the License.
 */
package org.apache.rocketmq.namesrv.processor;

import io.netty.channel.ChannelHandlerContext;
<<<<<<< HEAD
=======
import java.io.UnsupportedEncodingException;
import java.util.Arrays;
import java.util.HashSet;
import java.util.List;
import java.util.Properties;
import java.util.Set;
import java.util.concurrent.atomic.AtomicLong;
>>>>>>> 65faea22
import org.apache.commons.lang3.StringUtils;
import org.apache.rocketmq.common.constant.MQVersion;
import org.apache.rocketmq.common.constant.MQVersion.Version;
import org.apache.rocketmq.common.constant.LoggerName;
import org.apache.rocketmq.common.namesrv.NamesrvUtil;
import org.apache.rocketmq.common.utils.BinaryUtils;
import org.apache.rocketmq.common.constant.MQConstants;
import org.apache.rocketmq.common.utils.PropertyUtils;
import org.apache.rocketmq.logging.org.slf4j.Logger;
import org.apache.rocketmq.logging.org.slf4j.LoggerFactory;
import org.apache.rocketmq.namesrv.NamesrvController;
import org.apache.rocketmq.remoting.common.RemotingHelper;
import org.apache.rocketmq.remoting.exception.RemotingCommandException;
import org.apache.rocketmq.remoting.netty.NettyRequestProcessor;
import org.apache.rocketmq.remoting.protocol.DataVersion;
import org.apache.rocketmq.remoting.protocol.RemotingCommand;
import org.apache.rocketmq.remoting.protocol.RemotingSysResponseCode;
import org.apache.rocketmq.remoting.protocol.RequestCode;
import org.apache.rocketmq.remoting.protocol.ResponseCode;
import org.apache.rocketmq.remoting.protocol.body.BrokerMemberGroup;
import org.apache.rocketmq.remoting.protocol.body.GetBrokerMemberGroupResponseBody;
import org.apache.rocketmq.remoting.protocol.body.RegisterBrokerBody;
import org.apache.rocketmq.remoting.protocol.body.TopicConfigSerializeWrapper;
import org.apache.rocketmq.remoting.protocol.body.TopicList;
import org.apache.rocketmq.remoting.protocol.header.GetBrokerMemberGroupRequestHeader;
import org.apache.rocketmq.remoting.protocol.header.GetTopicsByClusterRequestHeader;
import org.apache.rocketmq.remoting.protocol.header.namesrv.AddWritePermOfBrokerRequestHeader;
import org.apache.rocketmq.remoting.protocol.header.namesrv.AddWritePermOfBrokerResponseHeader;
import org.apache.rocketmq.remoting.protocol.header.namesrv.BrokerHeartbeatRequestHeader;
import org.apache.rocketmq.remoting.protocol.header.namesrv.DeleteKVConfigRequestHeader;
import org.apache.rocketmq.remoting.protocol.header.namesrv.DeleteTopicFromNamesrvRequestHeader;
import org.apache.rocketmq.remoting.protocol.header.namesrv.GetKVConfigRequestHeader;
import org.apache.rocketmq.remoting.protocol.header.namesrv.GetKVConfigResponseHeader;
import org.apache.rocketmq.remoting.protocol.header.namesrv.GetKVListByNamespaceRequestHeader;
import org.apache.rocketmq.remoting.protocol.header.namesrv.PutKVConfigRequestHeader;
import org.apache.rocketmq.remoting.protocol.header.namesrv.QueryDataVersionRequestHeader;
import org.apache.rocketmq.remoting.protocol.header.namesrv.QueryDataVersionResponseHeader;
import org.apache.rocketmq.remoting.protocol.header.namesrv.RegisterBrokerRequestHeader;
import org.apache.rocketmq.remoting.protocol.header.namesrv.RegisterBrokerResponseHeader;
import org.apache.rocketmq.remoting.protocol.header.namesrv.RegisterTopicRequestHeader;
import org.apache.rocketmq.remoting.protocol.header.namesrv.UnRegisterBrokerRequestHeader;
import org.apache.rocketmq.remoting.protocol.header.namesrv.WipeWritePermOfBrokerRequestHeader;
import org.apache.rocketmq.remoting.protocol.header.namesrv.WipeWritePermOfBrokerResponseHeader;
import org.apache.rocketmq.remoting.protocol.namesrv.RegisterBrokerResult;
import org.apache.rocketmq.remoting.protocol.route.TopicRouteData;

import java.io.UnsupportedEncodingException;
import java.util.List;
import java.util.Properties;
import java.util.concurrent.atomic.AtomicLong;

public class DefaultRequestProcessor implements NettyRequestProcessor {
    private static Logger log = LoggerFactory.getLogger(LoggerName.NAMESRV_LOGGER_NAME);

    protected final NamesrvController namesrvController;

    protected Set<String> configBlackList = new HashSet<>();

    public DefaultRequestProcessor(NamesrvController namesrvController) {
        this.namesrvController = namesrvController;
        initConfigBlackList();
    }

    private void initConfigBlackList() {
        configBlackList.add("configBlackList");
        configBlackList.add("configStorePath");
        configBlackList.add("kvConfigPath");
        configBlackList.add("rocketmqHome");
        String[] configArray = namesrvController.getNamesrvConfig().getConfigBlackList().split(";");
        configBlackList.addAll(Arrays.asList(configArray));
    }

    @Override
    public RemotingCommand processRequest(ChannelHandlerContext ctx,
        RemotingCommand request) throws RemotingCommandException {

        if (ctx != null) {
            log.debug("receive request, {} {} {}",
                request.getCode(),
                RemotingHelper.parseChannelRemoteAddr(ctx.channel()),
                request);
        }

        switch (request.getCode()) {
            case RequestCode.PUT_KV_CONFIG:
                return this.putKVConfig(ctx, request);
            case RequestCode.GET_KV_CONFIG:
                return this.getKVConfig(ctx, request);
            case RequestCode.DELETE_KV_CONFIG:
                return this.deleteKVConfig(ctx, request);
            case RequestCode.QUERY_DATA_VERSION:
                return this.queryBrokerTopicConfig(ctx, request);
            case RequestCode.REGISTER_BROKER:
                return this.registerBroker(ctx, request);
            case RequestCode.UNREGISTER_BROKER:
                return this.unregisterBroker(ctx, request);
            case RequestCode.BROKER_HEARTBEAT:
                return this.brokerHeartbeat(ctx, request);
            case RequestCode.GET_BROKER_MEMBER_GROUP:
                return this.getBrokerMemberGroup(ctx, request);
            case RequestCode.GET_BROKER_CLUSTER_INFO:
                return this.getBrokerClusterInfo(ctx, request);
            case RequestCode.WIPE_WRITE_PERM_OF_BROKER:
                return this.wipeWritePermOfBroker(ctx, request);
            case RequestCode.ADD_WRITE_PERM_OF_BROKER:
                return this.addWritePermOfBroker(ctx, request);
            case RequestCode.GET_ALL_TOPIC_LIST_FROM_NAMESERVER:
                return this.getAllTopicListFromNameserver(ctx, request);
            case RequestCode.DELETE_TOPIC_IN_NAMESRV:
                return this.deleteTopicInNamesrv(ctx, request);
            case RequestCode.REGISTER_TOPIC_IN_NAMESRV:
                return this.registerTopicToNamesrv(ctx, request);
            case RequestCode.GET_KVLIST_BY_NAMESPACE:
                return this.getKVListByNamespace(ctx, request);
            case RequestCode.GET_TOPICS_BY_CLUSTER:
                return this.getTopicsByCluster(ctx, request);
            case RequestCode.GET_SYSTEM_TOPIC_LIST_FROM_NS:
                return this.getSystemTopicListFromNs(ctx, request);
            case RequestCode.GET_UNIT_TOPIC_LIST:
                return this.getUnitTopicList(ctx, request);
            case RequestCode.GET_HAS_UNIT_SUB_TOPIC_LIST:
                return this.getHasUnitSubTopicList(ctx, request);
            case RequestCode.GET_HAS_UNIT_SUB_UNUNIT_TOPIC_LIST:
                return this.getHasUnitSubUnUnitTopicList(ctx, request);
            case RequestCode.UPDATE_NAMESRV_CONFIG:
                return this.updateConfig(ctx, request);
            case RequestCode.GET_NAMESRV_CONFIG:
                return this.getConfig(ctx, request);
            default:
                String error = " request type " + request.getCode() + " not supported";
                return RemotingCommand.createResponseCommand(RemotingSysResponseCode.REQUEST_CODE_NOT_SUPPORTED, error);
        }
    }

    @Override
    public boolean rejectRequest() {
        return false;
    }

    public RemotingCommand putKVConfig(ChannelHandlerContext ctx,
        RemotingCommand request) throws RemotingCommandException {
        final RemotingCommand response = RemotingCommand.createResponseCommand(null);
        final PutKVConfigRequestHeader requestHeader =
            (PutKVConfigRequestHeader) request.decodeCommandCustomHeader(PutKVConfigRequestHeader.class);

        if (requestHeader.getNamespace() == null || requestHeader.getKey() == null) {
            response.setCode(ResponseCode.SYSTEM_ERROR);
            response.setRemark("namespace or key is null");
            return response;
        }

        this.namesrvController.getKvConfigManager().putKVConfig(
            requestHeader.getNamespace(),
            requestHeader.getKey(),
            requestHeader.getValue()
        );

        response.setCode(ResponseCode.SUCCESS);
        response.setRemark(null);
        return response;
    }

    public RemotingCommand getKVConfig(ChannelHandlerContext ctx,
        RemotingCommand request) throws RemotingCommandException {
        final RemotingCommand response = RemotingCommand.createResponseCommand(GetKVConfigResponseHeader.class);
        final GetKVConfigResponseHeader responseHeader = (GetKVConfigResponseHeader) response.readCustomHeader();
        final GetKVConfigRequestHeader requestHeader =
            (GetKVConfigRequestHeader) request.decodeCommandCustomHeader(GetKVConfigRequestHeader.class);

        String value = this.namesrvController.getKvConfigManager().getKVConfig(
            requestHeader.getNamespace(),
            requestHeader.getKey()
        );

        if (value != null) {
            responseHeader.setValue(value);
            response.setCode(ResponseCode.SUCCESS);
            response.setRemark(null);
            return response;
        }

        response.setCode(ResponseCode.QUERY_NOT_FOUND);
        response.setRemark("No config item, Namespace: " + requestHeader.getNamespace() + " Key: " + requestHeader.getKey());
        return response;
    }

    public RemotingCommand deleteKVConfig(ChannelHandlerContext ctx,
        RemotingCommand request) throws RemotingCommandException {
        final RemotingCommand response = RemotingCommand.createResponseCommand(null);
        final DeleteKVConfigRequestHeader requestHeader =
            (DeleteKVConfigRequestHeader) request.decodeCommandCustomHeader(DeleteKVConfigRequestHeader.class);

        this.namesrvController.getKvConfigManager().deleteKVConfig(
            requestHeader.getNamespace(),
            requestHeader.getKey()
        );

        response.setCode(ResponseCode.SUCCESS);
        response.setRemark(null);
        return response;
    }

    public RemotingCommand registerBroker(ChannelHandlerContext ctx,
        RemotingCommand request) throws RemotingCommandException {
        final RemotingCommand response = RemotingCommand.createResponseCommand(RegisterBrokerResponseHeader.class);
        final RegisterBrokerResponseHeader responseHeader = (RegisterBrokerResponseHeader) response.readCustomHeader();
        final RegisterBrokerRequestHeader requestHeader =
            (RegisterBrokerRequestHeader) request.decodeCommandCustomHeader(RegisterBrokerRequestHeader.class);

        if (!checksum(ctx, request, requestHeader)) {
            response.setCode(ResponseCode.SYSTEM_ERROR);
            response.setRemark("crc32 not match");
            return response;
        }

        TopicConfigSerializeWrapper topicConfigWrapper = null;
        List<String> filterServerList = null;

        Version brokerVersion = MQVersion.value2Version(request.getVersion());
        if (brokerVersion.ordinal() >= MQVersion.Version.V3_0_11.ordinal()) {
            final RegisterBrokerBody registerBrokerBody = extractRegisterBrokerBodyFromRequest(request, requestHeader);
            topicConfigWrapper = registerBrokerBody.getTopicConfigSerializeWrapper();
            filterServerList = registerBrokerBody.getFilterServerList();
        } else {
            // RegisterBrokerBody of old version only contains TopicConfig.
            topicConfigWrapper = extractRegisterTopicConfigFromRequest(request);
        }

        RegisterBrokerResult result = this.namesrvController.getRouteInfoManager().registerBroker(
            requestHeader.getClusterName(),
            requestHeader.getBrokerAddr(),
            requestHeader.getBrokerName(),
            requestHeader.getBrokerId(),
            requestHeader.getHaServerAddr(),
            request.getExtFields().get(MQConstants.ZONE_NAME),
            requestHeader.getHeartbeatTimeoutMillis(),
            requestHeader.getEnableActingMaster(),
            topicConfigWrapper,
            filterServerList,
            ctx.channel()
        );

        if (result == null) {
            // Register single topic route info should be after the broker completes the first registration.
            response.setCode(ResponseCode.SYSTEM_ERROR);
            response.setRemark("register broker failed");
            return response;
        }

        responseHeader.setHaServerAddr(result.getHaServerAddr());
        responseHeader.setMasterAddr(result.getMasterAddr());

        if (this.namesrvController.getNamesrvConfig().isReturnOrderTopicConfigToBroker()) {
            byte[] jsonValue = this.namesrvController.getKvConfigManager().getKVListByNamespace(NamesrvUtil.NAMESPACE_ORDER_TOPIC_CONFIG);
            response.setBody(jsonValue);
        }

        response.setCode(ResponseCode.SUCCESS);
        response.setRemark(null);
        return response;
    }

    private TopicConfigSerializeWrapper extractRegisterTopicConfigFromRequest(final RemotingCommand request) {
        TopicConfigSerializeWrapper topicConfigWrapper;
        if (request.getBody() != null) {
            topicConfigWrapper = TopicConfigSerializeWrapper.decode(request.getBody(), TopicConfigSerializeWrapper.class);
        } else {
            topicConfigWrapper = new TopicConfigSerializeWrapper();
            topicConfigWrapper.getDataVersion().setCounter(new AtomicLong(0));
            topicConfigWrapper.getDataVersion().setTimestamp(0L);
            topicConfigWrapper.getDataVersion().setStateVersion(0L);
        }
        return topicConfigWrapper;
    }

    private RegisterBrokerBody extractRegisterBrokerBodyFromRequest(RemotingCommand request,
        RegisterBrokerRequestHeader requestHeader) throws RemotingCommandException {
        RegisterBrokerBody registerBrokerBody = new RegisterBrokerBody();

        if (request.getBody() != null) {
            try {
                Version brokerVersion = MQVersion.value2Version(request.getVersion());
                registerBrokerBody = RegisterBrokerBody.decode(request.getBody(), requestHeader.isCompressed(), brokerVersion);
            } catch (Exception e) {
                throw new RemotingCommandException("Failed to decode RegisterBrokerBody", e);
            }
        } else {
            registerBrokerBody.getTopicConfigSerializeWrapper().getDataVersion().setCounter(new AtomicLong(0));
            registerBrokerBody.getTopicConfigSerializeWrapper().getDataVersion().setTimestamp(0L);
            registerBrokerBody.getTopicConfigSerializeWrapper().getDataVersion().setStateVersion(0L);
        }
        return registerBrokerBody;
    }

    private RemotingCommand getBrokerMemberGroup(ChannelHandlerContext ctx,
        RemotingCommand request) throws RemotingCommandException {
        GetBrokerMemberGroupRequestHeader requestHeader = (GetBrokerMemberGroupRequestHeader) request.decodeCommandCustomHeader(GetBrokerMemberGroupRequestHeader.class);

        BrokerMemberGroup memberGroup = this.namesrvController.getRouteInfoManager()
            .getBrokerMemberGroup(requestHeader.getClusterName(), requestHeader.getBrokerName());

        GetBrokerMemberGroupResponseBody responseBody = new GetBrokerMemberGroupResponseBody();
        responseBody.setBrokerMemberGroup(memberGroup);

        RemotingCommand response = RemotingCommand.createResponseCommand(null);
        response.setCode(ResponseCode.SUCCESS);
        response.setBody(responseBody.encode());
        return response;
    }

    private boolean checksum(ChannelHandlerContext ctx, RemotingCommand request,
        RegisterBrokerRequestHeader requestHeader) {
        if (requestHeader.getBodyCrc32() != 0) {
            final int crc32 = BinaryUtils.crc32(request.getBody());
            if (crc32 != requestHeader.getBodyCrc32()) {
                log.warn(String.format("receive registerBroker request,crc32 not match,from %s",
                    RemotingHelper.parseChannelRemoteAddr(ctx.channel())));
                return false;
            }
        }
        return true;
    }

    public RemotingCommand queryBrokerTopicConfig(ChannelHandlerContext ctx,
        RemotingCommand request) throws RemotingCommandException {
        final RemotingCommand response = RemotingCommand.createResponseCommand(QueryDataVersionResponseHeader.class);
        final QueryDataVersionResponseHeader responseHeader = (QueryDataVersionResponseHeader) response.readCustomHeader();
        final QueryDataVersionRequestHeader requestHeader =
            (QueryDataVersionRequestHeader) request.decodeCommandCustomHeader(QueryDataVersionRequestHeader.class);
        DataVersion dataVersion = DataVersion.decode(request.getBody(), DataVersion.class);
        String clusterName = requestHeader.getClusterName();
        String brokerAddr = requestHeader.getBrokerAddr();

        Boolean changed = this.namesrvController.getRouteInfoManager().isBrokerTopicConfigChanged(clusterName, brokerAddr, dataVersion);
        this.namesrvController.getRouteInfoManager().updateBrokerInfoUpdateTimestamp(clusterName, brokerAddr);

        DataVersion nameSeverDataVersion = this.namesrvController.getRouteInfoManager().queryBrokerTopicConfig(clusterName, brokerAddr);
        response.setCode(ResponseCode.SUCCESS);
        response.setRemark(null);

        if (nameSeverDataVersion != null) {
            response.setBody(nameSeverDataVersion.encode());
        }
        responseHeader.setChanged(changed);
        return response;
    }

    public RemotingCommand unregisterBroker(ChannelHandlerContext ctx,
            RemotingCommand request) throws RemotingCommandException {
        final RemotingCommand response = RemotingCommand.createResponseCommand(null);
        final UnRegisterBrokerRequestHeader requestHeader = (UnRegisterBrokerRequestHeader) request.decodeCommandCustomHeader(UnRegisterBrokerRequestHeader.class);

        if (!this.namesrvController.getRouteInfoManager().submitUnRegisterBrokerRequest(requestHeader)) {
            log.warn("Couldn't submit the unregister broker request to handler, broker info: {}", requestHeader);
            response.setCode(ResponseCode.SYSTEM_ERROR);
            response.setRemark(null);
            return response;
        }
        response.setCode(ResponseCode.SUCCESS);
        response.setRemark(null);
        return response;
    }

    public RemotingCommand brokerHeartbeat(ChannelHandlerContext ctx,
        RemotingCommand request) throws RemotingCommandException {
        final RemotingCommand response = RemotingCommand.createResponseCommand(null);
        final BrokerHeartbeatRequestHeader requestHeader =
            (BrokerHeartbeatRequestHeader) request.decodeCommandCustomHeader(BrokerHeartbeatRequestHeader.class);


        this.namesrvController.getRouteInfoManager().updateBrokerInfoUpdateTimestamp(requestHeader.getClusterName(), requestHeader.getBrokerAddr());

        response.setCode(ResponseCode.SUCCESS);
        response.setRemark(null);
        return response;
    }

    private RemotingCommand getBrokerClusterInfo(ChannelHandlerContext ctx, RemotingCommand request) {
        final RemotingCommand response = RemotingCommand.createResponseCommand(null);

        byte[] content = this.namesrvController.getRouteInfoManager().getAllClusterInfo().encode();
        response.setBody(content);

        response.setCode(ResponseCode.SUCCESS);
        response.setRemark(null);
        return response;
    }

    private RemotingCommand wipeWritePermOfBroker(ChannelHandlerContext ctx,
        RemotingCommand request) throws RemotingCommandException {
        final RemotingCommand response = RemotingCommand.createResponseCommand(WipeWritePermOfBrokerResponseHeader.class);
        final WipeWritePermOfBrokerResponseHeader responseHeader = (WipeWritePermOfBrokerResponseHeader) response.readCustomHeader();
        final WipeWritePermOfBrokerRequestHeader requestHeader =
            (WipeWritePermOfBrokerRequestHeader) request.decodeCommandCustomHeader(WipeWritePermOfBrokerRequestHeader.class);

        int wipeTopicCnt = this.namesrvController.getRouteInfoManager().wipeWritePermOfBrokerByLock(requestHeader.getBrokerName());

        if (ctx != null) {
            log.info("wipe write perm of broker[{}], client: {}, {}",
                requestHeader.getBrokerName(),
                RemotingHelper.parseChannelRemoteAddr(ctx.channel()),
                wipeTopicCnt);
        }

        responseHeader.setWipeTopicCount(wipeTopicCnt);
        response.setCode(ResponseCode.SUCCESS);
        response.setRemark(null);
        return response;
    }

    private RemotingCommand addWritePermOfBroker(ChannelHandlerContext ctx,
        RemotingCommand request) throws RemotingCommandException {
        final RemotingCommand response = RemotingCommand.createResponseCommand(AddWritePermOfBrokerResponseHeader.class);
        final AddWritePermOfBrokerResponseHeader responseHeader = (AddWritePermOfBrokerResponseHeader) response.readCustomHeader();
        final AddWritePermOfBrokerRequestHeader requestHeader = (AddWritePermOfBrokerRequestHeader) request.decodeCommandCustomHeader(AddWritePermOfBrokerRequestHeader.class);

        int addTopicCnt = this.namesrvController.getRouteInfoManager().addWritePermOfBrokerByLock(requestHeader.getBrokerName());

        log.info("add write perm of broker[{}], client: {}, {}",
            requestHeader.getBrokerName(),
            RemotingHelper.parseChannelRemoteAddr(ctx.channel()),
            addTopicCnt);

        responseHeader.setAddTopicCount(addTopicCnt);
        response.setCode(ResponseCode.SUCCESS);
        response.setRemark(null);
        return response;
    }

    private RemotingCommand getAllTopicListFromNameserver(ChannelHandlerContext ctx, RemotingCommand request) {
        final RemotingCommand response = RemotingCommand.createResponseCommand(null);
        boolean enableAllTopicList = namesrvController.getNamesrvConfig().isEnableAllTopicList();
        log.warn("getAllTopicListFromNameserver {} enable {}", ctx.channel().remoteAddress(), enableAllTopicList);
        if (enableAllTopicList) {
            byte[] body = this.namesrvController.getRouteInfoManager().getAllTopicList().encode();
            response.setBody(body);
            response.setCode(ResponseCode.SUCCESS);
            response.setRemark(null);
        } else {
            response.setCode(ResponseCode.SYSTEM_ERROR);
            response.setRemark("disable");
        }

        return response;
    }

    private RemotingCommand registerTopicToNamesrv(ChannelHandlerContext ctx,
        RemotingCommand request) throws RemotingCommandException {
        final RemotingCommand response = RemotingCommand.createResponseCommand(null);

        final RegisterTopicRequestHeader requestHeader =
            (RegisterTopicRequestHeader) request.decodeCommandCustomHeader(RegisterTopicRequestHeader.class);

        TopicRouteData topicRouteData = TopicRouteData.decode(request.getBody(), TopicRouteData.class);
        if (topicRouteData != null && topicRouteData.getQueueDatas() != null && !topicRouteData.getQueueDatas().isEmpty()) {
            this.namesrvController.getRouteInfoManager().registerTopic(requestHeader.getTopic(), topicRouteData.getQueueDatas());
        }

        response.setCode(ResponseCode.SUCCESS);
        response.setRemark(null);
        return response;
    }

    private RemotingCommand deleteTopicInNamesrv(ChannelHandlerContext ctx,
        RemotingCommand request) throws RemotingCommandException {
        final RemotingCommand response = RemotingCommand.createResponseCommand(null);
        final DeleteTopicFromNamesrvRequestHeader requestHeader =
            (DeleteTopicFromNamesrvRequestHeader) request.decodeCommandCustomHeader(DeleteTopicFromNamesrvRequestHeader.class);

        if (requestHeader.getClusterName() != null
            && !requestHeader.getClusterName().isEmpty()) {
            this.namesrvController.getRouteInfoManager().deleteTopic(requestHeader.getTopic(), requestHeader.getClusterName());
        } else {
            this.namesrvController.getRouteInfoManager().deleteTopic(requestHeader.getTopic());
        }

        response.setCode(ResponseCode.SUCCESS);
        response.setRemark(null);
        return response;
    }

    private RemotingCommand getKVListByNamespace(ChannelHandlerContext ctx,
        RemotingCommand request) throws RemotingCommandException {
        final RemotingCommand response = RemotingCommand.createResponseCommand(null);
        final GetKVListByNamespaceRequestHeader requestHeader =
            (GetKVListByNamespaceRequestHeader) request.decodeCommandCustomHeader(GetKVListByNamespaceRequestHeader.class);

        byte[] jsonValue = this.namesrvController.getKvConfigManager().getKVListByNamespace(
            requestHeader.getNamespace());
        if (null != jsonValue) {
            response.setBody(jsonValue);
            response.setCode(ResponseCode.SUCCESS);
            response.setRemark(null);
            return response;
        }

        response.setCode(ResponseCode.QUERY_NOT_FOUND);
        response.setRemark("No config item, Namespace: " + requestHeader.getNamespace());
        return response;
    }

    private RemotingCommand getTopicsByCluster(ChannelHandlerContext ctx,
        RemotingCommand request) throws RemotingCommandException {
        final RemotingCommand response = RemotingCommand.createResponseCommand(null);
        final GetTopicsByClusterRequestHeader requestHeader =
            (GetTopicsByClusterRequestHeader) request.decodeCommandCustomHeader(GetTopicsByClusterRequestHeader.class);

        boolean enableTopicList = namesrvController.getNamesrvConfig().isEnableTopicList();
        if (enableTopicList) {
            TopicList topicsByCluster = this.namesrvController.getRouteInfoManager().getTopicsByCluster(requestHeader.getCluster());
            byte[] body = topicsByCluster.encode();

            response.setBody(body);
            response.setCode(ResponseCode.SUCCESS);
            response.setRemark(null);
        } else {
            response.setCode(ResponseCode.SYSTEM_ERROR);
            response.setRemark("disable");
        }

        return response;
    }

    private RemotingCommand getSystemTopicListFromNs(ChannelHandlerContext ctx,
        RemotingCommand request) {
        final RemotingCommand response = RemotingCommand.createResponseCommand(null);

        TopicList systemTopicList = this.namesrvController.getRouteInfoManager().getSystemTopicList();
        byte[] body = systemTopicList.encode();

        response.setBody(body);
        response.setCode(ResponseCode.SUCCESS);
        response.setRemark(null);
        return response;
    }

    private RemotingCommand getUnitTopicList(ChannelHandlerContext ctx,
        RemotingCommand request) {
        final RemotingCommand response = RemotingCommand.createResponseCommand(null);

        boolean enableTopicList = namesrvController.getNamesrvConfig().isEnableTopicList();

        if (enableTopicList) {
            TopicList unitTopicList = this.namesrvController.getRouteInfoManager().getUnitTopics();
            byte[] body = unitTopicList.encode();
            response.setBody(body);
            response.setCode(ResponseCode.SUCCESS);
            response.setRemark(null);
        } else {
            response.setCode(ResponseCode.SYSTEM_ERROR);
            response.setRemark("disable");
        }

        return response;
    }

    private RemotingCommand getHasUnitSubTopicList(ChannelHandlerContext ctx,
        RemotingCommand request) {
        final RemotingCommand response = RemotingCommand.createResponseCommand(null);

        boolean enableTopicList = namesrvController.getNamesrvConfig().isEnableTopicList();

        if (enableTopicList) {
            TopicList hasUnitSubTopicList = this.namesrvController.getRouteInfoManager().getHasUnitSubTopicList();
            byte[] body = hasUnitSubTopicList.encode();
            response.setBody(body);
            response.setCode(ResponseCode.SUCCESS);
            response.setRemark(null);
        } else {
            response.setCode(ResponseCode.SYSTEM_ERROR);
            response.setRemark("disable");
        }

        return response;
    }

    private RemotingCommand getHasUnitSubUnUnitTopicList(ChannelHandlerContext ctx, RemotingCommand request) {
        final RemotingCommand response = RemotingCommand.createResponseCommand(null);

        boolean enableTopicList = namesrvController.getNamesrvConfig().isEnableTopicList();

        if (enableTopicList) {
            TopicList hasUnitSubUnUnitTopicList = this.namesrvController.getRouteInfoManager().getHasUnitSubUnUnitTopicList();
            byte[] body = hasUnitSubUnUnitTopicList.encode();
            response.setBody(body);
            response.setCode(ResponseCode.SUCCESS);
            response.setRemark(null);
        } else {
            response.setCode(ResponseCode.SYSTEM_ERROR);
            response.setRemark("disable");
        }

        return response;
    }

    private RemotingCommand updateConfig(ChannelHandlerContext ctx, RemotingCommand request) {
        if (ctx != null) {
            log.info("updateConfig called by {}", RemotingHelper.parseChannelRemoteAddr(ctx.channel()));
        }

        final RemotingCommand response = RemotingCommand.createResponseCommand(null);

        byte[] body = request.getBody();
        if (body != null) {
            String bodyStr;
            try {
                bodyStr = new String(body, MQConstants.DEFAULT_CHARSET);
            } catch (UnsupportedEncodingException e) {
                log.error("updateConfig byte array to string error: ", e);
                response.setCode(ResponseCode.SYSTEM_ERROR);
                response.setRemark("UnsupportedEncodingException " + e);
                return response;
            }

            Properties properties = PropertyUtils.string2Properties(bodyStr);
            if (properties == null) {
                log.error("updateConfig PropertyUtils.string2Properties error {}", bodyStr);
                response.setCode(ResponseCode.SYSTEM_ERROR);
                response.setRemark("string2Properties error");
                return response;
            }
            if (validateBlackListConfigExist(properties)) {
                response.setCode(ResponseCode.NO_PERMISSION);
                response.setRemark("Can not update config in black list.");
                return response;
            }

            this.namesrvController.getConfiguration().update(properties);
        }

        response.setCode(ResponseCode.SUCCESS);
        response.setRemark(null);
        return response;
    }

    private RemotingCommand getConfig(ChannelHandlerContext ctx, RemotingCommand request) {
        final RemotingCommand response = RemotingCommand.createResponseCommand(null);

        String content = this.namesrvController.getConfiguration().getAllConfigsFormatString();
        if (StringUtils.isNotBlank(content)) {
            try {
                response.setBody(content.getBytes(MQConstants.DEFAULT_CHARSET));
            } catch (UnsupportedEncodingException e) {
                log.error("getConfig error, ", e);
                response.setCode(ResponseCode.SYSTEM_ERROR);
                response.setRemark("UnsupportedEncodingException " + e);
                return response;
            }
        }

        response.setCode(ResponseCode.SUCCESS);
        response.setRemark(null);
        return response;
    }

    private boolean validateBlackListConfigExist(Properties properties) {
        for (String blackConfig : configBlackList) {
            if (properties.containsKey(blackConfig)) {
                return true;
            }
        }
        return false;
    }

}<|MERGE_RESOLUTION|>--- conflicted
+++ resolved
@@ -17,16 +17,9 @@
 package org.apache.rocketmq.namesrv.processor;
 
 import io.netty.channel.ChannelHandlerContext;
-<<<<<<< HEAD
-=======
-import java.io.UnsupportedEncodingException;
 import java.util.Arrays;
 import java.util.HashSet;
-import java.util.List;
-import java.util.Properties;
 import java.util.Set;
-import java.util.concurrent.atomic.AtomicLong;
->>>>>>> 65faea22
 import org.apache.commons.lang3.StringUtils;
 import org.apache.rocketmq.common.constant.MQVersion;
 import org.apache.rocketmq.common.constant.MQVersion.Version;
@@ -82,7 +75,6 @@
     private static Logger log = LoggerFactory.getLogger(LoggerName.NAMESRV_LOGGER_NAME);
 
     protected final NamesrvController namesrvController;
-
     protected Set<String> configBlackList = new HashSet<>();
 
     public DefaultRequestProcessor(NamesrvController namesrvController) {
@@ -177,7 +169,6 @@
             response.setRemark("namespace or key is null");
             return response;
         }
-
         this.namesrvController.getKvConfigManager().putKVConfig(
             requestHeader.getNamespace(),
             requestHeader.getKey(),
@@ -648,6 +639,7 @@
                 response.setRemark("string2Properties error");
                 return response;
             }
+
             if (validateBlackListConfigExist(properties)) {
                 response.setCode(ResponseCode.NO_PERMISSION);
                 response.setRemark("Can not update config in black list.");
