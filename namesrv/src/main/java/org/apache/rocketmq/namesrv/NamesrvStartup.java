/*
 * Licensed to the Apache Software Foundation (ASF) under one or more
 * contributor license agreements.  See the NOTICE file distributed with
 * this work for additional information regarding copyright ownership.
 * The ASF licenses this file to You under the Apache License, Version 2.0
 * (the "License"); you may not use this file except in compliance with
 * the License.  You may obtain a copy of the License at
 *
 *     http://www.apache.org/licenses/LICENSE-2.0
 *
 * Unless required by applicable law or agreed to in writing, software
 * distributed under the License is distributed on an "AS IS" BASIS,
 * WITHOUT WARRANTIES OR CONDITIONS OF ANY KIND, either express or implied.
 * See the License for the specific language governing permissions and
 * limitations under the License.
 */
package org.apache.rocketmq.namesrv;

import java.io.BufferedInputStream;
import java.io.InputStream;
import java.nio.file.Files;
import java.nio.file.Paths;
import java.util.Properties;
import java.util.concurrent.Callable;
import org.apache.commons.cli.CommandLine;
import org.apache.commons.cli.DefaultParser;
import org.apache.commons.cli.Option;
import org.apache.commons.cli.Options;
<<<<<<< HEAD
import org.apache.rocketmq.common.app.config.ControllerConfig;
import org.apache.rocketmq.common.domain.constant.MQVersion;
import org.apache.rocketmq.common.domain.constant.LoggerName;
import org.apache.rocketmq.common.domain.namesrv.NamesrvConfig;
import org.apache.rocketmq.common.domain.constant.MQConstants;
import org.apache.rocketmq.common.utils.BeanUtils;
=======
import org.apache.rocketmq.common.ControllerConfig;
import org.apache.rocketmq.common.JraftConfig;
import org.apache.rocketmq.common.MQVersion;
import org.apache.rocketmq.common.MixAll;
import org.apache.rocketmq.common.constant.LoggerName;
import org.apache.rocketmq.common.namesrv.NamesrvConfig;
>>>>>>> 8df53dfd
import org.apache.rocketmq.controller.ControllerManager;
import org.apache.rocketmq.logging.org.slf4j.Logger;
import org.apache.rocketmq.remoting.netty.NettyClientConfig;
import org.apache.rocketmq.remoting.netty.NettyServerConfig;
import org.apache.rocketmq.remoting.protocol.RemotingCommand;
import org.apache.rocketmq.logging.org.slf4j.LoggerFactory;
import org.apache.rocketmq.common.utils.ServerUtil;
import org.apache.rocketmq.common.lang.thread.ShutdownHookThread;

public class NamesrvStartup {

    private final static Logger log = LoggerFactory.getLogger(LoggerName.NAMESRV_LOGGER_NAME);
    private final static Logger logConsole = LoggerFactory.getLogger(LoggerName.NAMESRV_CONSOLE_LOGGER_NAME);
    private static Properties properties = null;
    private static NamesrvConfig namesrvConfig = null;
    private static NettyServerConfig nettyServerConfig = null;
    private static NettyClientConfig nettyClientConfig = null;
    private static ControllerConfig controllerConfig = null;

    public static void main(String[] args) {
        main0(args);
        controllerManagerMain();
    }

    public static NamesrvController main0(String[] args) {
        try {
            parseCommandlineAndConfigFile(args);
            NamesrvController controller = createAndStartNamesrvController();
            return controller;
        } catch (Throwable e) {
            e.printStackTrace();
            System.exit(-1);
        }

        return null;
    }

    public static ControllerManager controllerManagerMain() {
        try {
            if (namesrvConfig.isEnableControllerInNamesrv()) {
                return createAndStartControllerManager();
            }
        } catch (Throwable e) {
            e.printStackTrace();
            System.exit(-1);
        }
        return null;
    }

    public static void parseCommandlineAndConfigFile(String[] args) throws Exception {
        System.setProperty(RemotingCommand.REMOTING_VERSION_KEY, Integer.toString(MQVersion.CURRENT_VERSION));

        Options options = ServerUtil.buildCommandlineOptions(new Options());
        CommandLine commandLine = ServerUtil.parseCmdLine("mqnamesrv", args, buildCommandlineOptions(options), new DefaultParser());
        if (null == commandLine) {
            System.exit(-1);
            return;
        }

        namesrvConfig = new NamesrvConfig();
        nettyServerConfig = new NettyServerConfig();
        nettyClientConfig = new NettyClientConfig();
        nettyServerConfig.setListenPort(9876);
        if (commandLine.hasOption('c')) {
            String file = commandLine.getOptionValue('c');
            if (file != null) {
                InputStream in = new BufferedInputStream(Files.newInputStream(Paths.get(file)));
                properties = new Properties();
                properties.load(in);
                BeanUtils.properties2Object(properties, namesrvConfig);
                BeanUtils.properties2Object(properties, nettyServerConfig);
                BeanUtils.properties2Object(properties, nettyClientConfig);
                if (namesrvConfig.isEnableControllerInNamesrv()) {
                    controllerConfig = new ControllerConfig();
<<<<<<< HEAD
                    BeanUtils.properties2Object(properties, controllerConfig);
=======
                    JraftConfig jraftConfig = new JraftConfig();
                    controllerConfig.setJraftConfig(jraftConfig);
                    MixAll.properties2Object(properties, controllerConfig);
                    MixAll.properties2Object(properties, jraftConfig);
>>>>>>> 8df53dfd
                }
                namesrvConfig.setConfigStorePath(file);

                System.out.printf("load config properties file OK, %s%n", file);
                in.close();
            }
        }

        BeanUtils.properties2Object(ServerUtil.commandLine2Properties(commandLine), namesrvConfig);
        if (commandLine.hasOption('p')) {
            BeanUtils.printObjectProperties(logConsole, namesrvConfig);
            BeanUtils.printObjectProperties(logConsole, nettyServerConfig);
            BeanUtils.printObjectProperties(logConsole, nettyClientConfig);
            if (namesrvConfig.isEnableControllerInNamesrv()) {
                BeanUtils.printObjectProperties(logConsole, controllerConfig);
            }
            System.exit(0);
        }

        if (null == namesrvConfig.getRocketmqHome()) {
            System.out.printf("Please set the %s variable in your environment to match the location of the RocketMQ installation%n", MQConstants.ROCKETMQ_HOME_ENV);
            System.exit(-2);
        }
        BeanUtils.printObjectProperties(log, namesrvConfig);
        BeanUtils.printObjectProperties(log, nettyServerConfig);

    }

    public static NamesrvController createAndStartNamesrvController() throws Exception {

        NamesrvController controller = createNamesrvController();
        start(controller);
        NettyServerConfig serverConfig = controller.getNettyServerConfig();
        String tip = String.format("The Name Server boot success. serializeType=%s, address %s:%d", RemotingCommand.getSerializeTypeConfigInThisServer(), serverConfig.getBindAddress(), serverConfig.getListenPort());
        log.info(tip);
        System.out.printf("%s%n", tip);
        return controller;
    }

    public static NamesrvController createNamesrvController() {

        final NamesrvController controller = new NamesrvController(namesrvConfig, nettyServerConfig, nettyClientConfig);
        // remember all configs to prevent discard
        controller.getConfiguration().registerConfig(properties);
        return controller;
    }

    public static NamesrvController start(final NamesrvController controller) throws Exception {

        if (null == controller) {
            throw new IllegalArgumentException("NamesrvController is null");
        }

        boolean initResult = controller.initialize();
        if (!initResult) {
            controller.shutdown();
            System.exit(-3);
        }

        Runtime.getRuntime().addShutdownHook(new ShutdownHookThread(log, (Callable<Void>) () -> {
            controller.shutdown();
            return null;
        }));

        controller.start();

        return controller;
    }

    public static ControllerManager createAndStartControllerManager() throws Exception {
        ControllerManager controllerManager = createControllerManager();
        start(controllerManager);
        String tip = "The ControllerManager boot success. serializeType=" + RemotingCommand.getSerializeTypeConfigInThisServer();
        log.info(tip);
        System.out.printf("%s%n", tip);
        return controllerManager;
    }

    public static ControllerManager createControllerManager() throws Exception {
        NettyServerConfig controllerNettyServerConfig = (NettyServerConfig) nettyServerConfig.clone();
        ControllerManager controllerManager = new ControllerManager(controllerConfig, controllerNettyServerConfig, nettyClientConfig);
        // remember all configs to prevent discard
        controllerManager.getConfiguration().registerConfig(properties);
        return controllerManager;
    }

    public static ControllerManager start(final ControllerManager controllerManager) throws Exception {

        if (null == controllerManager) {
            throw new IllegalArgumentException("ControllerManager is null");
        }

        boolean initResult = controllerManager.initialize();
        if (!initResult) {
            controllerManager.shutdown();
            System.exit(-3);
        }

        Runtime.getRuntime().addShutdownHook(new ShutdownHookThread(log, (Callable<Void>) () -> {
            controllerManager.shutdown();
            return null;
        }));

        controllerManager.start();

        return controllerManager;
    }

    public static void shutdown(final NamesrvController controller) {
        controller.shutdown();
    }

    public static void shutdown(final ControllerManager controllerManager) {
        controllerManager.shutdown();
    }

    public static Options buildCommandlineOptions(final Options options) {
        Option opt = new Option("c", "configFile", true, "Name server config properties file");
        opt.setRequired(false);
        options.addOption(opt);

        opt = new Option("p", "printConfigItem", false, "Print all config items");
        opt.setRequired(false);
        options.addOption(opt);
        return options;
    }

    public static Properties getProperties() {
        return properties;
    }
}<|MERGE_RESOLUTION|>--- conflicted
+++ resolved
@@ -26,21 +26,13 @@
 import org.apache.commons.cli.DefaultParser;
 import org.apache.commons.cli.Option;
 import org.apache.commons.cli.Options;
-<<<<<<< HEAD
 import org.apache.rocketmq.common.app.config.ControllerConfig;
 import org.apache.rocketmq.common.domain.constant.MQVersion;
 import org.apache.rocketmq.common.domain.constant.LoggerName;
 import org.apache.rocketmq.common.domain.namesrv.NamesrvConfig;
 import org.apache.rocketmq.common.domain.constant.MQConstants;
 import org.apache.rocketmq.common.utils.BeanUtils;
-=======
-import org.apache.rocketmq.common.ControllerConfig;
-import org.apache.rocketmq.common.JraftConfig;
-import org.apache.rocketmq.common.MQVersion;
-import org.apache.rocketmq.common.MixAll;
-import org.apache.rocketmq.common.constant.LoggerName;
-import org.apache.rocketmq.common.namesrv.NamesrvConfig;
->>>>>>> 8df53dfd
+import org.apache.rocketmq.common.app.config.JraftConfig;
 import org.apache.rocketmq.controller.ControllerManager;
 import org.apache.rocketmq.logging.org.slf4j.Logger;
 import org.apache.rocketmq.remoting.netty.NettyClientConfig;
@@ -115,14 +107,10 @@
                 BeanUtils.properties2Object(properties, nettyClientConfig);
                 if (namesrvConfig.isEnableControllerInNamesrv()) {
                     controllerConfig = new ControllerConfig();
-<<<<<<< HEAD
-                    BeanUtils.properties2Object(properties, controllerConfig);
-=======
                     JraftConfig jraftConfig = new JraftConfig();
                     controllerConfig.setJraftConfig(jraftConfig);
-                    MixAll.properties2Object(properties, controllerConfig);
-                    MixAll.properties2Object(properties, jraftConfig);
->>>>>>> 8df53dfd
+                    BeanUtils.properties2Object(properties, controllerConfig);
+                    BeanUtils.properties2Object(properties, jraftConfig);
                 }
                 namesrvConfig.setConfigStorePath(file);
 
