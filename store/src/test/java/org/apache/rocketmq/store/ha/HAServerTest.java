/*
 * Licensed to the Apache Software Foundation (ASF) under one or more
 * contributor license agreements.  See the NOTICE file distributed with
 * this work for additional information regarding copyright ownership.
 * The ASF licenses this file to You under the Apache License, Version 2.0
 * (the "License"); you may not use this file except in compliance with
 * the License.  You may obtain a copy of the License at
 *
 *     http://www.apache.org/licenses/LICENSE-2.0
 *
 * Unless required by applicable law or agreed to in writing, software
 * distributed under the License is distributed on an "AS IS" BASIS,
 * WITHOUT WARRANTIES OR CONDITIONS OF ANY KIND, either express or implied.
 * See the License for the specific language governing permissions and
 * limitations under the License.
 */

package org.apache.rocketmq.store.ha;

import java.io.IOException;
import java.time.Duration;
import java.util.ArrayList;
import java.util.List;
import java.util.Random;
import java.util.concurrent.Callable;
import java.util.concurrent.ExecutionException;
import java.util.concurrent.TimeoutException;
import org.apache.rocketmq.common.BrokerConfig;
import org.apache.rocketmq.common.SystemClock;
import org.apache.rocketmq.store.commitlog.CommitLog;
import org.apache.rocketmq.store.DefaultMessageStore;
import org.apache.rocketmq.store.commitlog.GroupCommitRequest;
import org.apache.rocketmq.store.PutMessageStatus;
import org.apache.rocketmq.store.config.MessageStoreConfig;
import org.junit.After;
import org.junit.Before;
import org.junit.Test;
import org.junit.runner.RunWith;
import org.mockito.junit.MockitoJUnitRunner;
import org.rocksdb.RocksDBException;
import static org.assertj.core.api.Assertions.assertThat;
import static org.awaitility.Awaitility.await;
import static org.mockito.ArgumentMatchers.anyLong;
import static org.mockito.Mockito.doAnswer;
import static org.mockito.Mockito.doReturn;
import static org.mockito.Mockito.mock;

@RunWith(MockitoJUnitRunner.Silent.class)
public class HAServerTest {
    private DefaultMessageStore defaultMessageStore;
    private MessageStoreConfig storeConfig;
    private HAService haService;
    private Random random = new Random();
    private List<HAClient> haClientList = new ArrayList<>();

    @Before
    public void setUp() throws Exception {
        this.storeConfig = new MessageStoreConfig();
        this.storeConfig.setHaListenPort(9000 + random.nextInt(1000));
        this.storeConfig.setHaSendHeartbeatInterval(10);

        this.defaultMessageStore = mockMessageStore();
        this.haService = new DefaultHAService();
        this.haService.init(defaultMessageStore);
        this.haService.start();
    }

    @After
    public void tearDown() {
        tearDownAllHAClient();

        await().atMost(Duration.ofMinutes(1)).until(new Callable<Boolean>() {
            @Override
            public Boolean call() throws Exception {
                return HAServerTest.this.haService.getConnectionCount().get() == 0;
            }
        });

        this.haService.shutdown();
    }

    @Test
    public void testConnectionList_OneHAClient() throws IOException {
        setUpOneHAClient();

        await().atMost(Duration.ofMinutes(1)).until(new Callable<Boolean>() {
            @Override
            public Boolean call() {
                return HAServerTest.this.haService.getConnectionCount().get() == 1;
            }
        });
    }

    @Test
    public void testConnectionList_MultipleHAClient() throws IOException {
        setUpOneHAClient();
        setUpOneHAClient();
        setUpOneHAClient();

        await().atMost(Duration.ofMinutes(1)).until(new Callable<Boolean>() {
            @Override
            public Boolean call() {
                return HAServerTest.this.haService.getConnectionCount().get() == 3;
            }
        });

        tearDownOneHAClient();

        await().atMost(Duration.ofMinutes(1)).until(new Callable<Boolean>() {
            @Override
            public Boolean call() {
                return HAServerTest.this.haService.getConnectionCount().get() == 2;
            }
        });
    }

    @Test
    public void inSyncReplicasNums() throws IOException, RocksDBException {
        DefaultMessageStore messageStore = mockMessageStore();
        doReturn(123L).when(messageStore).getMaxPhyOffset();
        doReturn(123L).when(messageStore).getMasterFlushedOffset();
        setUpOneHAClient(messageStore);

        messageStore = mockMessageStore();
        doReturn(124L).when(messageStore).getMaxPhyOffset();
        doReturn(124L).when(messageStore).getMasterFlushedOffset();
        setUpOneHAClient(messageStore);

        messageStore = mockMessageStore();
        doReturn(123L).when(messageStore).getMaxPhyOffset();
        doReturn(123L).when(messageStore).getMasterFlushedOffset();
        setUpOneHAClient(messageStore);

        messageStore = mockMessageStore();
        doReturn(125L).when(messageStore).getMaxPhyOffset();
        doReturn(125L).when(messageStore).getMasterFlushedOffset();
        setUpOneHAClient(messageStore);

        final int haSlaveFallbehindMax = this.defaultMessageStore.getMessageStoreConfig().getHaMaxGapNotInSync();

        await().atMost(Duration.ofMinutes(1)).until(new Callable<Boolean>() {
            @Override
            public Boolean call() throws Exception {
                return HAServerTest.this.haService.inSyncReplicasNums(haSlaveFallbehindMax) == 5;
            }
        });

        assertThat(HAServerTest.this.haService.inSyncReplicasNums(123L + haSlaveFallbehindMax)).isEqualTo(3);
        assertThat(HAServerTest.this.haService.inSyncReplicasNums(124L + haSlaveFallbehindMax)).isEqualTo(2);
        assertThat(HAServerTest.this.haService.inSyncReplicasNums(125L + haSlaveFallbehindMax)).isEqualTo(1);
    }

    @Test
    public void isSlaveOK() throws IOException, RocksDBException {
        DefaultMessageStore messageStore = mockMessageStore();
        doReturn(123L).when(messageStore).getMaxPhyOffset();
        doReturn(123L).when(messageStore).getMasterFlushedOffset();
        setUpOneHAClient(messageStore);

        messageStore = mockMessageStore();
        doReturn(124L).when(messageStore).getMaxPhyOffset();
        doReturn(124L).when(messageStore).getMasterFlushedOffset();
        setUpOneHAClient(messageStore);

        final int haSlaveFallbehindMax = this.defaultMessageStore.getMessageStoreConfig().getHaMaxGapNotInSync();

        await().atMost(Duration.ofMinutes(1)).until(new Callable<Boolean>() {
            @Override
            public Boolean call() throws Exception {
                return HAServerTest.this.haService.isSlaveOK(haSlaveFallbehindMax + 123);
            }
        });

        assertThat(HAServerTest.this.haService.isSlaveOK(122L + haSlaveFallbehindMax)).isTrue();
        assertThat(HAServerTest.this.haService.isSlaveOK(124L + haSlaveFallbehindMax)).isFalse();
    }

    @Test
<<<<<<< HEAD
    public void putRequest_SingleAck() throws IOException, ExecutionException, InterruptedException, TimeoutException {
        GroupCommitRequest request = new GroupCommitRequest(124, 4000, 1);
=======
    public void putRequest_SingleAck()
        throws IOException, ExecutionException, InterruptedException, TimeoutException, RocksDBException {
        CommitLog.GroupCommitRequest request = new CommitLog.GroupCommitRequest(124, 4000, 1);
>>>>>>> 3a035d75
        this.haService.putRequest(request);

        assertThat(request.future().get()).isEqualTo(PutMessageStatus.FLUSH_SLAVE_TIMEOUT);

        DefaultMessageStore messageStore = mockMessageStore();
        doReturn(124L).when(messageStore).getMaxPhyOffset();
        doReturn(124L).when(messageStore).getMasterFlushedOffset();
        setUpOneHAClient(messageStore);

        request = new GroupCommitRequest(124, 4000, 1);
        this.haService.putRequest(request);
        assertThat(request.future().get()).isEqualTo(PutMessageStatus.PUT_OK);
    }

    @Test
<<<<<<< HEAD
    public void putRequest_MultipleAckAndRequests() throws IOException, ExecutionException, InterruptedException {
        GroupCommitRequest oneAck = new GroupCommitRequest(124, 4000, 2);
=======
    public void putRequest_MultipleAckAndRequests()
        throws IOException, ExecutionException, InterruptedException, RocksDBException {
        CommitLog.GroupCommitRequest oneAck = new CommitLog.GroupCommitRequest(124, 4000, 2);
>>>>>>> 3a035d75
        this.haService.putRequest(oneAck);

        GroupCommitRequest twoAck = new GroupCommitRequest(124, 4000, 3);
        this.haService.putRequest(twoAck);

        DefaultMessageStore messageStore = mockMessageStore();
        doReturn(125L).when(messageStore).getMaxPhyOffset();
        doReturn(125L).when(messageStore).getMasterFlushedOffset();
        setUpOneHAClient(messageStore);

        assertThat(oneAck.future().get()).isEqualTo(PutMessageStatus.PUT_OK);
        assertThat(twoAck.future().get()).isEqualTo(PutMessageStatus.FLUSH_SLAVE_TIMEOUT);

        messageStore = mockMessageStore();
        doReturn(128L).when(messageStore).getMaxPhyOffset();
        doReturn(128L).when(messageStore).getMasterFlushedOffset();
        setUpOneHAClient(messageStore);

        twoAck = new GroupCommitRequest(124, 4000, 3);
        this.haService.putRequest(twoAck);
        assertThat(twoAck.future().get()).isEqualTo(PutMessageStatus.PUT_OK);
    }

    @Test
    public void getPush2SlaveMaxOffset() throws IOException, RocksDBException {
        DefaultMessageStore messageStore = mockMessageStore();
        doReturn(123L).when(messageStore).getMaxPhyOffset();
        doReturn(123L).when(messageStore).getMasterFlushedOffset();
        setUpOneHAClient(messageStore);

        messageStore = mockMessageStore();
        doReturn(124L).when(messageStore).getMaxPhyOffset();
        doReturn(124L).when(messageStore).getMasterFlushedOffset();
        setUpOneHAClient(messageStore);

        messageStore = mockMessageStore();
        doReturn(125L).when(messageStore).getMaxPhyOffset();
        doReturn(125L).when(messageStore).getMasterFlushedOffset();
        setUpOneHAClient(messageStore);

        await().atMost(Duration.ofMinutes(1)).until(new Callable<Boolean>() {
            @Override
            public Boolean call() throws Exception {
                return HAServerTest.this.haService.getPush2SlaveMaxOffset().get() == 125L;
            }
        });
    }

    private void setUpOneHAClient(DefaultMessageStore defaultMessageStore) throws IOException {
        HAClient haClient = new DefaultHAClient(defaultMessageStore);
        haClient.updateHaMasterAddress("127.0.0.1:" + this.storeConfig.getHaListenPort());
        haClient.start();
        this.haClientList.add(haClient);
    }

    private void setUpOneHAClient() throws IOException {
        HAClient haClient = new DefaultHAClient(this.defaultMessageStore);
        haClient.updateHaMasterAddress("127.0.0.1:" + this.storeConfig.getHaListenPort());
        haClient.start();
        this.haClientList.add(haClient);
    }

    private DefaultMessageStore mockMessageStore() throws IOException, RocksDBException {
        DefaultMessageStore messageStore = mock(DefaultMessageStore.class);
        BrokerConfig brokerConfig = mock(BrokerConfig.class);

        doReturn(true).when(brokerConfig).isInBrokerContainer();
        doReturn("mock").when(brokerConfig).getIdentifier();
        doReturn(brokerConfig).when(messageStore).getBrokerConfig();
        doReturn(new SystemClock()).when(messageStore).getSystemClock();
        doAnswer(invocation -> System.currentTimeMillis()).when(messageStore).now();
        doReturn(this.storeConfig).when(messageStore).getMessageStoreConfig();
        doReturn(new BrokerConfig()).when(messageStore).getBrokerConfig();
        doReturn(true).when(messageStore).isOffsetAligned(anyLong());
//        doReturn(new PutMessageResult(PutMessageStatus.PUT_OK, new AppendMessageResult(AppendMessageStatus.PUT_OK))).when(messageStore).sendMsgBack(anyLong());
        doReturn(true).when(messageStore).truncateFiles(anyLong());

        DefaultMessageStore masterStore = mock(DefaultMessageStore.class);
        doReturn(Long.MAX_VALUE).when(masterStore).getFlushedWhere();
        doReturn(masterStore).when(messageStore).getMasterStoreInProcess();

        CommitLog commitLog = new CommitLog(messageStore);
        doReturn(commitLog).when(messageStore).getCommitLog();
        return messageStore;
    }

    private void tearDownOneHAClient() {
        final HAClient haClient = this.haClientList.remove(0);
        haClient.shutdown();
    }

    private void tearDownAllHAClient() {
        for (final HAClient client : this.haClientList) {
            client.shutdown();
        }
        this.haClientList.clear();
    }
}<|MERGE_RESOLUTION|>--- conflicted
+++ resolved
@@ -38,6 +38,7 @@
 import org.junit.runner.RunWith;
 import org.mockito.junit.MockitoJUnitRunner;
 import org.rocksdb.RocksDBException;
+
 import static org.assertj.core.api.Assertions.assertThat;
 import static org.awaitility.Awaitility.await;
 import static org.mockito.ArgumentMatchers.anyLong;
@@ -176,14 +177,8 @@
     }
 
     @Test
-<<<<<<< HEAD
-    public void putRequest_SingleAck() throws IOException, ExecutionException, InterruptedException, TimeoutException {
+    public void putRequest_SingleAck() throws IOException, ExecutionException, InterruptedException, TimeoutException, RocksDBException {
         GroupCommitRequest request = new GroupCommitRequest(124, 4000, 1);
-=======
-    public void putRequest_SingleAck()
-        throws IOException, ExecutionException, InterruptedException, TimeoutException, RocksDBException {
-        CommitLog.GroupCommitRequest request = new CommitLog.GroupCommitRequest(124, 4000, 1);
->>>>>>> 3a035d75
         this.haService.putRequest(request);
 
         assertThat(request.future().get()).isEqualTo(PutMessageStatus.FLUSH_SLAVE_TIMEOUT);
@@ -199,14 +194,8 @@
     }
 
     @Test
-<<<<<<< HEAD
-    public void putRequest_MultipleAckAndRequests() throws IOException, ExecutionException, InterruptedException {
+    public void putRequest_MultipleAckAndRequests() throws IOException, ExecutionException, InterruptedException, RocksDBException {
         GroupCommitRequest oneAck = new GroupCommitRequest(124, 4000, 2);
-=======
-    public void putRequest_MultipleAckAndRequests()
-        throws IOException, ExecutionException, InterruptedException, RocksDBException {
-        CommitLog.GroupCommitRequest oneAck = new CommitLog.GroupCommitRequest(124, 4000, 2);
->>>>>>> 3a035d75
         this.haService.putRequest(oneAck);
 
         GroupCommitRequest twoAck = new GroupCommitRequest(124, 4000, 3);
