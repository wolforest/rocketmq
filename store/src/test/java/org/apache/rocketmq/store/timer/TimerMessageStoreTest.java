--- conflicted
+++ resolved
@@ -437,13 +437,8 @@
         assertEquals(first.getCommitReadTimeMs(), second.getCommitReadTimeMs());
         second.start(true);
 
-<<<<<<< HEAD
-        // Wait until all messages have wrote back to commitLog and consumeQueue.
-        await().atMost(7000, TimeUnit.MILLISECONDS).until(new Callable<Boolean>() {
-=======
         // Wait until all messages have been written back to commitLog and consumeQueue.
         await().atMost(30000, TimeUnit.MILLISECONDS).until(new Callable<Boolean>() {
->>>>>>> bcc9db5c
             @Override
             public Boolean call() {
                 ConsumeQueue cq = (ConsumeQueue) messageStore.getConsumeQueue(topic, 0);
