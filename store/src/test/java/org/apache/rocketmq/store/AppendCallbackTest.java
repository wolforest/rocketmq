--- conflicted
+++ resolved
@@ -56,23 +56,14 @@
         messageStoreConfig.setMappedFileSizeConsumeQueue(1024 * 4);
         messageStoreConfig.setMaxHashSlotNum(100);
         messageStoreConfig.setMaxIndexNum(100 * 10);
-<<<<<<< HEAD
+        messageStoreConfig.setMaxMessageSize(10 * 1024 * 1024);
         messageStoreConfig.setStorePathRootDir(System.getProperty("java.io.tmpdir") + File.separator + "rocketmq-test" + File.separator + "unitteststore");
         messageStoreConfig.setStorePathCommitLog(System.getProperty("java.io.tmpdir") + File.separator + "rocketmq-test" + File.separator + "unitteststore" + File.separator + "commitlog");
         //too much reference
         DefaultMessageStore messageStore = new DefaultMessageStore(messageStoreConfig, null, null, new BrokerConfig(), new ConcurrentHashMap<>());
         CommitLog commitLog = new CommitLog(messageStore);
         callback = new DefaultAppendMessageCallback(messageStore, commitLog);
-=======
-        messageStoreConfig.setMaxMessageSize(10 * 1024 * 1024);
-        messageStoreConfig.setStorePathRootDir(System.getProperty("java.io.tmpdir") + File.separator + "unitteststore");
-        messageStoreConfig.setStorePathCommitLog(System.getProperty("java.io.tmpdir") + File.separator + "unitteststore" + File.separator + "commitlog");
-        //too much reference
-        DefaultMessageStore messageStore = new DefaultMessageStore(messageStoreConfig, null, null, new BrokerConfig(), new ConcurrentHashMap<>());
-        CommitLog commitLog = new CommitLog(messageStore);
-        callback = commitLog.new DefaultAppendMessageCallback(messageStoreConfig);
         batchEncoder = new MessageExtEncoder(messageStoreConfig);
->>>>>>> ead3d905
     }
 
     @After
