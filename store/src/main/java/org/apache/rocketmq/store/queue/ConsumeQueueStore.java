--- conflicted
+++ resolved
@@ -29,7 +29,6 @@
 import java.util.concurrent.ConcurrentHashMap;
 import java.util.concurrent.ConcurrentMap;
 import java.util.concurrent.CountDownLatch;
-import java.util.concurrent.ExecutionException;
 import java.util.concurrent.ExecutorService;
 import java.util.concurrent.FutureTask;
 import java.util.concurrent.LinkedBlockingQueue;
@@ -43,30 +42,10 @@
 import org.apache.rocketmq.common.topic.TopicValidator;
 import org.apache.rocketmq.common.utils.QueueTypeUtils;
 import org.apache.rocketmq.common.utils.ThreadUtils;
-<<<<<<< HEAD
-import org.apache.rocketmq.logging.org.slf4j.Logger;
-import org.apache.rocketmq.logging.org.slf4j.LoggerFactory;
-import org.apache.rocketmq.store.commitlog.CommitLog;
 import org.apache.rocketmq.store.DefaultMessageStore;
 import org.apache.rocketmq.store.DispatchRequest;
-import org.apache.rocketmq.common.message.MessageExtBrokerInner;
+import org.apache.rocketmq.store.commitlog.CommitLog;
 import org.apache.rocketmq.store.logfile.SelectMappedBufferResult;
-import org.apache.rocketmq.store.config.MessageStoreConfig;
-
-import java.io.File;
-import java.util.Iterator;
-import java.util.Map;
-import java.util.Objects;
-import java.util.Optional;
-import java.util.concurrent.ConcurrentHashMap;
-import java.util.concurrent.ConcurrentMap;
-=======
-import org.apache.rocketmq.store.CommitLog;
-import org.apache.rocketmq.store.ConsumeQueue;
-import org.apache.rocketmq.store.DefaultMessageStore;
-import org.apache.rocketmq.store.DispatchRequest;
-import org.apache.rocketmq.store.SelectMappedBufferResult;
->>>>>>> 3a035d75
 
 import static java.lang.String.format;
 import static org.apache.rocketmq.store.config.StorePathConfigHelper.getStorePathBatchConsumeQueue;
@@ -83,34 +62,6 @@
         log.info("Default ConsumeQueueStore start!");
     }
 
-<<<<<<< HEAD
-    /**
-     * consume queue api from commitLog dispatching, the process is below:
-     * ReputMessageService -> messageStore.doDispatch() -> CommitLogDispatcherBuildConsumeQueue.dispatch()
-     *
-     * TODO: enqueue may be a better name
-     *
-     * @param dispatchRequest DispatchRequest create by ReputMessageService
-     */
-    public void putMessagePositionInfoWrapper(DispatchRequest dispatchRequest) {
-        ConsumeQueueInterface cq = this.findOrCreateConsumeQueue(dispatchRequest.getTopic(), dispatchRequest.getQueueId());
-        this.putMessagePositionInfoWrapper(cq, dispatchRequest);
-    }
-
-    /**
-     * Apply the dispatched request and build the consume queue. This function should be idempotent.
-     *
-     * @param consumeQueue consume queue
-     * @param request dispatch request
-     */
-    public void putMessagePositionInfoWrapper(ConsumeQueueInterface consumeQueue, DispatchRequest request) {
-        consumeQueue.putMessagePositionInfoWrapper(request);
-    }
-
-    public long rollNextFile(ConsumeQueueInterface consumeQueue, final long offset) {
-        FileQueueLifeCycle fileQueueLifeCycle = getLifeCycle(consumeQueue.getTopic(), consumeQueue.getQueueId());
-        return fileQueueLifeCycle.rollNextFile(offset);
-=======
     @Override
     public boolean load() {
         boolean cqLoadResult = loadConsumeQueues(getStorePathConsumeQueue(this.messageStoreConfig.getStorePathRootDir()), CQType.SimpleCQ);
@@ -195,6 +146,14 @@
         consumeQueue.correctMinOffset(minCommitLogOffset);
     }
 
+    /**
+     * consume queue api from commitLog dispatching, the process is below:
+     * ReputMessageService -> messageStore.doDispatch() -> CommitLogDispatcherBuildConsumeQueue.dispatch()
+     *
+     * TODO: enqueue may be a better name
+     *
+     * @param dispatchRequest DispatchRequest create by ReputMessageService
+     */
     @Override
     public void putMessagePositionInfoWrapper(DispatchRequest dispatchRequest) {
         ConsumeQueueInterface cq = this.findOrCreateConsumeQueue(dispatchRequest.getTopic(), dispatchRequest.getQueueId());
@@ -273,537 +232,6 @@
         }
 
         log.info("load {} all over, OK", cqType);
-
-        return true;
->>>>>>> 3a035d75
-    }
-
-    public void correctMinOffset(ConsumeQueueInterface consumeQueue, long minCommitLogOffset) {
-        consumeQueue.correctMinOffset(minCommitLogOffset);
-    }
-
-    public long getMaxOffset() {
-        long maxOffset = -1L;
-        for (ConcurrentMap<Integer, ConsumeQueueInterface> maps : this.consumeQueueTable.values()) {
-            maxOffset = getMaxOffset(maxOffset, maps);
-        }
-
-        return maxOffset;
-    }
-
-    public boolean load() {
-        boolean cqLoadResult = loadConsumeQueues(getStorePathConsumeQueue(this.messageStoreConfig.getStorePathRootDir()), CQType.SimpleCQ);
-        boolean bcqLoadResult = loadConsumeQueues(getStorePathBatchConsumeQueue(this.messageStoreConfig.getStorePathRootDir()), CQType.BatchCQ);
-        return cqLoadResult && bcqLoadResult;
-    }
-
-<<<<<<< HEAD
-    public void recover() {
-        for (ConcurrentMap<Integer, ConsumeQueueInterface> maps : this.consumeQueueTable.values()) {
-            recover(maps);
-        }
-    }
-
-    public boolean recoverConcurrently() {
-        int count = countConsumeQueue();
-
-        final CountDownLatch countDownLatch = new CountDownLatch(count);
-        BlockingQueue<Runnable> recoverQueue = new LinkedBlockingQueue<>();
-        final ExecutorService executor = buildExecutorService(recoverQueue, "RecoverConsumeQueueThread_");
-        List<FutureTask<Boolean>> result = new ArrayList<>(count);
-
-        try {
-            for (ConcurrentMap<Integer, ConsumeQueueInterface> maps : this.consumeQueueTable.values()) {
-                recoverConcurrently(maps, executor, result, countDownLatch);
-            }
-            countDownLatch.await();
-            return getFutureResult(result);
-        } catch (Exception e) {
-            log.error("Exception occurs while recover consume queue concurrently", e);
-            return false;
-        } finally {
-            executor.shutdown();
-        }
-=======
-    @Override
-    public Long getMaxPhyOffsetInConsumeQueue(String topic, int queueId) {
-        ConsumeQueueInterface logic = findOrCreateConsumeQueue(topic, queueId);
-        if (logic != null) {
-            return logic.getMaxPhysicOffset();
-        }
-        return null;
->>>>>>> 3a035d75
-    }
-
-    @Override
-    public long getMaxPhyOffsetInConsumeQueue() {
-        long maxPhysicOffset = -1L;
-        for (ConcurrentMap<Integer, ConsumeQueueInterface> maps : this.consumeQueueTable.values()) {
-            maxPhysicOffset = getMaxOffsetInConsumeQueue(maxPhysicOffset, maps);
-        }
-        return maxPhysicOffset;
-    }
-
-<<<<<<< HEAD
-=======
-    @Override
-    public long getMinOffsetInQueue(String topic, int queueId) {
-        ConsumeQueueInterface logic = findOrCreateConsumeQueue(topic, queueId);
-        if (logic != null) {
-            return logic.getMinOffsetInQueue();
-        }
-
-        return -1;
-    }
-
-    public void checkSelf(ConsumeQueueInterface consumeQueue) {
-        FileQueueLifeCycle fileQueueLifeCycle = getLifeCycle(consumeQueue.getTopic(), consumeQueue.getQueueId());
-        fileQueueLifeCycle.checkSelf();
-    }
-
-    @Override
->>>>>>> 3a035d75
-    public void checkSelf() {
-        for (Map.Entry<String, ConcurrentMap<Integer, ConsumeQueueInterface>> topicEntry : this.consumeQueueTable.entrySet()) {
-            for (Map.Entry<Integer, ConsumeQueueInterface> cqEntry : topicEntry.getValue().entrySet()) {
-                this.checkSelf(cqEntry.getValue());
-            }
-        }
-    }
-
-    @Override
-    public boolean flush(ConsumeQueueInterface consumeQueue, int flushLeastPages) {
-        FileQueueLifeCycle fileQueueLifeCycle = getLifeCycle(consumeQueue.getTopic(), consumeQueue.getQueueId());
-        return fileQueueLifeCycle.flush(flushLeastPages);
-    }
-
-    @Override
-    public void destroy(ConsumeQueueInterface consumeQueue) {
-        FileQueueLifeCycle fileQueueLifeCycle = getLifeCycle(consumeQueue.getTopic(), consumeQueue.getQueueId());
-        fileQueueLifeCycle.destroy();
-    }
-
-    @Override
-    public int deleteExpiredFile(ConsumeQueueInterface consumeQueue, long minCommitLogPos) {
-        FileQueueLifeCycle fileQueueLifeCycle = getLifeCycle(consumeQueue.getTopic(), consumeQueue.getQueueId());
-        return fileQueueLifeCycle.deleteExpiredFile(minCommitLogPos);
-    }
-
-    public void truncateDirtyLogicFiles(ConsumeQueueInterface consumeQueue, long phyOffset) {
-        FileQueueLifeCycle fileQueueLifeCycle = getLifeCycle(consumeQueue.getTopic(), consumeQueue.getQueueId());
-        fileQueueLifeCycle.truncateDirtyLogicFiles(phyOffset);
-    }
-
-    public void swapMap(ConsumeQueueInterface consumeQueue, int reserveNum, long forceSwapIntervalMs,
-        long normalSwapIntervalMs) {
-        FileQueueLifeCycle fileQueueLifeCycle = getLifeCycle(consumeQueue.getTopic(), consumeQueue.getQueueId());
-        fileQueueLifeCycle.swapMap(reserveNum, forceSwapIntervalMs, normalSwapIntervalMs);
-    }
-
-    public void cleanSwappedMap(ConsumeQueueInterface consumeQueue, long forceCleanSwapIntervalMs) {
-        FileQueueLifeCycle fileQueueLifeCycle = getLifeCycle(consumeQueue.getTopic(), consumeQueue.getQueueId());
-        fileQueueLifeCycle.cleanSwappedMap(forceCleanSwapIntervalMs);
-    }
-
-    @Override
-    public boolean isFirstFileAvailable(ConsumeQueueInterface consumeQueue) {
-        FileQueueLifeCycle fileQueueLifeCycle = getLifeCycle(consumeQueue.getTopic(), consumeQueue.getQueueId());
-        return fileQueueLifeCycle.isFirstFileAvailable();
-    }
-
-    @Override
-    public boolean isFirstFileExist(ConsumeQueueInterface consumeQueue) {
-        FileQueueLifeCycle fileQueueLifeCycle = getLifeCycle(consumeQueue.getTopic(), consumeQueue.getQueueId());
-        return fileQueueLifeCycle.isFirstFileExist();
-    }
-
-    @Override
-    public ConsumeQueueInterface findOrCreateConsumeQueue(String topic, int queueId) {
-<<<<<<< HEAD
-        return doFindOrCreateConsumeQueue(topic, queueId);
-    }
-
-=======
-        ConcurrentMap<Integer, ConsumeQueueInterface> map = consumeQueueTable.get(topic);
-        if (null == map) {
-            ConcurrentMap<Integer, ConsumeQueueInterface> newMap = new ConcurrentHashMap<>(128);
-            ConcurrentMap<Integer, ConsumeQueueInterface> oldMap = consumeQueueTable.putIfAbsent(topic, newMap);
-            if (oldMap != null) {
-                map = oldMap;
-            } else {
-                map = newMap;
-            }
-        }
-
-        ConsumeQueueInterface logic = map.get(queueId);
-        if (logic != null) {
-            return logic;
-        }
-
-        ConsumeQueueInterface newLogic;
-
-        Optional<TopicConfig> topicConfig = this.messageStore.getTopicConfig(topic);
-        // TODO maybe the topic has been deleted.
-        if (Objects.equals(CQType.BatchCQ, QueueTypeUtils.getCQType(topicConfig))) {
-            newLogic = new BatchConsumeQueue(
-                topic,
-                queueId,
-                getStorePathBatchConsumeQueue(this.messageStoreConfig.getStorePathRootDir()),
-                this.messageStoreConfig.getMapperFileSizeBatchConsumeQueue(),
-                this.messageStore);
-        } else {
-            newLogic = new ConsumeQueue(
-                topic,
-                queueId,
-                getStorePathConsumeQueue(this.messageStoreConfig.getStorePathRootDir()),
-                this.messageStoreConfig.getMappedFileSizeConsumeQueue(),
-                this.messageStore);
-        }
-
-        ConsumeQueueInterface oldLogic = map.putIfAbsent(queueId, newLogic);
-        if (oldLogic != null) {
-            logic = oldLogic;
-        } else {
-            logic = newLogic;
-        }
-
-        return logic;
-    }
-
-    public void setBatchTopicQueueTable(ConcurrentMap<String, Long> batchTopicQueueTable) {
-        this.queueOffsetOperator.setBatchTopicQueueTable(batchTopicQueueTable);
-    }
-
-    public void updateQueueOffset(String topic, int queueId, long offset) {
-        String topicQueueKey = topic + "-" + queueId;
-        this.queueOffsetOperator.updateQueueOffset(topicQueueKey, offset);
-    }
-
-    private void putConsumeQueue(final String topic, final int queueId, final ConsumeQueueInterface consumeQueue) {
-        ConcurrentMap<Integer/* queueId */, ConsumeQueueInterface> map = this.consumeQueueTable.get(topic);
-        if (null == map) {
-            map = new ConcurrentHashMap<>();
-            map.put(queueId, consumeQueue);
-            this.consumeQueueTable.put(topic, map);
-        } else {
-            map.put(queueId, consumeQueue);
-        }
-    }
-
-    @Override
->>>>>>> 3a035d75
-    public void recoverOffsetTable(long minPhyOffset) {
-        ConcurrentMap<String, Long> cqOffsetTable = new ConcurrentHashMap<>(1024);
-        ConcurrentMap<String, Long> bcqOffsetTable = new ConcurrentHashMap<>(1024);
-
-        for (ConcurrentMap<Integer, ConsumeQueueInterface> maps : this.consumeQueueTable.values()) {
-            for (ConsumeQueueInterface logic : maps.values()) {
-                String key = logic.getTopic() + "-" + logic.getQueueId();
-
-                long maxOffsetInQueue = logic.getMaxOffsetInQueue();
-                if (Objects.equals(CQType.BatchCQ, logic.getCQType())) {
-                    bcqOffsetTable.put(key, maxOffsetInQueue);
-                } else {
-                    cqOffsetTable.put(key, maxOffsetInQueue);
-                }
-
-                this.correctMinOffset(logic, minPhyOffset);
-            }
-        }
-
-        // Correct unSubmit consumeOffset
-        if (messageStoreConfig.isDuplicationEnable()) {
-            SelectMappedBufferResult lastBuffer = null;
-            long startReadOffset = messageStore.getCommitLog().getConfirmOffset() == -1 ? 0 : messageStore.getCommitLog().getConfirmOffset();
-            while ((lastBuffer = messageStore.selectOneMessageByOffset(startReadOffset)) != null) {
-                try {
-                    if (lastBuffer.getStartOffset() > startReadOffset) {
-                        startReadOffset = lastBuffer.getStartOffset();
-                        continue;
-                    }
-
-                    ByteBuffer bb = lastBuffer.getByteBuffer();
-                    int magicCode = bb.getInt(bb.position() + 4);
-                    if (magicCode == CommitLog.BLANK_MAGIC_CODE) {
-                        startReadOffset += bb.getInt(bb.position());
-                        continue;
-                    } else if (magicCode != MessageDecoder.MESSAGE_MAGIC_CODE) {
-                        throw new RuntimeException("Unknown magicCode: " + magicCode);
-                    }
-
-                    lastBuffer.getByteBuffer().mark();
-                    DispatchRequest dispatchRequest = messageStore.getCommitLog().checkMessageAndReturnSize(lastBuffer.getByteBuffer(), true, true, true);
-                    if (!dispatchRequest.isSuccess())
-                        break;
-                    lastBuffer.getByteBuffer().reset();
-
-                    MessageExt msg = MessageDecoder.decode(lastBuffer.getByteBuffer(), true, false, false, false, true);
-                    if (msg == null)
-                        break;
-
-                    String key = msg.getTopic() + "-" + msg.getQueueId();
-                    cqOffsetTable.put(key, msg.getQueueOffset() + 1);
-                    startReadOffset += msg.getStoreSize();
-                } finally {
-                    if (lastBuffer != null)
-                        lastBuffer.release();
-                }
-
-            }
-        }
-
-        this.setTopicQueueTable(cqOffsetTable);
-        this.setBatchTopicQueueTable(bcqOffsetTable);
-    }
-
-    @Override
-    public void destroy() {
-        for (ConcurrentMap<Integer, ConsumeQueueInterface> maps : this.consumeQueueTable.values()) {
-            for (ConsumeQueueInterface logic : maps.values()) {
-                this.destroy(logic);
-            }
-        }
-    }
-
-    @Override
-    public void cleanExpired(long minCommitLogOffset) {
-        Iterator<Entry<String, ConcurrentMap<Integer, ConsumeQueueInterface>>> it = this.consumeQueueTable.entrySet().iterator();
-        while (it.hasNext()) {
-            Map.Entry<String, ConcurrentMap<Integer, ConsumeQueueInterface>> next = it.next();
-            String topic = next.getKey();
-            if (TopicValidator.isSystemTopic(topic)) {
-                continue;
-            }
-
-            ConcurrentMap<Integer, ConsumeQueueInterface> queueTable = next.getValue();
-            Iterator<Map.Entry<Integer, ConsumeQueueInterface>> itQT = queueTable.entrySet().iterator();
-            while (itQT.hasNext()) {
-                Map.Entry<Integer, ConsumeQueueInterface> nextQT = itQT.next();
-                long maxCLOffsetInConsumeQueue = nextQT.getValue().getLastOffset();
-
-                if (maxCLOffsetInConsumeQueue == -1) {
-                    log.warn("maybe ConsumeQueue was created just now. topic={} queueId={} maxPhysicOffset={} minLogicOffset={}.",
-                        nextQT.getValue().getTopic(),
-                        nextQT.getValue().getQueueId(),
-                        nextQT.getValue().getMaxPhysicOffset(),
-                        nextQT.getValue().getMinLogicOffset());
-                } else if (maxCLOffsetInConsumeQueue < minCommitLogOffset) {
-                    log.info(
-                        "cleanExpiredConsumerQueue: {} {} consumer queue destroyed, minCommitLogOffset: {} maxCLOffsetInConsumeQueue: {}",
-                        topic,
-                        nextQT.getKey(),
-                        minCommitLogOffset,
-                        maxCLOffsetInConsumeQueue);
-
-                    removeTopicQueueTable(nextQT.getValue().getTopic(),
-                        nextQT.getValue().getQueueId());
-
-                    this.destroy(nextQT.getValue());
-                    itQT.remove();
-                }
-            }
-
-            if (queueTable.isEmpty()) {
-                log.info("cleanExpiredConsumerQueue: {},topic destroyed", topic);
-                it.remove();
-            }
-        }
-    }
-
-    @Override
-    public void truncateDirty(long offsetToTruncate) {
-        for (ConcurrentMap<Integer, ConsumeQueueInterface> maps : this.consumeQueueTable.values()) {
-            for (ConsumeQueueInterface logic : maps.values()) {
-                this.truncateDirtyLogicFiles(logic, offsetToTruncate);
-            }
-        }
-    }
-
-    @Override
-    public long getTotalSize() {
-        long totalSize = 0;
-        for (ConcurrentMap<Integer, ConsumeQueueInterface> maps : this.consumeQueueTable.values()) {
-            for (ConsumeQueueInterface logic : maps.values()) {
-                totalSize += logic.getTotalSize();
-            }
-        }
-        return totalSize;
-    }
-
-    public Long getMaxOffset(String topic, int queueId) {
-        return this.queueOffsetOperator.currentQueueOffset(topic + "-" + queueId);
-    }
-
-    public void setTopicQueueTable(ConcurrentMap<String, Long> topicQueueTable) {
-        this.queueOffsetOperator.setTopicQueueTable(topicQueueTable);
-        this.queueOffsetOperator.setLmqTopicQueueTable(topicQueueTable);
-    }
-
-    public ConcurrentMap getTopicQueueTable() {
-        return this.queueOffsetOperator.getTopicQueueTable();
-    }
-
-    public void setBatchTopicQueueTable(ConcurrentMap<String, Long> batchTopicQueueTable) {
-        this.queueOffsetOperator.setBatchTopicQueueTable(batchTopicQueueTable);
-    }
-
-    public void assignQueueOffset(MessageExtBrokerInner msg) {
-        ConsumeQueueInterface consumeQueue = findOrCreateConsumeQueue(msg.getTopic(), msg.getQueueId());
-        consumeQueue.assignQueueOffset(this.queueOffsetOperator, msg);
-    }
-
-    public void increaseQueueOffset(MessageExtBrokerInner msg, short messageNum) {
-        ConsumeQueueInterface consumeQueue = findOrCreateConsumeQueue(msg.getTopic(), msg.getQueueId());
-        consumeQueue.increaseQueueOffset(this.queueOffsetOperator, msg, messageNum);
-    }
-
-    public void updateQueueOffset(String topic, int queueId, long offset) {
-        String topicQueueKey = topic + "-" + queueId;
-        this.queueOffsetOperator.updateQueueOffset(topicQueueKey, offset);
-    }
-
-    public void removeTopicQueueTable(String topic, Integer queueId) {
-        this.queueOffsetOperator.remove(topic, queueId);
-    }
-
-    /************************** private method start ***********************************************/
-    private boolean load(ConsumeQueueInterface consumeQueue) {
-        FileQueueLifeCycle fileQueueLifeCycle = getLifeCycle(consumeQueue.getTopic(), consumeQueue.getQueueId());
-        return fileQueueLifeCycle.load();
-    }
-
-    private void checkSelf(ConsumeQueueInterface consumeQueue) {
-        FileQueueLifeCycle fileQueueLifeCycle = getLifeCycle(consumeQueue.getTopic(), consumeQueue.getQueueId());
-        fileQueueLifeCycle.checkSelf();
-    }
-
-    private FileQueueLifeCycle getLifeCycle(String topic, int queueId) {
-        return findOrCreateConsumeQueue(topic, queueId);
-    }
-
-    private long getMaxOffset(long offset, ConcurrentMap<Integer, ConsumeQueueInterface> maps) {
-        for (ConsumeQueueInterface mq : maps.values()) {
-            if (mq.getMaxPhysicOffset() > offset) {
-                offset = mq.getMaxPhysicOffset();
-            }
-        }
-
-        return offset;
-    }
-
-    private void recover(ConcurrentMap<Integer, ConsumeQueueInterface> maps) {
-        for (ConsumeQueueInterface logic : maps.values()) {
-            this.recover(logic);
-        }
-    }
-
-    private void recover(ConsumeQueueInterface consumeQueue) {
-        FileQueueLifeCycle fileQueueLifeCycle = getLifeCycle(consumeQueue.getTopic(), consumeQueue.getQueueId());
-        fileQueueLifeCycle.recover();
-    }
-
-    private int countConsumeQueue() {
-        int count = 0;
-        for (ConcurrentMap<Integer, ConsumeQueueInterface> maps : this.consumeQueueTable.values()) {
-            count += maps.values().size();
-        }
-
-        return count;
-    }
-
-    private void recoverConcurrently(ConcurrentMap<Integer, ConsumeQueueInterface> maps, ExecutorService executor, List<FutureTask<Boolean>> result, CountDownLatch countDownLatch) {
-        for (final ConsumeQueueInterface logic : maps.values()) {
-            FutureTask<Boolean> futureTask = createFutureTask(logic, countDownLatch);
-
-            result.add(futureTask);
-            executor.submit(futureTask);
-        }
-    }
-
-    private boolean getFutureResult(List<FutureTask<Boolean>> result) throws ExecutionException, InterruptedException {
-        for (FutureTask<Boolean> task : result) {
-            if (task == null || !task.isDone()) {
-                continue;
-            }
-
-            if (!task.get()) {
-                return false;
-            }
-        }
-
-        return true;
-    }
-
-    private FutureTask<Boolean> createFutureTask(ConsumeQueueInterface logic, CountDownLatch countDownLatch) {
-        return new FutureTask<>(() -> {
-            boolean ret = true;
-            try {
-                logic.recover();
-            } catch (Throwable e) {
-                ret = false;
-                log.error("Exception occurs while recover consume queue concurrently, " +
-                    "topic={}, queueId={}", logic.getTopic(), logic.getQueueId(), e);
-            } finally {
-                countDownLatch.countDown();
-            }
-            return ret;
-        });
-    }
-
-    private long getMaxOffsetInConsumeQueue(long maxPhysicOffset, ConcurrentMap<Integer, ConsumeQueueInterface> maps) {
-        for (ConsumeQueueInterface logic : maps.values()) {
-            if (logic.getMaxPhysicOffset() <= maxPhysicOffset) {
-                continue;
-            }
-
-            maxPhysicOffset = logic.getMaxPhysicOffset();
-        }
-
-        return maxPhysicOffset;
-    }
-
-    private boolean loadConsumeQueues(String storePath, CQType cqType) {
-        File dirLogic = new File(storePath);
-        File[] fileTopicList = dirLogic.listFiles();
-        if (fileTopicList == null) {
-            return true;
-        }
-
-
-        for (File fileTopic : fileTopicList) {
-            String topic = fileTopic.getName();
-
-            File[] fileQueueIdList = fileTopic.listFiles();
-            if (null == fileQueueIdList) {
-                continue;
-            }
-
-            if (!loadConsumeQueues(storePath, cqType, topic, fileQueueIdList)) {
-                return false;
-            }
-        }
-
-        log.info("load {} all over, OK", cqType);
-        return true;
-    }
-
-    private boolean loadConsumeQueues(String storePath, CQType cqType, String topic, File[] fileQueueIdList) {
-        for (File fileQueueId : fileQueueIdList) {
-            int queueId;
-            try {
-                queueId = Integer.parseInt(fileQueueId.getName());
-            } catch (NumberFormatException e) {
-                continue;
-            }
-
-            queueTypeShouldBe(topic, cqType);
-
-            ConsumeQueueInterface logic = createConsumeQueueByType(cqType, topic, queueId, storePath);
-            this.putConsumeQueue(topic, queueId, logic);
-            if (!this.load(logic)) {
-                return false;
-            }
-        }
 
         return true;
     }
@@ -848,7 +276,105 @@
             new ThreadFactoryImpl(threadNamePrefix));
     }
 
-    private ConsumeQueueInterface doFindOrCreateConsumeQueue(String topic, int queueId) {
+    public void recover(ConsumeQueueInterface consumeQueue) {
+        FileQueueLifeCycle fileQueueLifeCycle = getLifeCycle(consumeQueue.getTopic(), consumeQueue.getQueueId());
+        fileQueueLifeCycle.recover();
+    }
+
+    @Override
+    public Long getMaxPhyOffsetInConsumeQueue(String topic, int queueId) {
+        ConsumeQueueInterface logic = findOrCreateConsumeQueue(topic, queueId);
+        if (logic != null) {
+            return logic.getMaxPhysicOffset();
+        }
+        return null;
+    }
+
+    @Override
+    public long getMaxPhyOffsetInConsumeQueue() {
+        long maxPhysicOffset = -1L;
+        for (ConcurrentMap<Integer, ConsumeQueueInterface> maps : this.consumeQueueTable.values()) {
+            for (ConsumeQueueInterface logic : maps.values()) {
+                if (logic.getMaxPhysicOffset() > maxPhysicOffset) {
+                    maxPhysicOffset = logic.getMaxPhysicOffset();
+                }
+            }
+        }
+        return maxPhysicOffset;
+    }
+
+    @Override
+    public long getMinOffsetInQueue(String topic, int queueId) {
+        ConsumeQueueInterface logic = findOrCreateConsumeQueue(topic, queueId);
+        if (logic != null) {
+            return logic.getMinOffsetInQueue();
+        }
+
+        return -1;
+    }
+
+    public void checkSelf(ConsumeQueueInterface consumeQueue) {
+        FileQueueLifeCycle fileQueueLifeCycle = getLifeCycle(consumeQueue.getTopic(), consumeQueue.getQueueId());
+        fileQueueLifeCycle.checkSelf();
+    }
+
+    @Override
+    public void checkSelf() {
+        for (Map.Entry<String, ConcurrentMap<Integer, ConsumeQueueInterface>> topicEntry : this.consumeQueueTable.entrySet()) {
+            for (Map.Entry<Integer, ConsumeQueueInterface> cqEntry : topicEntry.getValue().entrySet()) {
+                this.checkSelf(cqEntry.getValue());
+            }
+        }
+    }
+
+    @Override
+    public boolean flush(ConsumeQueueInterface consumeQueue, int flushLeastPages) {
+        FileQueueLifeCycle fileQueueLifeCycle = getLifeCycle(consumeQueue.getTopic(), consumeQueue.getQueueId());
+        return fileQueueLifeCycle.flush(flushLeastPages);
+    }
+
+    @Override
+    public void destroy(ConsumeQueueInterface consumeQueue) {
+        FileQueueLifeCycle fileQueueLifeCycle = getLifeCycle(consumeQueue.getTopic(), consumeQueue.getQueueId());
+        fileQueueLifeCycle.destroy();
+    }
+
+    @Override
+    public int deleteExpiredFile(ConsumeQueueInterface consumeQueue, long minCommitLogPos) {
+        FileQueueLifeCycle fileQueueLifeCycle = getLifeCycle(consumeQueue.getTopic(), consumeQueue.getQueueId());
+        return fileQueueLifeCycle.deleteExpiredFile(minCommitLogPos);
+    }
+
+    public void truncateDirtyLogicFiles(ConsumeQueueInterface consumeQueue, long phyOffset) {
+        FileQueueLifeCycle fileQueueLifeCycle = getLifeCycle(consumeQueue.getTopic(), consumeQueue.getQueueId());
+        fileQueueLifeCycle.truncateDirtyLogicFiles(phyOffset);
+    }
+
+    public void swapMap(ConsumeQueueInterface consumeQueue, int reserveNum, long forceSwapIntervalMs,
+        long normalSwapIntervalMs) {
+        FileQueueLifeCycle fileQueueLifeCycle = getLifeCycle(consumeQueue.getTopic(), consumeQueue.getQueueId());
+        fileQueueLifeCycle.swapMap(reserveNum, forceSwapIntervalMs, normalSwapIntervalMs);
+    }
+
+    public void cleanSwappedMap(ConsumeQueueInterface consumeQueue, long forceCleanSwapIntervalMs) {
+        FileQueueLifeCycle fileQueueLifeCycle = getLifeCycle(consumeQueue.getTopic(), consumeQueue.getQueueId());
+        fileQueueLifeCycle.cleanSwappedMap(forceCleanSwapIntervalMs);
+    }
+
+    @Override
+    public boolean isFirstFileAvailable(ConsumeQueueInterface consumeQueue) {
+        FileQueueLifeCycle fileQueueLifeCycle = getLifeCycle(consumeQueue.getTopic(), consumeQueue.getQueueId());
+        return fileQueueLifeCycle.isFirstFileAvailable();
+    }
+
+    @Override
+    public boolean isFirstFileExist(ConsumeQueueInterface consumeQueue) {
+        FileQueueLifeCycle fileQueueLifeCycle = getLifeCycle(consumeQueue.getTopic(), consumeQueue.getQueueId());
+        return fileQueueLifeCycle.isFirstFileExist();
+    }
+
+    @Override
+    public ConsumeQueueInterface findOrCreateConsumeQueue(String topic, int queueId) {
         ConcurrentMap<Integer, ConsumeQueueInterface> map = consumeQueueTable.get(topic);
         if (null == map) {
             ConcurrentMap<Integer, ConsumeQueueInterface> newMap = new ConcurrentHashMap<>(128);
@@ -895,10 +421,13 @@
         return logic;
     }
 
-
-
-    public ConcurrentMap<String, ConcurrentMap<Integer, ConsumeQueueInterface>> getConsumeQueueTable() {
-        return consumeQueueTable;
+    public void setBatchTopicQueueTable(ConcurrentMap<String, Long> batchTopicQueueTable) {
+        this.queueOffsetOperator.setBatchTopicQueueTable(batchTopicQueueTable);
+    }
+
+    public void updateQueueOffset(String topic, int queueId, long offset) {
+        String topicQueueKey = topic + "-" + queueId;
+        this.queueOffsetOperator.updateQueueOffset(topicQueueKey, offset);
     }
 
     private void putConsumeQueue(final String topic, final int queueId, final ConsumeQueueInterface consumeQueue) {
@@ -911,4 +440,141 @@
             map.put(queueId, consumeQueue);
         }
     }
+
+    @Override
+    public void recoverOffsetTable(long minPhyOffset) {
+        ConcurrentMap<String, Long> cqOffsetTable = new ConcurrentHashMap<>(1024);
+        ConcurrentMap<String, Long> bcqOffsetTable = new ConcurrentHashMap<>(1024);
+
+        for (ConcurrentMap<Integer, ConsumeQueueInterface> maps : this.consumeQueueTable.values()) {
+            for (ConsumeQueueInterface logic : maps.values()) {
+                String key = logic.getTopic() + "-" + logic.getQueueId();
+
+                long maxOffsetInQueue = logic.getMaxOffsetInQueue();
+                if (Objects.equals(CQType.BatchCQ, logic.getCQType())) {
+                    bcqOffsetTable.put(key, maxOffsetInQueue);
+                } else {
+                    cqOffsetTable.put(key, maxOffsetInQueue);
+                }
+
+                this.correctMinOffset(logic, minPhyOffset);
+            }
+        }
+
+        // Correct unSubmit consumeOffset
+        if (messageStoreConfig.isDuplicationEnable()) {
+            SelectMappedBufferResult lastBuffer = null;
+            long startReadOffset = messageStore.getCommitLog().getConfirmOffset() == -1 ? 0 : messageStore.getCommitLog().getConfirmOffset();
+            while ((lastBuffer = messageStore.selectOneMessageByOffset(startReadOffset)) != null) {
+                try {
+                    if (lastBuffer.getStartOffset() > startReadOffset) {
+                        startReadOffset = lastBuffer.getStartOffset();
+                        continue;
+                    }
+
+                    ByteBuffer bb = lastBuffer.getByteBuffer();
+                    int magicCode = bb.getInt(bb.position() + 4);
+                    if (magicCode == CommitLog.BLANK_MAGIC_CODE) {
+                        startReadOffset += bb.getInt(bb.position());
+                        continue;
+                    } else if (magicCode != MessageDecoder.MESSAGE_MAGIC_CODE) {
+                        throw new RuntimeException("Unknown magicCode: " + magicCode);
+                    }
+
+                    lastBuffer.getByteBuffer().mark();
+                    DispatchRequest dispatchRequest = messageStore.getCommitLog().checkMessageAndReturnSize(lastBuffer.getByteBuffer(), true, true, true);
+                    if (!dispatchRequest.isSuccess())
+                        break;
+                    lastBuffer.getByteBuffer().reset();
+
+                    MessageExt msg = MessageDecoder.decode(lastBuffer.getByteBuffer(), true, false, false, false, true);
+                    if (msg == null)
+                        break;
+
+                    String key = msg.getTopic() + "-" + msg.getQueueId();
+                    cqOffsetTable.put(key, msg.getQueueOffset() + 1);
+                    startReadOffset += msg.getStoreSize();
+                } finally {
+                    if (lastBuffer != null)
+                        lastBuffer.release();
+                }
+
+            }
+        }
+
+        this.setTopicQueueTable(cqOffsetTable);
+        this.setBatchTopicQueueTable(bcqOffsetTable);
+    }
+
+    @Override
+    public void destroy() {
+        for (ConcurrentMap<Integer, ConsumeQueueInterface> maps : this.consumeQueueTable.values()) {
+            for (ConsumeQueueInterface logic : maps.values()) {
+                this.destroy(logic);
+            }
+        }
+    }
+
+    @Override
+    public void cleanExpired(long minCommitLogOffset) {
+        Iterator<Entry<String, ConcurrentMap<Integer, ConsumeQueueInterface>>> it = this.consumeQueueTable.entrySet().iterator();
+        while (it.hasNext()) {
+            Map.Entry<String, ConcurrentMap<Integer, ConsumeQueueInterface>> next = it.next();
+            String topic = next.getKey();
+            if (!TopicValidator.isSystemTopic(topic)) {
+                ConcurrentMap<Integer, ConsumeQueueInterface> queueTable = next.getValue();
+                Iterator<Map.Entry<Integer, ConsumeQueueInterface>> itQT = queueTable.entrySet().iterator();
+                while (itQT.hasNext()) {
+                    Map.Entry<Integer, ConsumeQueueInterface> nextQT = itQT.next();
+                    long maxCLOffsetInConsumeQueue = nextQT.getValue().getLastOffset();
+
+                    if (maxCLOffsetInConsumeQueue == -1) {
+                        log.warn("maybe ConsumeQueue was created just now. topic={} queueId={} maxPhysicOffset={} minLogicOffset={}.",
+                            nextQT.getValue().getTopic(),
+                            nextQT.getValue().getQueueId(),
+                            nextQT.getValue().getMaxPhysicOffset(),
+                            nextQT.getValue().getMinLogicOffset());
+                    } else if (maxCLOffsetInConsumeQueue < minCommitLogOffset) {
+                        log.info(
+                            "cleanExpiredConsumerQueue: {} {} consumer queue destroyed, minCommitLogOffset: {} maxCLOffsetInConsumeQueue: {}",
+                            topic,
+                            nextQT.getKey(),
+                            minCommitLogOffset,
+                            maxCLOffsetInConsumeQueue);
+
+                        removeTopicQueueTable(nextQT.getValue().getTopic(),
+                            nextQT.getValue().getQueueId());
+
+                        this.destroy(nextQT.getValue());
+                        itQT.remove();
+                    }
+                }
+
+                if (queueTable.isEmpty()) {
+                    log.info("cleanExpiredConsumerQueue: {},topic destroyed", topic);
+                    it.remove();
+                }
+            }
+        }
+    }
+
+    @Override
+    public void truncateDirty(long offsetToTruncate) {
+        for (ConcurrentMap<Integer, ConsumeQueueInterface> maps : this.consumeQueueTable.values()) {
+            for (ConsumeQueueInterface logic : maps.values()) {
+                this.truncateDirtyLogicFiles(logic, offsetToTruncate);
+            }
+        }
+    }
+
+    @Override
+    public long getTotalSize() {
+        long totalSize = 0;
+        for (ConcurrentMap<Integer, ConsumeQueueInterface> maps : this.consumeQueueTable.values()) {
+            for (ConsumeQueueInterface logic : maps.values()) {
+                totalSize += logic.getTotalSize();
+            }
+        }
+        return totalSize;
+    }
 }