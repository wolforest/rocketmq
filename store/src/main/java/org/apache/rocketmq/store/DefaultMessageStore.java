--- conflicted
+++ resolved
@@ -36,25 +36,11 @@
 import java.util.Optional;
 import java.util.Set;
 import java.util.concurrent.CompletableFuture;
-<<<<<<< HEAD
 import java.util.concurrent.ConcurrentLinkedQueue;
 import java.util.concurrent.ConcurrentMap;
 import java.util.concurrent.Executors;
 import java.util.concurrent.ScheduledExecutorService;
 import java.util.concurrent.TimeUnit;
-=======
-import java.util.concurrent.ConcurrentHashMap;
-import java.util.concurrent.ConcurrentLinkedQueue;
-import java.util.concurrent.ConcurrentMap;
-import java.util.concurrent.ExecutionException;
-import java.util.concurrent.ExecutorService;
-import java.util.concurrent.Executors;
-import java.util.concurrent.LinkedBlockingQueue;
-import java.util.concurrent.ScheduledExecutorService;
-import java.util.concurrent.ThreadPoolExecutor;
-import java.util.concurrent.TimeUnit;
-import java.util.concurrent.TimeoutException;
->>>>>>> 2b93e1e3
 import java.util.concurrent.atomic.AtomicInteger;
 import java.util.function.Supplier;
 import org.apache.rocketmq.common.AbstractBrokerRunnable;
@@ -221,7 +207,6 @@
         this.brokerStatsManager = brokerStatsManager;
         this.topicConfigTable = topicConfigTable;
 
-<<<<<<< HEAD
         initStoreService();
         initCommitLog();
         initHaService();
@@ -229,53 +214,6 @@
         initDispatchList();
         initScheduledExecutorService();
         initLockFile();
-=======
-        this.flushConsumeQueueService = new FlushConsumeQueueService();
-        this.cleanCommitLogService = new CleanCommitLogService();
-        this.cleanConsumeQueueService = new CleanConsumeQueueService();
-        this.correctLogicOffsetService = new CorrectLogicOffsetService();
-        this.storeStatsService = new StoreStatsService(getBrokerIdentity());
-        this.indexService = new IndexService(this);
-
-        if (!messageStoreConfig.isEnableDLegerCommitLog() && !this.messageStoreConfig.isDuplicationEnable()) {
-            if (brokerConfig.isEnableControllerMode()) {
-                this.haService = new AutoSwitchHAService();
-                LOGGER.warn("Load AutoSwitch HA Service: {}", AutoSwitchHAService.class.getSimpleName());
-            } else {
-                this.haService = ServiceProvider.loadClass(HAService.class);
-                if (null == this.haService) {
-                    this.haService = new DefaultHAService();
-                    LOGGER.warn("Load default HA Service: {}", DefaultHAService.class.getSimpleName());
-                }
-            }
-        }
-
-        if (!messageStoreConfig.isEnableBuildConsumeQueueConcurrently()) {
-            this.reputMessageService = new ReputMessageService();
-        } else {
-            this.reputMessageService = new ConcurrentReputMessageService();
-        }
-
-        this.transientStorePool = new TransientStorePool(messageStoreConfig.getTransientStorePoolSize(), messageStoreConfig.getMappedFileSizeCommitLog());
-
-        this.scheduledExecutorService =
-            Executors.newSingleThreadScheduledExecutor(new ThreadFactoryImpl("StoreScheduledThread", getBrokerIdentity()));
-
-        this.dispatcherList = new LinkedList<>();
-        this.dispatcherList.addLast(new CommitLogDispatcherBuildConsumeQueue());
-        this.dispatcherList.addLast(new CommitLogDispatcherBuildIndex());
-        if (messageStoreConfig.isEnableCompaction()) {
-            this.compactionStore = new CompactionStore(this);
-            this.compactionService = new CompactionService(commitLog, this, compactionStore);
-            this.dispatcherList.addLast(new CommitLogDispatcherCompaction(compactionService));
-        }
-
-        File file = new File(StorePathConfigHelper.getLockFile(messageStoreConfig.getStorePathRootDir()));
-        UtilAll.ensureDirOK(file.getParent());
-        UtilAll.ensureDirOK(getStorePathPhysic());
-        UtilAll.ensureDirOK(getStorePathLogic());
-        lockFile = new RandomAccessFile(file, "rw");
->>>>>>> 2b93e1e3
 
         initProcessService();
     }
@@ -974,7 +912,7 @@
     }
 
     @Override
-    public List<Pair<InstrumentSelector, View>> getMetricsView() {
+    public List<Pair<InstrumentSelector, ViewBuilder>> getMetricsView() {
         return DefaultStoreMetricsManager.getMetricsView();
     }
 
@@ -1054,7 +992,7 @@
         this.correctLogicOffsetService = new CorrectLogicOffsetService(this);
         this.storeStatsService = new StoreStatsService(getBrokerIdentity());
         this.indexService = new IndexService(this);
-        this.transientStorePool = new TransientStorePool(this);
+        this.transientStorePool = new TransientStorePool(messageStoreConfig.getTransientStorePoolSize(), messageStoreConfig.getMappedFileSizeCommitLog());
     }
 
     private void doRecheckReputOffsetFromCq() throws InterruptedException {
@@ -1614,928 +1552,7 @@
         return dispatchRequestOrderlyQueue;
     }
 
-<<<<<<< HEAD
     public ReputMessageService getReputMessageService() {
         return reputMessageService;
-=======
-                boolean isUsageExceedsThreshold = logicalRatio > ratio;
-                if (isUsageExceedsThreshold) {
-                    DefaultMessageStore.LOGGER.info("Logical disk usage {} exceeds clean threshold {}, forcibly: {}",
-                        logicalRatio, ratio, cleanImmediately);
-                }
-                return isUsageExceedsThreshold;
-            }
-        }
-
-        public int getManualDeleteFileSeveralTimes() {
-            return manualDeleteFileSeveralTimes;
-        }
-
-        public void setManualDeleteFileSeveralTimes(int manualDeleteFileSeveralTimes) {
-            this.manualDeleteFileSeveralTimes = manualDeleteFileSeveralTimes;
-        }
-
-        public double calcStorePathPhysicRatio() {
-            Set<String> fullStorePath = new HashSet<>();
-            String storePath = getStorePathPhysic();
-            String[] paths = storePath.trim().split(MixAll.MULTI_PATH_SPLITTER);
-            double minPhysicRatio = 100;
-            for (String path : paths) {
-                double physicRatio = UtilAll.isPathExists(path) ?
-                    UtilAll.getDiskPartitionSpaceUsedPercent(path) : -1;
-                minPhysicRatio = Math.min(minPhysicRatio, physicRatio);
-                if (physicRatio > getDiskSpaceCleanForciblyRatio()) {
-                    fullStorePath.add(path);
-                }
-            }
-            DefaultMessageStore.this.commitLog.setFullStorePaths(fullStorePath);
-            return minPhysicRatio;
-
-        }
-
-        public boolean isSpaceFull() {
-            double physicRatio = calcStorePathPhysicRatio();
-            double ratio = DefaultMessageStore.this.getMessageStoreConfig().getDiskMaxUsedSpaceRatio() / 100.0;
-            if (physicRatio > ratio) {
-                DefaultMessageStore.LOGGER.info("physic disk of commitLog used: " + physicRatio);
-            }
-            if (physicRatio > this.getDiskSpaceWarningLevelRatio()) {
-                boolean diskok = DefaultMessageStore.this.runningFlags.getAndMakeDiskFull();
-                if (diskok) {
-                    DefaultMessageStore.LOGGER.error("physic disk of commitLog maybe full soon, used " + physicRatio + ", so mark disk full");
-                }
-
-                return true;
-            } else {
-                boolean diskok = DefaultMessageStore.this.runningFlags.getAndMakeDiskOK();
-
-                if (!diskok) {
-                    DefaultMessageStore.LOGGER.info("physic disk space of commitLog OK " + physicRatio + ", so mark disk ok");
-                }
-
-                return false;
-            }
-        }
-    }
-
-    class CleanConsumeQueueService {
-        private long lastPhysicalMinOffset = 0;
-
-        public void run() {
-            try {
-                this.deleteExpiredFiles();
-            } catch (Throwable e) {
-                DefaultMessageStore.LOGGER.warn(this.getServiceName() + " service has exception. ", e);
-            }
-        }
-
-        private void deleteExpiredFiles() {
-            int deleteLogicsFilesInterval = DefaultMessageStore.this.getMessageStoreConfig().getDeleteConsumeQueueFilesInterval();
-
-            long minOffset = DefaultMessageStore.this.commitLog.getMinOffset();
-            if (minOffset > this.lastPhysicalMinOffset) {
-                this.lastPhysicalMinOffset = minOffset;
-
-                ConcurrentMap<String, ConcurrentMap<Integer, ConsumeQueueInterface>> tables = DefaultMessageStore.this.getConsumeQueueTable();
-
-                for (ConcurrentMap<Integer, ConsumeQueueInterface> maps : tables.values()) {
-                    for (ConsumeQueueInterface logic : maps.values()) {
-                        int deleteCount = DefaultMessageStore.this.consumeQueueStore.deleteExpiredFile(logic, minOffset);
-                        if (deleteCount > 0 && deleteLogicsFilesInterval > 0) {
-                            try {
-                                Thread.sleep(deleteLogicsFilesInterval);
-                            } catch (InterruptedException ignored) {
-                            }
-                        }
-                    }
-                }
-
-                DefaultMessageStore.this.indexService.deleteExpiredFile(minOffset);
-            }
-        }
-
-        public String getServiceName() {
-            return DefaultMessageStore.this.brokerConfig.getIdentifier() + CleanConsumeQueueService.class.getSimpleName();
-        }
-    }
-
-    class CorrectLogicOffsetService {
-        private long lastForceCorrectTime = -1L;
-
-        public void run() {
-            try {
-                this.correctLogicMinOffset();
-            } catch (Throwable e) {
-                LOGGER.warn(this.getServiceName() + " service has exception. ", e);
-            }
-        }
-
-        private boolean needCorrect(ConsumeQueueInterface logic, long minPhyOffset, long lastForeCorrectTimeCurRun) {
-            if (logic == null) {
-                return false;
-            }
-            // If first exist and not available, it means first file may destroy failed, delete it.
-            if (DefaultMessageStore.this.consumeQueueStore.isFirstFileExist(logic) && !DefaultMessageStore.this.consumeQueueStore.isFirstFileAvailable(logic)) {
-                LOGGER.error("CorrectLogicOffsetService.needCorrect. first file not available, trigger correct." +
-                        " topic:{}, queue:{}, maxPhyOffset in queue:{}, minPhyOffset " +
-                        "in commit log:{}, minOffset in queue:{}, maxOffset in queue:{}, cqType:{}"
-                    , logic.getTopic(), logic.getQueueId(), logic.getMaxPhysicOffset()
-                    , minPhyOffset, logic.getMinOffsetInQueue(), logic.getMaxOffsetInQueue(), logic.getCQType());
-                return true;
-            }
-
-            // logic.getMaxPhysicOffset() or minPhyOffset = -1
-            // means there is no message in current queue, so no need to correct.
-            if (logic.getMaxPhysicOffset() == -1 || minPhyOffset == -1) {
-                return false;
-            }
-
-            if (logic.getMaxPhysicOffset() < minPhyOffset) {
-                if (logic.getMinOffsetInQueue() < logic.getMaxOffsetInQueue()) {
-                    LOGGER.error("CorrectLogicOffsetService.needCorrect. logic max phy offset: {} is less than min phy offset: {}, " +
-                            "but min offset: {} is less than max offset: {}. topic:{}, queue:{}, cqType:{}."
-                        , logic.getMaxPhysicOffset(), minPhyOffset, logic.getMinOffsetInQueue()
-                        , logic.getMaxOffsetInQueue(), logic.getTopic(), logic.getQueueId(), logic.getCQType());
-                    return true;
-                } else if (logic.getMinOffsetInQueue() == logic.getMaxOffsetInQueue()) {
-                    return false;
-                } else {
-                    LOGGER.error("CorrectLogicOffsetService.needCorrect. It should not happen, logic max phy offset: {} is less than min phy offset: {}," +
-                            " but min offset: {} is larger than max offset: {}. topic:{}, queue:{}, cqType:{}"
-                        , logic.getMaxPhysicOffset(), minPhyOffset, logic.getMinOffsetInQueue()
-                        , logic.getMaxOffsetInQueue(), logic.getTopic(), logic.getQueueId(), logic.getCQType());
-                    return false;
-                }
-            }
-            //the logic.getMaxPhysicOffset() >= minPhyOffset
-            int forceCorrectInterval = DefaultMessageStore.this.getMessageStoreConfig().getCorrectLogicMinOffsetForceInterval();
-            if ((System.currentTimeMillis() - lastForeCorrectTimeCurRun) > forceCorrectInterval) {
-                lastForceCorrectTime = System.currentTimeMillis();
-                CqUnit cqUnit = logic.getEarliestUnit();
-                if (cqUnit == null) {
-                    if (logic.getMinOffsetInQueue() == logic.getMaxOffsetInQueue()) {
-                        return false;
-                    } else {
-                        LOGGER.error("CorrectLogicOffsetService.needCorrect. cqUnit is null, logic max phy offset: {} is greater than min phy offset: {}, " +
-                                "but min offset: {} is not equal to max offset: {}. topic:{}, queue:{}, cqType:{}."
-                            , logic.getMaxPhysicOffset(), minPhyOffset, logic.getMinOffsetInQueue()
-                            , logic.getMaxOffsetInQueue(), logic.getTopic(), logic.getQueueId(), logic.getCQType());
-                        return true;
-                    }
-                }
-
-                if (cqUnit.getPos() < minPhyOffset) {
-                    LOGGER.error("CorrectLogicOffsetService.needCorrect. logic max phy offset: {} is greater than min phy offset: {}, " +
-                            "but minPhyPos in cq is: {}. min offset in queue: {}, max offset in queue: {}, topic:{}, queue:{}, cqType:{}."
-                        , logic.getMaxPhysicOffset(), minPhyOffset, cqUnit.getPos(), logic.getMinOffsetInQueue()
-                        , logic.getMaxOffsetInQueue(), logic.getTopic(), logic.getQueueId(), logic.getCQType());
-                    return true;
-                }
-
-                if (cqUnit.getPos() >= minPhyOffset) {
-
-                    // Normal case, do not need correct.
-                    return false;
-                }
-            }
-
-            return false;
-        }
-
-        private void correctLogicMinOffset() {
-
-            long lastForeCorrectTimeCurRun = lastForceCorrectTime;
-            long minPhyOffset = getMinPhyOffset();
-            ConcurrentMap<String, ConcurrentMap<Integer, ConsumeQueueInterface>> tables = DefaultMessageStore.this.getConsumeQueueTable();
-            for (ConcurrentMap<Integer, ConsumeQueueInterface> maps : tables.values()) {
-                for (ConsumeQueueInterface logic : maps.values()) {
-                    if (Objects.equals(CQType.SimpleCQ, logic.getCQType())) {
-                        // cq is not supported for now.
-                        continue;
-                    }
-                    if (needCorrect(logic, minPhyOffset, lastForeCorrectTimeCurRun)) {
-                        doCorrect(logic, minPhyOffset);
-                    }
-                }
-            }
-        }
-
-        private void doCorrect(ConsumeQueueInterface logic, long minPhyOffset) {
-            DefaultMessageStore.this.consumeQueueStore.deleteExpiredFile(logic, minPhyOffset);
-            int sleepIntervalWhenCorrectMinOffset = DefaultMessageStore.this.getMessageStoreConfig().getCorrectLogicMinOffsetSleepInterval();
-            if (sleepIntervalWhenCorrectMinOffset > 0) {
-                try {
-                    Thread.sleep(sleepIntervalWhenCorrectMinOffset);
-                } catch (InterruptedException ignored) {
-                }
-            }
-        }
-
-        public String getServiceName() {
-            if (brokerConfig.isInBrokerContainer()) {
-                return brokerConfig.getIdentifier() + CorrectLogicOffsetService.class.getSimpleName();
-            }
-            return CorrectLogicOffsetService.class.getSimpleName();
-        }
-    }
-
-    class FlushConsumeQueueService extends ServiceThread {
-        private static final int RETRY_TIMES_OVER = 3;
-        private long lastFlushTimestamp = 0;
-
-        private void doFlush(int retryTimes) {
-            int flushConsumeQueueLeastPages = DefaultMessageStore.this.getMessageStoreConfig().getFlushConsumeQueueLeastPages();
-
-            if (retryTimes == RETRY_TIMES_OVER) {
-                flushConsumeQueueLeastPages = 0;
-            }
-
-            long logicsMsgTimestamp = 0;
-
-            int flushConsumeQueueThoroughInterval = DefaultMessageStore.this.getMessageStoreConfig().getFlushConsumeQueueThoroughInterval();
-            long currentTimeMillis = System.currentTimeMillis();
-            if (currentTimeMillis >= (this.lastFlushTimestamp + flushConsumeQueueThoroughInterval)) {
-                this.lastFlushTimestamp = currentTimeMillis;
-                flushConsumeQueueLeastPages = 0;
-                logicsMsgTimestamp = DefaultMessageStore.this.getStoreCheckpoint().getLogicsMsgTimestamp();
-            }
-
-            ConcurrentMap<String, ConcurrentMap<Integer, ConsumeQueueInterface>> tables = DefaultMessageStore.this.getConsumeQueueTable();
-
-            for (ConcurrentMap<Integer, ConsumeQueueInterface> maps : tables.values()) {
-                for (ConsumeQueueInterface cq : maps.values()) {
-                    boolean result = false;
-                    for (int i = 0; i < retryTimes && !result; i++) {
-                        result = DefaultMessageStore.this.consumeQueueStore.flush(cq, flushConsumeQueueLeastPages);
-                    }
-                }
-            }
-
-            if (messageStoreConfig.isEnableCompaction()) {
-                compactionStore.flush(flushConsumeQueueLeastPages);
-            }
-
-            if (0 == flushConsumeQueueLeastPages) {
-                if (logicsMsgTimestamp > 0) {
-                    DefaultMessageStore.this.getStoreCheckpoint().setLogicsMsgTimestamp(logicsMsgTimestamp);
-                }
-                DefaultMessageStore.this.getStoreCheckpoint().flush();
-            }
-        }
-
-        @Override
-        public void run() {
-            DefaultMessageStore.LOGGER.info(this.getServiceName() + " service started");
-
-            while (!this.isStopped()) {
-                try {
-                    int interval = DefaultMessageStore.this.getMessageStoreConfig().getFlushIntervalConsumeQueue();
-                    this.waitForRunning(interval);
-                    this.doFlush(1);
-                } catch (Exception e) {
-                    DefaultMessageStore.LOGGER.warn(this.getServiceName() + " service has exception. ", e);
-                }
-            }
-
-            this.doFlush(RETRY_TIMES_OVER);
-
-            DefaultMessageStore.LOGGER.info(this.getServiceName() + " service end");
-        }
-
-        @Override
-        public String getServiceName() {
-            if (DefaultMessageStore.this.brokerConfig.isInBrokerContainer()) {
-                return DefaultMessageStore.this.getBrokerIdentity().getIdentifier() + FlushConsumeQueueService.class.getSimpleName();
-            }
-            return FlushConsumeQueueService.class.getSimpleName();
-        }
-
-        @Override
-        public long getJoinTime() {
-            return 1000 * 60;
-        }
-    }
-
-    class BatchDispatchRequest {
-
-        private ByteBuffer byteBuffer;
-
-        private int position;
-
-        private int size;
-
-        private long id;
-
-        public BatchDispatchRequest(ByteBuffer byteBuffer, int position, int size, long id) {
-            this.byteBuffer = byteBuffer;
-            this.position = position;
-            this.size = size;
-            this.id = id;
-        }
-    }
-
-    class DispatchRequestOrderlyQueue {
-
-        DispatchRequest[][] buffer;
-
-        long ptr = 0;
-
-        AtomicLong maxPtr = new AtomicLong();
-
-        public DispatchRequestOrderlyQueue(int bufferNum) {
-            this.buffer = new DispatchRequest[bufferNum][];
-        }
-
-        public void put(long index, DispatchRequest[] dispatchRequests) {
-            while (ptr + this.buffer.length <= index) {
-                synchronized (this) {
-                    try {
-                        this.wait();
-                    } catch (InterruptedException e) {
-                        throw new RuntimeException(e);
-                    }
-                }
-            }
-            int mod = (int) (index % this.buffer.length);
-            this.buffer[mod] = dispatchRequests;
-            maxPtr.incrementAndGet();
-        }
-
-        public DispatchRequest[] get(List<DispatchRequest[]> dispatchRequestsList) {
-            synchronized (this) {
-                for (int i = 0; i < this.buffer.length; i++) {
-                    int mod = (int) (ptr % this.buffer.length);
-                    DispatchRequest[] ret = this.buffer[mod];
-                    if (ret == null) {
-                        this.notifyAll();
-                        return null;
-                    }
-                    dispatchRequestsList.add(ret);
-                    this.buffer[mod] = null;
-                    ptr++;
-                }
-            }
-            return null;
-        }
-
-        public synchronized boolean isEmpty() {
-            return maxPtr.get() == ptr;
-        }
-
-    }
-
-    class ReputMessageService extends ServiceThread {
-
-        protected volatile long reputFromOffset = 0;
-
-        public long getReputFromOffset() {
-            return reputFromOffset;
-        }
-
-        public void setReputFromOffset(long reputFromOffset) {
-            this.reputFromOffset = reputFromOffset;
-        }
-
-        @Override
-        public void shutdown() {
-            for (int i = 0; i < 50 && this.isCommitLogAvailable(); i++) {
-                try {
-                    Thread.sleep(100);
-                } catch (InterruptedException ignored) {
-                }
-            }
-
-            if (this.isCommitLogAvailable()) {
-                LOGGER.warn("shutdown ReputMessageService, but CommitLog have not finish to be dispatched, CommitLog max" +
-                        " offset={}, reputFromOffset={}", DefaultMessageStore.this.commitLog.getMaxOffset(),
-                    this.reputFromOffset);
-            }
-
-            super.shutdown();
-        }
-
-        public long behind() {
-            return DefaultMessageStore.this.getConfirmOffset() - this.reputFromOffset;
-        }
-
-        public boolean isCommitLogAvailable() {
-            return this.reputFromOffset < DefaultMessageStore.this.getConfirmOffset();
-        }
-
-        public void doReput() {
-            if (this.reputFromOffset < DefaultMessageStore.this.commitLog.getMinOffset()) {
-                LOGGER.warn("The reputFromOffset={} is smaller than minPyOffset={}, this usually indicate that the dispatch behind too much and the commitlog has expired.",
-                    this.reputFromOffset, DefaultMessageStore.this.commitLog.getMinOffset());
-                this.reputFromOffset = DefaultMessageStore.this.commitLog.getMinOffset();
-            }
-            for (boolean doNext = true; this.isCommitLogAvailable() && doNext; ) {
-
-                SelectMappedBufferResult result = DefaultMessageStore.this.commitLog.getData(reputFromOffset);
-
-                if (result == null) {
-                    break;
-                }
-
-                try {
-                    this.reputFromOffset = result.getStartOffset();
-
-                    for (int readSize = 0; readSize < result.getSize() && reputFromOffset < DefaultMessageStore.this.getConfirmOffset() && doNext; ) {
-                        DispatchRequest dispatchRequest =
-                            DefaultMessageStore.this.commitLog.checkMessageAndReturnSize(result.getByteBuffer(), false, false, false);
-                        int size = dispatchRequest.getBufferSize() == -1 ? dispatchRequest.getMsgSize() : dispatchRequest.getBufferSize();
-
-                        if (reputFromOffset + size > DefaultMessageStore.this.getConfirmOffset()) {
-                            doNext = false;
-                            break;
-                        }
-
-                        if (dispatchRequest.isSuccess()) {
-                            if (size > 0) {
-                                DefaultMessageStore.this.doDispatch(dispatchRequest);
-
-                                if (DefaultMessageStore.this.brokerConfig.isLongPollingEnable()
-                                    && DefaultMessageStore.this.messageArrivingListener != null) {
-                                    DefaultMessageStore.this.messageArrivingListener.arriving(dispatchRequest.getTopic(),
-                                        dispatchRequest.getQueueId(), dispatchRequest.getConsumeQueueOffset() + 1,
-                                        dispatchRequest.getTagsCode(), dispatchRequest.getStoreTimestamp(),
-                                        dispatchRequest.getBitMap(), dispatchRequest.getPropertiesMap());
-                                    notifyMessageArrive4MultiQueue(dispatchRequest);
-                                }
-
-                                this.reputFromOffset += size;
-                                readSize += size;
-                                if (!DefaultMessageStore.this.getMessageStoreConfig().isDuplicationEnable() &&
-                                    DefaultMessageStore.this.getMessageStoreConfig().getBrokerRole() == BrokerRole.SLAVE) {
-                                    DefaultMessageStore.this.storeStatsService
-                                        .getSinglePutMessageTopicTimesTotal(dispatchRequest.getTopic()).add(dispatchRequest.getBatchSize());
-                                    DefaultMessageStore.this.storeStatsService
-                                        .getSinglePutMessageTopicSizeTotal(dispatchRequest.getTopic())
-                                        .add(dispatchRequest.getMsgSize());
-                                }
-                            } else if (size == 0) {
-                                this.reputFromOffset = DefaultMessageStore.this.commitLog.rollNextFile(this.reputFromOffset);
-                                readSize = result.getSize();
-                            }
-                        } else {
-                            if (size > 0) {
-                                LOGGER.error("[BUG]read total count not equals msg total size. reputFromOffset={}", reputFromOffset);
-                                this.reputFromOffset += size;
-                            } else {
-                                doNext = false;
-                                // If user open the dledger pattern or the broker is master node,
-                                // it will not ignore the exception and fix the reputFromOffset variable
-                                if (DefaultMessageStore.this.getMessageStoreConfig().isEnableDLegerCommitLog() ||
-                                    DefaultMessageStore.this.brokerConfig.getBrokerId() == MixAll.MASTER_ID) {
-                                    LOGGER.error("[BUG]dispatch message to consume queue error, COMMITLOG OFFSET: {}",
-                                        this.reputFromOffset);
-                                    this.reputFromOffset += result.getSize() - readSize;
-                                }
-                            }
-                        }
-                    }
-                } finally {
-                    result.release();
-                }
-            }
-        }
-
-        private void notifyMessageArrive4MultiQueue(DispatchRequest dispatchRequest) {
-            Map<String, String> prop = dispatchRequest.getPropertiesMap();
-            if (prop == null || dispatchRequest.getTopic().startsWith(MixAll.RETRY_GROUP_TOPIC_PREFIX)) {
-                return;
-            }
-            String multiDispatchQueue = prop.get(MessageConst.PROPERTY_INNER_MULTI_DISPATCH);
-            String multiQueueOffset = prop.get(MessageConst.PROPERTY_INNER_MULTI_QUEUE_OFFSET);
-            if (StringUtils.isBlank(multiDispatchQueue) || StringUtils.isBlank(multiQueueOffset)) {
-                return;
-            }
-            String[] queues = multiDispatchQueue.split(MixAll.MULTI_DISPATCH_QUEUE_SPLITTER);
-            String[] queueOffsets = multiQueueOffset.split(MixAll.MULTI_DISPATCH_QUEUE_SPLITTER);
-            if (queues.length != queueOffsets.length) {
-                return;
-            }
-            for (int i = 0; i < queues.length; i++) {
-                String queueName = queues[i];
-                long queueOffset = Long.parseLong(queueOffsets[i]);
-                int queueId = dispatchRequest.getQueueId();
-                if (DefaultMessageStore.this.getMessageStoreConfig().isEnableLmq() && MixAll.isLmq(queueName)) {
-                    queueId = 0;
-                }
-                DefaultMessageStore.this.messageArrivingListener.arriving(
-                    queueName, queueId, queueOffset + 1, dispatchRequest.getTagsCode(),
-                    dispatchRequest.getStoreTimestamp(), dispatchRequest.getBitMap(), dispatchRequest.getPropertiesMap());
-            }
-        }
-
-        @Override
-        public void run() {
-            DefaultMessageStore.LOGGER.info(this.getServiceName() + " service started");
-
-            while (!this.isStopped()) {
-                try {
-                    TimeUnit.MILLISECONDS.sleep(1);
-                    this.doReput();
-                } catch (Exception e) {
-                    DefaultMessageStore.LOGGER.warn(this.getServiceName() + " service has exception. ", e);
-                }
-            }
-
-            DefaultMessageStore.LOGGER.info(this.getServiceName() + " service end");
-        }
-
-        @Override
-        public String getServiceName() {
-            if (DefaultMessageStore.this.getBrokerConfig().isInBrokerContainer()) {
-                return DefaultMessageStore.this.getBrokerIdentity().getIdentifier() + ReputMessageService.class.getSimpleName();
-            }
-            return ReputMessageService.class.getSimpleName();
-        }
-
-    }
-
-    class MainBatchDispatchRequestService extends ServiceThread {
-
-        private final ExecutorService batchDispatchRequestExecutor;
-
-        public MainBatchDispatchRequestService() {
-            batchDispatchRequestExecutor = new ThreadPoolExecutor(
-                    DefaultMessageStore.this.getMessageStoreConfig().getBatchDispatchRequestThreadPoolNums(),
-                    DefaultMessageStore.this.getMessageStoreConfig().getBatchDispatchRequestThreadPoolNums(),
-                    1000 * 60,
-                    TimeUnit.MICROSECONDS,
-                    new LinkedBlockingQueue<>(4096),
-                    new ThreadFactoryImpl("BatchDispatchRequestServiceThread_"),
-                    new ThreadPoolExecutor.AbortPolicy());
-        }
-
-        private void pollBatchDispatchRequest() {
-            try {
-                if (!batchDispatchRequestQueue.isEmpty()) {
-                    BatchDispatchRequest task = batchDispatchRequestQueue.peek();
-                    batchDispatchRequestExecutor.execute(() -> {
-                        try {
-                            ByteBuffer tmpByteBuffer = task.byteBuffer;
-                            tmpByteBuffer.position(task.position);
-                            tmpByteBuffer.limit(task.position + task.size);
-                            List<DispatchRequest> dispatchRequestList = new ArrayList<>();
-                            while (tmpByteBuffer.hasRemaining()) {
-                                DispatchRequest dispatchRequest = DefaultMessageStore.this.commitLog.checkMessageAndReturnSize(tmpByteBuffer, false, false, false);
-                                if (dispatchRequest.isSuccess()) {
-                                    dispatchRequestList.add(dispatchRequest);
-                                } else {
-                                    LOGGER.error("[BUG]read total count not equals msg total size.");
-                                }
-                            }
-                            dispatchRequestOrderlyQueue.put(task.id, dispatchRequestList.toArray(new DispatchRequest[dispatchRequestList.size()]));
-                            mappedPageHoldCount.getAndDecrement();
-                        } catch (Exception e) {
-                            LOGGER.error("There is an exception in task execution.", e);
-                        }
-                    });
-                    batchDispatchRequestQueue.poll();
-                }
-            } catch (Exception e) {
-                DefaultMessageStore.LOGGER.warn(this.getServiceName() + " service has exception. ", e);
-            }
-        }
-
-        @Override
-        public void run() {
-            DefaultMessageStore.LOGGER.info(this.getServiceName() + " service started");
-
-            while (!this.isStopped()) {
-                try {
-                    TimeUnit.MILLISECONDS.sleep(1);
-                    pollBatchDispatchRequest();
-                } catch (Exception e) {
-                    DefaultMessageStore.LOGGER.warn(this.getServiceName() + " service has exception. ", e);
-                }
-            }
-
-            DefaultMessageStore.LOGGER.info(this.getServiceName() + " service end");
-        }
-
-        @Override
-        public String getServiceName() {
-            if (DefaultMessageStore.this.getBrokerConfig().isInBrokerContainer()) {
-                return DefaultMessageStore.this.getBrokerIdentity().getIdentifier() + MainBatchDispatchRequestService.class.getSimpleName();
-            }
-            return MainBatchDispatchRequestService.class.getSimpleName();
-        }
-
-    }
-
-    class DispatchService extends ServiceThread {
-
-        private final List<DispatchRequest[]> dispatchRequestsList = new ArrayList<>();
-
-        // dispatchRequestsList:[
-        //      {dispatchRequests:[{dispatchRequest}, {dispatchRequest}]},
-        //      {dispatchRequests:[{dispatchRequest}, {dispatchRequest}]}]
-        private void dispatch() {
-            dispatchRequestsList.clear();
-            dispatchRequestOrderlyQueue.get(dispatchRequestsList);
-            if (!dispatchRequestsList.isEmpty()) {
-                for (DispatchRequest[] dispatchRequests : dispatchRequestsList) {
-                    for (DispatchRequest dispatchRequest : dispatchRequests) {
-                        DefaultMessageStore.this.doDispatch(dispatchRequest);
-                        // wake up long-polling
-                        if (DefaultMessageStore.this.brokerConfig.isLongPollingEnable()
-                                && DefaultMessageStore.this.messageArrivingListener != null) {
-                            DefaultMessageStore.this.messageArrivingListener.arriving(dispatchRequest.getTopic(),
-                                    dispatchRequest.getQueueId(), dispatchRequest.getConsumeQueueOffset() + 1,
-                                    dispatchRequest.getTagsCode(), dispatchRequest.getStoreTimestamp(),
-                                    dispatchRequest.getBitMap(), dispatchRequest.getPropertiesMap());
-                            DefaultMessageStore.this.reputMessageService.notifyMessageArrive4MultiQueue(dispatchRequest);
-                        }
-                        if (!DefaultMessageStore.this.getMessageStoreConfig().isDuplicationEnable() &&
-                                DefaultMessageStore.this.getMessageStoreConfig().getBrokerRole() == BrokerRole.SLAVE) {
-                            DefaultMessageStore.this.storeStatsService
-                                    .getSinglePutMessageTopicTimesTotal(dispatchRequest.getTopic()).add(1);
-                            DefaultMessageStore.this.storeStatsService
-                                    .getSinglePutMessageTopicSizeTotal(dispatchRequest.getTopic())
-                                    .add(dispatchRequest.getMsgSize());
-                        }
-                    }
-                }
-            }
-        }
-
-        @Override
-        public void run() {
-            DefaultMessageStore.LOGGER.info(this.getServiceName() + " service started");
-
-            while (!this.isStopped()) {
-                try {
-                    TimeUnit.MILLISECONDS.sleep(1);
-                    dispatch();
-                } catch (Exception e) {
-                    DefaultMessageStore.LOGGER.warn(this.getServiceName() + " service has exception. ", e);
-                }
-            }
-
-            DefaultMessageStore.LOGGER.info(this.getServiceName() + " service end");
-        }
-
-        @Override
-        public String getServiceName() {
-            if (DefaultMessageStore.this.getBrokerConfig().isInBrokerContainer()) {
-                return DefaultMessageStore.this.getBrokerIdentity().getIdentifier() + DispatchService.class.getSimpleName();
-            }
-            return DispatchService.class.getSimpleName();
-        }
-    }
-
-    class ConcurrentReputMessageService extends ReputMessageService {
-
-        private static final int BATCH_SIZE = 1024 * 1024 * 4;
-
-        private long batchId = 0;
-
-        private MainBatchDispatchRequestService mainBatchDispatchRequestService;
-
-        private DispatchService dispatchService;
-
-        public ConcurrentReputMessageService() {
-            super();
-            this.mainBatchDispatchRequestService = new MainBatchDispatchRequestService();
-            this.dispatchService = new DispatchService();
-        }
-
-        public void createBatchDispatchRequest(ByteBuffer byteBuffer, int position, int size) {
-            if (position < 0) {
-                return;
-            }
-            mappedPageHoldCount.getAndIncrement();
-            BatchDispatchRequest task = new BatchDispatchRequest(byteBuffer.duplicate(), position, size, batchId++);
-            batchDispatchRequestQueue.offer(task);
-        }
-
-        @Override
-        public void start() {
-            super.start();
-            this.mainBatchDispatchRequestService.start();
-            this.dispatchService.start();
-        }
-
-        @Override
-        public void doReput() {
-            if (this.reputFromOffset < DefaultMessageStore.this.commitLog.getMinOffset()) {
-                LOGGER.warn("The reputFromOffset={} is smaller than minPyOffset={}, this usually indicate that the dispatch behind too much and the commitlog has expired.",
-                        this.reputFromOffset, DefaultMessageStore.this.commitLog.getMinOffset());
-                this.reputFromOffset = DefaultMessageStore.this.commitLog.getMinOffset();
-            }
-            for (boolean doNext = true; this.isCommitLogAvailable() && doNext; ) {
-
-                SelectMappedBufferResult result = DefaultMessageStore.this.commitLog.getData(reputFromOffset);
-
-                if (result == null) {
-                    break;
-                }
-
-                int batchDispatchRequestStart = -1;
-                int batchDispatchRequestSize = -1;
-                try {
-                    this.reputFromOffset = result.getStartOffset();
-
-                    for (int readSize = 0; readSize < result.getSize() && reputFromOffset < DefaultMessageStore.this.getConfirmOffset() && doNext; ) {
-                        ByteBuffer byteBuffer = result.getByteBuffer();
-
-                        int totalSize = preCheckMessageAndReturnSize(byteBuffer);
-
-                        if (totalSize > 0) {
-                            if (batchDispatchRequestStart == -1) {
-                                batchDispatchRequestStart = byteBuffer.position();
-                                batchDispatchRequestSize = 0;
-                            }
-                            batchDispatchRequestSize += totalSize;
-                            if (batchDispatchRequestSize > BATCH_SIZE) {
-                                this.createBatchDispatchRequest(byteBuffer, batchDispatchRequestStart, batchDispatchRequestSize);
-                                batchDispatchRequestStart = -1;
-                                batchDispatchRequestSize = -1;
-                            }
-                            byteBuffer.position(byteBuffer.position() + totalSize);
-                            this.reputFromOffset += totalSize;
-                            readSize += totalSize;
-                        } else {
-                            doNext = false;
-                            if (totalSize == 0) {
-                                this.reputFromOffset = DefaultMessageStore.this.commitLog.rollNextFile(this.reputFromOffset);
-                            }
-                            this.createBatchDispatchRequest(byteBuffer, batchDispatchRequestStart, batchDispatchRequestSize);
-                            batchDispatchRequestStart = -1;
-                            batchDispatchRequestSize = -1;
-                        }
-                    }
-                } finally {
-                    this.createBatchDispatchRequest(result.getByteBuffer(), batchDispatchRequestStart, batchDispatchRequestSize);
-                    boolean over = mappedPageHoldCount.get() == 0;
-                    while (!over) {
-                        try {
-                            TimeUnit.MILLISECONDS.sleep(1);
-                        } catch (Exception e) {
-                            e.printStackTrace();
-                        }
-                        over = mappedPageHoldCount.get() == 0;
-                    }
-                    result.release();
-                }
-            }
-        }
-
-        /**
-         * pre-check the message and returns the message size
-         *
-         * @return 0 Come to the end of file // >0 Normal messages // -1 Message checksum failure
-         */
-        public int preCheckMessageAndReturnSize(ByteBuffer byteBuffer) {
-            byteBuffer.mark();
-
-            int totalSize = byteBuffer.getInt();
-            if (reputFromOffset + totalSize > DefaultMessageStore.this.getConfirmOffset()) {
-                return -1;
-            }
-
-            int magicCode = byteBuffer.getInt();
-            switch (magicCode) {
-                case MessageDecoder.MESSAGE_MAGIC_CODE:
-                case MessageDecoder.MESSAGE_MAGIC_CODE_V2:
-                    break;
-                case MessageDecoder.BLANK_MAGIC_CODE:
-                    return 0;
-                default:
-                    return -1;
-            }
-
-            byteBuffer.reset();
-
-            return totalSize;
-        }
-
-        @Override
-        public void shutdown() {
-            for (int i = 0; i < 50 && this.isCommitLogAvailable(); i++) {
-                try {
-                    TimeUnit.MILLISECONDS.sleep(100);
-                } catch (InterruptedException ignored) {
-                }
-            }
-
-            if (this.isCommitLogAvailable()) {
-                LOGGER.warn("shutdown concurrentReputMessageService, but CommitLog have not finish to be dispatched, CommitLog max" +
-                                " offset={}, reputFromOffset={}", DefaultMessageStore.this.commitLog.getMaxOffset(),
-                        this.reputFromOffset);
-            }
-
-            this.mainBatchDispatchRequestService.shutdown();
-            this.dispatchService.shutdown();
-            super.shutdown();
-        }
-
-        @Override
-        public String getServiceName() {
-            if (DefaultMessageStore.this.getBrokerConfig().isInBrokerContainer()) {
-                return DefaultMessageStore.this.getBrokerIdentity().getIdentifier() + ConcurrentReputMessageService.class.getSimpleName();
-            }
-            return ConcurrentReputMessageService.class.getSimpleName();
-        }
-    }
-
-    @Override
-    public HARuntimeInfo getHARuntimeInfo() {
-        if (haService != null) {
-            return this.haService.getRuntimeInfo(this.commitLog.getMaxOffset());
-        } else {
-            return null;
-        }
-    }
-
-    public int getMaxDelayLevel() {
-        return maxDelayLevel;
-    }
-
-    public long computeDeliverTimestamp(final int delayLevel, final long storeTimestamp) {
-        Long time = this.delayLevelTable.get(delayLevel);
-        if (time != null) {
-            return time + storeTimestamp;
-        }
-
-        return storeTimestamp + 1000;
-    }
-
-    public List<PutMessageHook> getPutMessageHookList() {
-        return putMessageHookList;
-    }
-
-    @Override
-    public void setSendMessageBackHook(SendMessageBackHook sendMessageBackHook) {
-        this.sendMessageBackHook = sendMessageBackHook;
-    }
-
-    @Override
-    public SendMessageBackHook getSendMessageBackHook() {
-        return sendMessageBackHook;
-    }
-
-    @Override
-    public boolean isShutdown() {
-        return shutdown;
-    }
-
-    @Override
-    public long estimateMessageCount(String topic, int queueId, long from, long to, MessageFilter filter) {
-        if (from < 0) {
-            from = 0;
-        }
-
-        if (from >= to) {
-            return 0;
-        }
-
-        if (null == filter) {
-            return to - from;
-        }
-
-        ConsumeQueueInterface consumeQueue = findConsumeQueue(topic, queueId);
-        if (null == consumeQueue) {
-            return 0;
-        }
-
-        // correct the "from" argument to min offset in queue if it is too small
-        long minOffset = consumeQueue.getMinOffsetInQueue();
-        if (from < minOffset) {
-            long diff = to - from;
-            from = minOffset;
-            to = from + diff;
-        }
-
-        long msgCount = consumeQueue.estimateMessageCount(from, to, filter);
-        return msgCount == -1 ? to - from : msgCount;
-    }
-
-    @Override
-    public List<Pair<InstrumentSelector, ViewBuilder>> getMetricsView() {
-        return DefaultStoreMetricsManager.getMetricsView();
-    }
-
-    @Override
-    public void initMetrics(Meter meter, Supplier<AttributesBuilder> attributesBuilderSupplier) {
-        DefaultStoreMetricsManager.init(meter, attributesBuilderSupplier, this);
-    }
-
-    /**
-     * Enable transient commitLog store pool only if transientStorePoolEnable is true and broker role is not SLAVE or
-     * enableControllerMode is true
-     *
-     * @return <tt>true</tt> or <tt>false</tt>
-     */
-    public boolean isTransientStorePoolEnable() {
-        return this.messageStoreConfig.isTransientStorePoolEnable() &&
-            (this.brokerConfig.isEnableControllerMode() || this.messageStoreConfig.getBrokerRole() != BrokerRole.SLAVE);
-    }
-
-    public long getReputFromOffset() {
-        return this.reputMessageService.getReputFromOffset();
->>>>>>> 2b93e1e3
     }
 }