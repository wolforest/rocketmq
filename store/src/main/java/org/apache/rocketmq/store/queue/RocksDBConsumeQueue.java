/*
 * Licensed to the Apache Software Foundation (ASF) under one or more
 * contributor license agreements.  See the NOTICE file distributed with
 * this work for additional information regarding copyright ownership.
 * The ASF licenses this file to You under the Apache License, Version 2.0
 * (the "License"); you may not use this file except in compliance with
 * the License.  You may obtain a copy of the License at
 *
 *     http://www.apache.org/licenses/LICENSE-2.0
 *
 * Unless required by applicable law or agreed to in writing, software
 * distributed under the License is distributed on an "AS IS" BASIS,
 * WITHOUT WARRANTIES OR CONDITIONS OF ANY KIND, either express or implied.
 * See the License for the specific language governing permissions and
 * limitations under the License.
 */
package org.apache.rocketmq.store.queue;

import java.nio.ByteBuffer;
import java.util.List;

import org.apache.rocketmq.common.BoundaryType;
import org.apache.rocketmq.common.Pair;
import org.apache.rocketmq.common.attribute.CQType;
import org.apache.rocketmq.common.constant.LoggerName;
import org.apache.rocketmq.common.message.MessageExtBrokerInner;
import org.apache.rocketmq.common.constant.MQConstants;
import org.apache.rocketmq.logging.org.slf4j.Logger;
import org.apache.rocketmq.logging.org.slf4j.LoggerFactory;
import org.apache.rocketmq.store.DispatchRequest;
import org.apache.rocketmq.store.MessageFilter;
import org.apache.rocketmq.store.MessageStore;
import org.rocksdb.RocksDBException;

public class RocksDBConsumeQueue implements ConsumeQueueInterface {
    private static final Logger log = LoggerFactory.getLogger(LoggerName.STORE_LOGGER_NAME);
    private static final Logger ERROR_LOG = LoggerFactory.getLogger(LoggerName.STORE_ERROR_LOGGER_NAME);

    private final MessageStore messageStore;
    private final String topic;
    private final int queueId;

    public RocksDBConsumeQueue(final MessageStore messageStore, final String topic, final int queueId) {
        this.messageStore = messageStore;
        this.topic = topic;
        this.queueId = queueId;
    }

    public RocksDBConsumeQueue(final String topic, final int queueId) {
        this.messageStore = null;
        this.topic = topic;
        this.queueId = queueId;
    }

    @Override
    public boolean load() {
        return true;
    }

    @Override
    public void recover() {
        // ignore
    }

    @Override
    public void checkSelf() {
        // ignore
    }

    @Override
    public boolean flush(final int flushLeastPages) {
        return true;
    }

    @Override
    public void destroy() {
        // ignore
    }

    @Override
    public void truncateDirtyLogicFiles(long maxCommitLogPos) {
        // ignored
    }

    @Override
    public int deleteExpiredFile(long minCommitLogPos) {
        return 0;
    }

    @Override
    public long rollNextFile(long nextBeginOffset) {
        return 0;
    }

    @Override
    public boolean isFirstFileAvailable() {
        return true;
    }

    @Override
    public boolean isFirstFileExist() {
        return true;
    }

    @Override
    public void swapMap(int reserveNum, long forceSwapIntervalMs, long normalSwapIntervalMs) {
        // ignore
    }

    @Override
    public void cleanSwappedMap(long forceCleanSwapIntervalMs) {
        // ignore
    }

    @Override
    public long getMaxOffsetInQueue() {
        try {
            return this.messageStore.getConsumeQueueStore().getMaxOffsetInQueue(topic, queueId);
        } catch (RocksDBException e) {
            ERROR_LOG.error("getMaxOffsetInQueue Failed. topic: {}, queueId: {}", topic, queueId, e);
            return 0;
        }
    }

    @Override
    public long getMessageTotalInQueue() {
        try {
            long maxOffsetInQueue = this.messageStore.getConsumeQueueStore().getMaxOffsetInQueue(topic, queueId);
            long minOffsetInQueue = this.messageStore.getConsumeQueueStore().getMinOffsetInQueue(topic, queueId);
            return maxOffsetInQueue - minOffsetInQueue;
        } catch (RocksDBException e) {
            ERROR_LOG.error("getMessageTotalInQueue Failed. topic: {}, queueId: {}, {}", topic, queueId, e);
        }
        return -1;
    }

    /**
     * We already implement it in RocksDBConsumeQueueStore.
     * @see RocksDBConsumeQueueStore#getOffsetInQueueByTime
     * @param timestamp timestamp
     * @return
     */
    @Override
    public long getOffsetInQueueByTime(long timestamp) {
        return 0;
    }

    /**
     * We already implement it in RocksDBConsumeQueueStore.
     * @see RocksDBConsumeQueueStore#getOffsetInQueueByTime
     * @param timestamp    timestamp
     * @param boundaryType Lower or Upper
     * @return
     */
    @Override
    public long getOffsetInQueueByTime(long timestamp, BoundaryType boundaryType) {
        return 0;
    }

    @Override
    public long getMaxPhysicOffset() {
        Long maxPhyOffset = this.messageStore.getConsumeQueueStore().getMaxPhyOffsetInConsumeQueue(topic, queueId);
        return maxPhyOffset == null ? -1 : maxPhyOffset;
    }

    @Override
    public long getMinLogicOffset() {
        return 0;
    }

    @Override
    public CQType getCQType() {
        return CQType.RocksDBCQ;
    }

    @Override
    public long getTotalSize() {
        // ignored
        return 0;
    }

    @Override
    public int getUnitSize() {
        // attention: unitSize should equal to 'ConsumeQueue.CQ_STORE_UNIT_SIZE'
        return ConsumeQueue.CQ_STORE_UNIT_SIZE;
    }

    /**
     * Ignored, we already implement this method
     * @see org.apache.rocketmq.store.queue.RocksDBConsumeQueueOffsetTable#getMinCqOffset(String, int)
     */
    @Override
    public void correctMinOffset(long minCommitLogOffset) {

    }

    /**
     * Ignored, in rocksdb mode, we build cq in RocksDBConsumeQueueStore
     * @see org.apache.rocketmq.store.queue.RocksDBConsumeQueueStore#putMessagePosition()
     */
    @Override
    public void putMessagePositionInfoWrapper(DispatchRequest request) {

    }

    @Override
    public void assignQueueOffset(QueueOffsetOperator queueOffsetOperator, MessageExtBrokerInner msg) throws RocksDBException {
        String topicQueueKey = getTopic() + "-" + getQueueId();
        Long queueOffset = queueOffsetOperator.getTopicQueueNextOffset(topicQueueKey);
        if (queueOffset == null) {
            // we will recover topic queue table from rocksdb when we use it.
            queueOffset = this.messageStore.getConsumeQueueStore().getMaxOffsetInQueue(topic, queueId);
            queueOffsetOperator.updateQueueOffset(topicQueueKey, queueOffset);
        }
        msg.setQueueOffset(queueOffset);
<<<<<<< HEAD

        // Handling the multi dispatch message. In the context of a light message queue (as defined in RIP-28),
        // light message queues are constructed based on message properties, which requires special handling of queue offset of the light message queue.
        if (!MultiDispatch.isNeedHandleMultiDispatch(this.messageStore.getMessageStoreConfig(), msg.getTopic())) {
            return;
        }
        String multiDispatchQueue = msg.getProperty(MessageConst.PROPERTY_INNER_MULTI_DISPATCH);
        if (StringUtils.isBlank(multiDispatchQueue)) {
            return;
        }
        String[] queues = multiDispatchQueue.split(MQConstants.MULTI_DISPATCH_QUEUE_SPLITTER);
        Long[] queueOffsets = new Long[queues.length];
        for (int i = 0; i < queues.length; i++) {
            if (this.messageStore.getMessageStoreConfig().isEnableLmq() && MQConstants.isLmq(queues[i])) {
                String key = MultiDispatch.lmqQueueKey(queues[i]);
                queueOffsets[i] = queueOffsetOperator.getLmqTopicQueueNextOffset(key);
            }
        }
        MessageAccessor.putProperty(msg, MessageConst.PROPERTY_INNER_MULTI_QUEUE_OFFSET,
            StringUtils.join(queueOffsets, MQConstants.MULTI_DISPATCH_QUEUE_SPLITTER));
        msg.removeWaitStorePropertyString();
=======
>>>>>>> ead3d905
    }

    @Override
    public void increaseQueueOffset(QueueOffsetOperator queueOffsetOperator, MessageExtBrokerInner msg, short messageNum) {
        String topicQueueKey = getTopic() + "-" + getQueueId();
        queueOffsetOperator.increaseQueueOffset(topicQueueKey, messageNum);
<<<<<<< HEAD

        // Handling the multi dispatch message. In the context of a light message queue (as defined in RIP-28),
        // light message queues are constructed based on message properties, which requires special handling of queue offset of the light message queue.
        if (!MultiDispatch.isNeedHandleMultiDispatch(this.messageStore.getMessageStoreConfig(), msg.getTopic())) {
            return;
        }
        String multiDispatchQueue = msg.getProperty(MessageConst.PROPERTY_INNER_MULTI_DISPATCH);
        if (StringUtils.isBlank(multiDispatchQueue)) {
            return;
        }
        String[] queues = multiDispatchQueue.split(MQConstants.MULTI_DISPATCH_QUEUE_SPLITTER);
        for (int i = 0; i < queues.length; i++) {
            if (this.messageStore.getMessageStoreConfig().isEnableLmq() && MQConstants.isLmq(queues[i])) {
                String key = MultiDispatch.lmqQueueKey(queues[i]);
                queueOffsetOperator.increaseLmqOffset(key, (short) 1);
            }
        }
=======
>>>>>>> ead3d905
    }

    @Override
    public long estimateMessageCount(long from, long to, MessageFilter filter) {
        // todo
        return 0;
    }

    @Override
    public long getMinOffsetInQueue() {
        return this.messageStore.getMinOffsetInQueue(this.topic, this.queueId);
    }

    private int pullNum(long cqOffset, long maxCqOffset) {
        long diffLong = maxCqOffset - cqOffset;
        if (diffLong < Integer.MAX_VALUE) {
            int diffInt = (int) diffLong;
            return diffInt > 16 ? 16 : diffInt;
        }
        return 16;
    }

    @Override
    public ReferredIterator<CqUnit> iterateFrom(final long startIndex) {
        try {
            long maxCqOffset = getMaxOffsetInQueue();
            if (startIndex < maxCqOffset) {
                int num = pullNum(startIndex, maxCqOffset);
                return iterateFrom0(startIndex, num);
            }
        } catch (RocksDBException e) {
            log.error("[RocksDBConsumeQueue] iterateFrom error!", e);
        }
        return null;
    }

    @Override
    public ReferredIterator<CqUnit> iterateFrom(long startIndex, int count) throws RocksDBException {
        long maxCqOffset = getMaxOffsetInQueue();
        if (startIndex < maxCqOffset) {
            int num = Math.min((int)(maxCqOffset - startIndex), count);
            return iterateFrom0(startIndex, num);
        }
        return null;
    }

    @Override
    public CqUnit get(long index) {
        Pair<CqUnit, Long> pair = getCqUnitAndStoreTime(index);
        return pair == null ? null : pair.getObject1();
    }

    @Override
    public Pair<CqUnit, Long> getCqUnitAndStoreTime(long index) {
        ByteBuffer byteBuffer;
        try {
            byteBuffer = this.messageStore.getConsumeQueueStore().get(topic, queueId, index);
        } catch (RocksDBException e) {
            ERROR_LOG.error("getUnitAndStoreTime Failed. topic: {}, queueId: {}", topic, queueId, e);
            return null;
        }
        if (byteBuffer == null || byteBuffer.remaining() < RocksDBConsumeQueueTable.CQ_UNIT_SIZE) {
            return null;
        }
        long phyOffset = byteBuffer.getLong();
        int size = byteBuffer.getInt();
        long tagCode = byteBuffer.getLong();
        long messageStoreTime = byteBuffer.getLong();
        return new Pair<>(new CqUnit(index, phyOffset, size, tagCode), messageStoreTime);
    }

    @Override
    public Pair<CqUnit, Long> getEarliestUnitAndStoreTime() {
        try {
            long minOffset = this.messageStore.getConsumeQueueStore().getMinOffsetInQueue(topic, queueId);
            return getCqUnitAndStoreTime(minOffset);
        } catch (RocksDBException e) {
            ERROR_LOG.error("getEarliestUnitAndStoreTime Failed. topic: {}, queueId: {}", topic, queueId, e);
        }
        return null;
    }

    @Override
    public CqUnit getEarliestUnit() {
        Pair<CqUnit, Long> pair = getEarliestUnitAndStoreTime();
        return pair == null ? null : pair.getObject1();
    }

    @Override
    public CqUnit getLatestUnit() {
        try {
            long maxOffset = this.messageStore.getConsumeQueueStore().getMaxOffsetInQueue(topic, queueId);
            return get(maxOffset);
        } catch (RocksDBException e) {
            ERROR_LOG.error("getLatestUnit Failed. topic: {}, queueId: {}, {}", topic, queueId, e.getMessage());
        }
        return null;
    }

    @Override
    public long getLastOffset() {
        return getMaxPhysicOffset();
    }

    private ReferredIterator<CqUnit> iterateFrom0(final long startIndex, final int count) throws RocksDBException {
        List<ByteBuffer> byteBufferList = this.messageStore.getConsumeQueueStore().rangeQuery(topic, queueId, startIndex, count);
        if (byteBufferList == null || byteBufferList.isEmpty()) {
            if (this.messageStore.getMessageStoreConfig().isEnableRocksDBLog()) {
                log.warn("iterateFrom0 - find nothing, startIndex:{}, count:{}", startIndex, count);
            }
            return null;
        }
        return new RocksDBConsumeQueueIterator(byteBufferList, startIndex);
    }

    @Override
    public String getTopic() {
        return topic;
    }

    @Override
    public int getQueueId() {
        return queueId;
    }

    private class RocksDBConsumeQueueIterator implements ReferredIterator<CqUnit> {
        private final List<ByteBuffer> byteBufferList;
        private final long startIndex;
        private final int totalCount;
        private int currentIndex;

        public RocksDBConsumeQueueIterator(final List<ByteBuffer> byteBufferList, final long startIndex) {
            this.byteBufferList = byteBufferList;
            this.startIndex = startIndex;
            this.totalCount = byteBufferList.size();
            this.currentIndex = 0;
        }

        @Override
        public boolean hasNext() {
            return this.currentIndex < this.totalCount;
        }

        @Override
        public CqUnit next() {
            if (!hasNext()) {
                return null;
            }
            final int currentIndex = this.currentIndex;
            final ByteBuffer byteBuffer = this.byteBufferList.get(currentIndex);
            CqUnit cqUnit = new CqUnit(this.startIndex + currentIndex, byteBuffer.getLong(), byteBuffer.getInt(), byteBuffer.getLong());
            this.currentIndex++;
            return cqUnit;
        }

        @Override
        public void remove() {
            throw new UnsupportedOperationException("remove");
        }

        @Override
        public void release() {
        }

        @Override
        public CqUnit nextAndRelease() {
            try {
                return next();
            } finally {
                release();
            }
        }
    }
}<|MERGE_RESOLUTION|>--- conflicted
+++ resolved
@@ -18,13 +18,11 @@
 
 import java.nio.ByteBuffer;
 import java.util.List;
-
 import org.apache.rocketmq.common.BoundaryType;
 import org.apache.rocketmq.common.Pair;
 import org.apache.rocketmq.common.attribute.CQType;
 import org.apache.rocketmq.common.constant.LoggerName;
 import org.apache.rocketmq.common.message.MessageExtBrokerInner;
-import org.apache.rocketmq.common.constant.MQConstants;
 import org.apache.rocketmq.logging.org.slf4j.Logger;
 import org.apache.rocketmq.logging.org.slf4j.LoggerFactory;
 import org.apache.rocketmq.store.DispatchRequest;
@@ -213,56 +211,12 @@
             queueOffsetOperator.updateQueueOffset(topicQueueKey, queueOffset);
         }
         msg.setQueueOffset(queueOffset);
-<<<<<<< HEAD
-
-        // Handling the multi dispatch message. In the context of a light message queue (as defined in RIP-28),
-        // light message queues are constructed based on message properties, which requires special handling of queue offset of the light message queue.
-        if (!MultiDispatch.isNeedHandleMultiDispatch(this.messageStore.getMessageStoreConfig(), msg.getTopic())) {
-            return;
-        }
-        String multiDispatchQueue = msg.getProperty(MessageConst.PROPERTY_INNER_MULTI_DISPATCH);
-        if (StringUtils.isBlank(multiDispatchQueue)) {
-            return;
-        }
-        String[] queues = multiDispatchQueue.split(MQConstants.MULTI_DISPATCH_QUEUE_SPLITTER);
-        Long[] queueOffsets = new Long[queues.length];
-        for (int i = 0; i < queues.length; i++) {
-            if (this.messageStore.getMessageStoreConfig().isEnableLmq() && MQConstants.isLmq(queues[i])) {
-                String key = MultiDispatch.lmqQueueKey(queues[i]);
-                queueOffsets[i] = queueOffsetOperator.getLmqTopicQueueNextOffset(key);
-            }
-        }
-        MessageAccessor.putProperty(msg, MessageConst.PROPERTY_INNER_MULTI_QUEUE_OFFSET,
-            StringUtils.join(queueOffsets, MQConstants.MULTI_DISPATCH_QUEUE_SPLITTER));
-        msg.removeWaitStorePropertyString();
-=======
->>>>>>> ead3d905
     }
 
     @Override
     public void increaseQueueOffset(QueueOffsetOperator queueOffsetOperator, MessageExtBrokerInner msg, short messageNum) {
         String topicQueueKey = getTopic() + "-" + getQueueId();
         queueOffsetOperator.increaseQueueOffset(topicQueueKey, messageNum);
-<<<<<<< HEAD
-
-        // Handling the multi dispatch message. In the context of a light message queue (as defined in RIP-28),
-        // light message queues are constructed based on message properties, which requires special handling of queue offset of the light message queue.
-        if (!MultiDispatch.isNeedHandleMultiDispatch(this.messageStore.getMessageStoreConfig(), msg.getTopic())) {
-            return;
-        }
-        String multiDispatchQueue = msg.getProperty(MessageConst.PROPERTY_INNER_MULTI_DISPATCH);
-        if (StringUtils.isBlank(multiDispatchQueue)) {
-            return;
-        }
-        String[] queues = multiDispatchQueue.split(MQConstants.MULTI_DISPATCH_QUEUE_SPLITTER);
-        for (int i = 0; i < queues.length; i++) {
-            if (this.messageStore.getMessageStoreConfig().isEnableLmq() && MQConstants.isLmq(queues[i])) {
-                String key = MultiDispatch.lmqQueueKey(queues[i]);
-                queueOffsetOperator.increaseLmqOffset(key, (short) 1);
-            }
-        }
-=======
->>>>>>> ead3d905
     }
 
     @Override
