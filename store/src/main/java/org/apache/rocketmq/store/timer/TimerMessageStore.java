/*
 * Licensed to the Apache Software Foundation (ASF) under one or more
 * contributor license agreements.  See the NOTICE file distributed with
 * this work for additional information regarding copyright ownership.
 * The ASF licenses this file to You under the Apache License, Version 2.0
 * (the "License"); you may not use this file except in compliance with
 * the License.  You may obtain a copy of the License at
 *
 *     http://www.apache.org/licenses/LICENSE-2.0
 *
 * Unless required by applicable law or agreed to in writing, software
 * distributed under the License is distributed on an "AS IS" BASIS,
 * WITHOUT WARRANTIES OR CONDITIONS OF ANY KIND, either express or implied.
 * See the License for the specific language governing permissions and
 * limitations under the License.
 */
package org.apache.rocketmq.store.timer;

import com.conversantmedia.util.concurrent.DisruptorBlockingQueue;

import java.io.File;
import java.io.IOException;
import java.nio.ByteBuffer;
import java.sql.Timestamp;
import java.util.ArrayList;
import java.util.HashMap;
import java.util.HashSet;
import java.util.Iterator;
import java.util.LinkedList;
import java.util.List;
import java.util.Map;
import java.util.Random;
import java.util.Set;
import java.util.concurrent.BlockingQueue;
import java.util.concurrent.ConcurrentSkipListSet;
import java.util.concurrent.CountDownLatch;
import java.util.concurrent.LinkedBlockingDeque;
import java.util.concurrent.ScheduledExecutorService;
import java.util.concurrent.TimeUnit;
import java.util.concurrent.atomic.AtomicInteger;
import java.util.function.Function;

import org.apache.rocketmq.common.ThreadFactoryImpl;
import org.apache.rocketmq.common.TopicFilterType;
import org.apache.rocketmq.common.UtilAll;
import org.apache.rocketmq.common.constant.LoggerName;
import org.apache.rocketmq.common.message.MessageAccessor;
import org.apache.rocketmq.common.message.MessageConst;
import org.apache.rocketmq.common.message.MessageDecoder;
import org.apache.rocketmq.common.message.MessageExt;
import org.apache.rocketmq.common.message.MessageExtBrokerInner;
import org.apache.rocketmq.common.topic.TopicValidator;
<<<<<<< HEAD
import org.apache.rocketmq.common.utils.TimeUtils;
=======
import org.apache.rocketmq.common.utils.ThreadUtils;
>>>>>>> dad6b4da
import org.apache.rocketmq.logging.org.slf4j.Logger;
import org.apache.rocketmq.logging.org.slf4j.LoggerFactory;
import org.apache.rocketmq.store.queue.ConsumeQueue;
import org.apache.rocketmq.store.DefaultMessageStore;
import org.apache.rocketmq.store.MessageStore;
import org.apache.rocketmq.store.PutMessageResult;
import org.apache.rocketmq.store.logfile.SelectMappedBufferResult;
import org.apache.rocketmq.store.config.BrokerRole;
import org.apache.rocketmq.store.config.MessageStoreConfig;
import org.apache.rocketmq.store.logfile.MappedFile;
import org.apache.rocketmq.store.stats.BrokerStatsManager;
import org.apache.rocketmq.store.timer.service.AbstractStateService;
import org.apache.rocketmq.store.timer.service.TimerDequeueGetMessageService;
import org.apache.rocketmq.store.timer.service.TimerDequeueGetService;
import org.apache.rocketmq.store.timer.service.TimerDequeuePutMessageService;
import org.apache.rocketmq.store.timer.service.TimerDequeueWarmService;
import org.apache.rocketmq.store.timer.service.TimerEnqueueGetService;
import org.apache.rocketmq.store.timer.service.TimerEnqueuePutService;
import org.apache.rocketmq.store.timer.service.TimerFlushService;
import org.apache.rocketmq.store.util.PerfCounter;

public class TimerMessageStore {

    private static final Logger LOGGER = LoggerFactory.getLogger(LoggerName.STORE_LOGGER_NAME);

    public static final int INITIAL = 0, RUNNING = 1, HAULT = 2, SHUTDOWN = 3;
    protected final Pointer pointer = new Pointer();
    private volatile int state = INITIAL;

    public static final String TIMER_TOPIC = TopicValidator.SYSTEM_TOPIC_PREFIX + "wheel_timer";
    public static final String TIMER_OUT_MS = MessageConst.PROPERTY_TIMER_OUT_MS;
    public static final String TIMER_ENQUEUE_MS = MessageConst.PROPERTY_TIMER_ENQUEUE_MS;
    public static final String TIMER_DEQUEUE_MS = MessageConst.PROPERTY_TIMER_DEQUEUE_MS;
    public static final String TIMER_ROLL_TIMES = MessageConst.PROPERTY_TIMER_ROLL_TIMES;
    public static final String TIMER_DELETE_UNIQUE_KEY = MessageConst.PROPERTY_TIMER_DEL_UNIQKEY;

    public static final Random RANDOM = new Random();
    public static final int PUT_OK = 0, PUT_NEED_RETRY = 1, PUT_NO_RETRY = 2;
    public static final int DAY_SECS = 24 * 3600;
    public static final int DEFAULT_CAPACITY = 1024;

    // The total days in the timer wheel when precision is 1000ms.
    // If the broker shutdown last more than the configured days, will cause message loss
    public static final int TIMER_WHEEL_TTL_DAY = 7;
    public static final int TIMER_BLANK_SLOTS = 60;
    public static final int MAGIC_DEFAULT = 1;
    public static final int MAGIC_ROLL = 1 << 1;
    public static final int MAGIC_DELETE = 1 << 2;
    public boolean debug = false;

    public static final String ENQUEUE_PUT = "enqueue_put";
    public static final String DEQUEUE_PUT = "dequeue_put";
    protected final PerfCounter.Ticks perfCounterTicks = new PerfCounter.Ticks(LOGGER);

    protected final BlockingQueue<TimerRequest> enqueuePutQueue;
    protected final BlockingQueue<List<TimerRequest>> dequeueGetQueue;
    protected final BlockingQueue<TimerRequest> dequeuePutQueue;

    private final ByteBuffer timerLogBuffer = ByteBuffer.allocate(4 * 1024);
    private final ThreadLocal<ByteBuffer> bufferLocal;
    private final ScheduledExecutorService scheduler;

    private final MessageStore messageStore;
    private final TimerWheel timerWheel;
    private final TimerLog timerLog;
    private final TimerCheckpoint timerCheckpoint;

    private TimerEnqueueGetService enqueueGetService;
    private TimerEnqueuePutService enqueuePutService;
    private TimerDequeueWarmService dequeueWarmService;
    private TimerDequeueGetService dequeueGetService;
    private TimerDequeuePutMessageService[] dequeuePutMessageServices;
    private TimerDequeueGetMessageService[] dequeueGetMessageServices;
    private TimerFlushService timerFlushService;

    private final int commitLogFileSize;
    private final int timerLogFileSize;
    private final int timerRollWindowSlots;
    private final int slotsTotal;

    protected final int precisionMs;
    protected final MessageStoreConfig storeConfig;
    protected TimerMetrics timerMetrics;
    protected long lastTimeOfCheckMetrics = System.currentTimeMillis();
    protected AtomicInteger frequency = new AtomicInteger(0);

    private volatile BrokerRole lastBrokerRole = BrokerRole.SLAVE;
    //the dequeue is an asynchronous process, use this flag to track if the status has changed
    public boolean dequeueStatusChangeFlag = false;

    private final BrokerStatsManager brokerStatsManager;
    private Function<MessageExtBrokerInner, PutMessageResult> escapeBridgeHook;

    public TimerMessageStore(final MessageStore messageStore, final MessageStoreConfig storeConfig,
                             TimerCheckpoint timerCheckpoint, TimerMetrics timerMetrics,
                             final BrokerStatsManager brokerStatsManager) throws IOException {

        this.messageStore = messageStore;
        this.storeConfig = storeConfig;
        this.commitLogFileSize = storeConfig.getMappedFileSizeCommitLog();
        this.timerLogFileSize = storeConfig.getMappedFileSizeTimerLog();
        this.precisionMs = storeConfig.getTimerPrecisionMs();

        // TimerWheel contains the fixed number of slots regardless of precision.
        this.slotsTotal = TIMER_WHEEL_TTL_DAY * DAY_SECS;
        this.timerWheel = new TimerWheel(
                getTimerWheelPath(storeConfig.getStorePathRootDir()), this.slotsTotal, precisionMs);
        this.timerLog = new TimerLog(getTimerLogPath(storeConfig.getStorePathRootDir()), timerLogFileSize);
        this.timerMetrics = timerMetrics;
        this.timerCheckpoint = timerCheckpoint;
        this.lastBrokerRole = storeConfig.getBrokerRole();

        if (messageStore instanceof DefaultMessageStore) {
<<<<<<< HEAD
            scheduler = Executors.newSingleThreadScheduledExecutor(
                    new ThreadFactoryImpl("TimerScheduledThread",
                            ((DefaultMessageStore) messageStore).getBrokerIdentity()));
        } else {
            scheduler = Executors.newSingleThreadScheduledExecutor(
                    new ThreadFactoryImpl("TimerScheduledThread"));
=======
            scheduler = ThreadUtils.newSingleThreadScheduledExecutor(
                new ThreadFactoryImpl("TimerScheduledThread",
                    ((DefaultMessageStore) messageStore).getBrokerIdentity()));
        } else {
            scheduler = ThreadUtils.newSingleThreadScheduledExecutor(
                new ThreadFactoryImpl("TimerScheduledThread"));
>>>>>>> dad6b4da
        }

        // timerRollWindow contains the fixed number of slots regardless of precision.
        if (storeConfig.getTimerRollWindowSlot() > slotsTotal - TIMER_BLANK_SLOTS
                || storeConfig.getTimerRollWindowSlot() < 2) {
            this.timerRollWindowSlots = slotsTotal - TIMER_BLANK_SLOTS;
        } else {
            this.timerRollWindowSlots = storeConfig.getTimerRollWindowSlot();
        }

        bufferLocal = new ThreadLocal<ByteBuffer>() {
            @Override
            protected ByteBuffer initialValue() {
                return ByteBuffer.allocateDirect(storeConfig.getMaxMessageSize() + 100);
            }
        };

        if (storeConfig.isTimerEnableDisruptor()) {
            enqueuePutQueue = new DisruptorBlockingQueue<>(DEFAULT_CAPACITY);
            dequeueGetQueue = new DisruptorBlockingQueue<>(DEFAULT_CAPACITY);
            dequeuePutQueue = new DisruptorBlockingQueue<>(DEFAULT_CAPACITY);
        } else {
            enqueuePutQueue = new LinkedBlockingDeque<>(DEFAULT_CAPACITY);
            dequeueGetQueue = new LinkedBlockingDeque<>(DEFAULT_CAPACITY);
            dequeuePutQueue = new LinkedBlockingDeque<>(DEFAULT_CAPACITY);
        }
        this.brokerStatsManager = brokerStatsManager;
    }

    public void initService() {
        enqueueGetService = new TimerEnqueueGetService(this);
        enqueuePutService = new TimerEnqueuePutService(this);
        dequeueWarmService = new TimerDequeueWarmService(this);
        dequeueGetService = new TimerDequeueGetService(this);
        timerFlushService = new TimerFlushService(this);

        int getThreadNum = Math.max(storeConfig.getTimerGetMessageThreadNum(), 1);
        dequeueGetMessageServices = new TimerDequeueGetMessageService[getThreadNum];
        for (int i = 0; i < dequeueGetMessageServices.length; i++) {
            dequeueGetMessageServices[i] = new TimerDequeueGetMessageService(this);
        }

        int putThreadNum = Math.max(storeConfig.getTimerPutMessageThreadNum(), 1);
        dequeuePutMessageServices = new TimerDequeuePutMessageService[putThreadNum];
        for (int i = 0; i < dequeuePutMessageServices.length; i++) {
            dequeuePutMessageServices[i] = new TimerDequeuePutMessageService(this);
        }
    }

    public boolean load() {
        this.initService();
        boolean load = timerLog.load();
        load = load && this.timerMetrics.load();
        recover();
        calcTimerDistribution();
        return load;
    }

    public static String getTimerWheelPath(final String rootDir) {
        return rootDir + File.separator + "timerwheel";
    }

    public static String getTimerLogPath(final String rootDir) {
        return rootDir + File.separator + "timerlog";
    }

    private void calcTimerDistribution() {
        long startTime = System.currentTimeMillis();
        List<Integer> timerDist = this.timerMetrics.getTimerDistList();
        long currTime = System.currentTimeMillis() / precisionMs * precisionMs;
        for (int i = 0; i < timerDist.size(); i++) {
            int slotBeforeNum = i == 0 ? 0 : timerDist.get(i - 1) * 1000 / precisionMs;
            int slotTotalNum = timerDist.get(i) * 1000 / precisionMs;
            int periodTotal = 0;
            for (int j = slotBeforeNum; j < slotTotalNum; j++) {
                Slot slotEach = timerWheel.getSlot(currTime + (long) j * precisionMs);
                periodTotal += slotEach.num;
            }
            LOGGER.debug("{} period's total num: {}", timerDist.get(i), periodTotal);
            this.timerMetrics.updateDistPair(timerDist.get(i), periodTotal);
        }
        long endTime = System.currentTimeMillis();
        LOGGER.debug("Total cost Time: {}", endTime - startTime);
    }

    @SuppressWarnings("NonAtomicOperationOnVolatileField")
    public void recover() {
        //recover timerLog
        long lastFlushPos = timerCheckpoint.getLastTimerLogFlushPos();
        MappedFile lastFile = timerLog.getMappedFileQueue().getLastMappedFile();
        if (null != lastFile) {
            lastFlushPos = lastFlushPos - lastFile.getFileSize();
        }
        if (lastFlushPos < 0) {
            lastFlushPos = 0;
        }
        long processOffset = recoverAndRevise(lastFlushPos, true);

        timerLog.getMappedFileQueue().setFlushedWhere(processOffset);
        //revise queue offset
        long queueOffset = reviseQueueOffset(processOffset);
        if (-1 == queueOffset) {
            pointer.currQueueOffset = timerCheckpoint.getLastTimerQueueOffset();
        } else {
            pointer.currQueueOffset = queueOffset + 1;
        }
        pointer.currQueueOffset = Math.min(pointer.currQueueOffset, timerCheckpoint.getMasterTimerQueueOffset());

        //check timer wheel
        pointer.currReadTimeMs = timerCheckpoint.getLastReadTimeMs();
        long nextReadTimeMs = formatTimeMs(
                System.currentTimeMillis()) - (long) slotsTotal * precisionMs + (long) TIMER_BLANK_SLOTS * precisionMs;
        if (pointer.currReadTimeMs < nextReadTimeMs) {
            pointer.currReadTimeMs = nextReadTimeMs;
        }
        //the timer wheel may contain physical offset bigger than timerLog
        //This will only happen when the timerLog is damaged
        //hard to test
        long minFirst = timerWheel.checkPhyPos(pointer.currReadTimeMs, processOffset);
        if (debug) {
            minFirst = 0;
        }
        if (minFirst < processOffset) {
            LOGGER.warn("Timer recheck because of minFirst:{} processOffset:{}", minFirst, processOffset);
            recoverAndRevise(minFirst, false);
        }
        LOGGER.info("Timer recover ok currReadTimerMs:{} currQueueOffset:{} checkQueueOffset:{} processOffset:{}",
                pointer.currReadTimeMs, pointer.currQueueOffset, timerCheckpoint.getLastTimerQueueOffset(), processOffset);

        pointer.commitReadTimeMs = pointer.currReadTimeMs;
        pointer.commitQueueOffset = pointer.currQueueOffset;

        prepareTimerCheckPoint();
    }

    public long reviseQueueOffset(long processOffset) {
        SelectMappedBufferResult selectRes = timerLog.getTimerMessage(processOffset - (TimerLog.UNIT_SIZE - TimerLog.UNIT_PRE_SIZE_FOR_MSG));
        if (null == selectRes) {
            return -1;
        }
        try {
            long offsetPy = selectRes.getByteBuffer().getLong();
            int sizePy = selectRes.getByteBuffer().getInt();
            MessageExt messageExt = getMessageByCommitOffset(offsetPy, sizePy);
            if (null == messageExt) {
                return -1;
            }

            // check offset in msg is equal to offset of cq.
            // if not, use cq offset.
            long msgQueueOffset = messageExt.getQueueOffset();
            int queueId = messageExt.getQueueId();
            ConsumeQueue cq = (ConsumeQueue) this.messageStore.getConsumeQueue(TIMER_TOPIC, queueId);
            if (null == cq) {
                return msgQueueOffset;
            }
            long cqOffset = msgQueueOffset;
            long tmpOffset = msgQueueOffset;
            int maxCount = 20000;
            while (maxCount-- > 0) {
                if (tmpOffset < 0) {
                    LOGGER.warn("reviseQueueOffset check cq offset fail, msg in cq is not found.{}, {}",
                            offsetPy, sizePy);
                    break;
                }
                SelectMappedBufferResult bufferCQ = cq.getIndexBuffer(tmpOffset);
                if (null == bufferCQ) {
                    // offset in msg may be greater than offset of cq.
                    tmpOffset -= 1;
                    continue;
                }
                try {
                    long offsetPyTemp = bufferCQ.getByteBuffer().getLong();
                    int sizePyTemp = bufferCQ.getByteBuffer().getInt();
                    if (offsetPyTemp == offsetPy && sizePyTemp == sizePy) {
                        LOGGER.info("reviseQueueOffset check cq offset ok. {}, {}, {}",
                                tmpOffset, offsetPyTemp, sizePyTemp);
                        cqOffset = tmpOffset;
                        break;
                    }
                    tmpOffset -= 1;
                } catch (Throwable e) {
                    LOGGER.error("reviseQueueOffset check cq offset error.", e);
                } finally {
                    bufferCQ.release();
                }
            }

            return cqOffset;
        } finally {
            selectRes.release();
        }
    }

    //recover timerLog and revise timerWheel
    //return process offset
    private long recoverAndRevise(long beginOffset, boolean checkTimerLog) {
        LOGGER.info("Begin to recover timerLog offset:{} check:{}", beginOffset, checkTimerLog);
        MappedFile lastFile = timerLog.getMappedFileQueue().getLastMappedFile();
        if (null == lastFile) {
            return 0;
        }

        List<MappedFile> mappedFiles = timerLog.getMappedFileQueue().getMappedFiles();
        int index = mappedFiles.size() - 1;
        for (; index >= 0; index--) {
            MappedFile mappedFile = mappedFiles.get(index);
            if (beginOffset >= mappedFile.getFileFromOffset()) {
                break;
            }
        }
        if (index < 0) {
            index = 0;
        }
        long checkOffset = mappedFiles.get(index).getFileFromOffset();
        for (; index < mappedFiles.size(); index++) {
            MappedFile mappedFile = mappedFiles.get(index);
            SelectMappedBufferResult sbr = mappedFile.selectMappedBuffer(0, checkTimerLog ? mappedFiles.get(index).getFileSize() : mappedFile.getReadPosition());
            ByteBuffer bf = sbr.getByteBuffer();
            int position = 0;
            boolean stopCheck = false;
            for (; position < sbr.getSize(); position += TimerLog.UNIT_SIZE) {
                try {
                    bf.position(position);
                    int size = bf.getInt();//size
                    bf.getLong();//prev pos
                    int magic = bf.getInt();
                    if (magic == TimerLog.BLANK_MAGIC_CODE) {
                        break;
                    }
                    if (checkTimerLog && (!isMagicOK(magic) || TimerLog.UNIT_SIZE != size)) {
                        stopCheck = true;
                        break;
                    }
                    long delayTime = bf.getLong() + bf.getInt();
                    if (TimerLog.UNIT_SIZE == size && isMagicOK(magic)) {
                        timerWheel.reviseSlot(delayTime, TimerWheel.IGNORE, sbr.getStartOffset() + position, true);
                    }
                } catch (Exception e) {
                    LOGGER.error("Recover timerLog error", e);
                    stopCheck = true;
                    break;
                }
            }
            sbr.release();
            checkOffset = mappedFiles.get(index).getFileFromOffset() + position;
            if (stopCheck) {
                break;
            }
        }
        if (checkTimerLog) {
            timerLog.getMappedFileQueue().truncateDirtyFiles(checkOffset);
        }
        return checkOffset;
    }

    public static boolean isMagicOK(int magic) {
        return (magic | 0xF) == 0xF;
    }

    public void start() {
        final long shouldStartTime = storeConfig.getDisappearTimeAfterStart() + System.currentTimeMillis();
        maybeMoveWriteTime();
        enqueueGetService.start();
        enqueuePutService.start();
        dequeueWarmService.start();
        dequeueGetService.start(shouldStartTime);
        for (int i = 0; i < dequeueGetMessageServices.length; i++) {
            dequeueGetMessageServices[i].start();
        }
        for (int i = 0; i < dequeuePutMessageServices.length; i++) {
            dequeuePutMessageServices[i].start();
        }
        timerFlushService.start();

        scheduler.scheduleAtFixedRate(new Runnable() {
            @Override
            public void run() {
                try {
                    long minPy = messageStore.getMinPhyOffset();
                    int checkOffset = timerLog.getOffsetForLastUnit();
                    timerLog.getMappedFileQueue()
                            .deleteExpiredFileByOffsetForTimerLog(minPy, checkOffset, TimerLog.UNIT_SIZE);
                } catch (Exception e) {
                    LOGGER.error("Error in cleaning timerLog", e);
                }
            }
        }, 30, 30, TimeUnit.SECONDS);

        scheduler.scheduleAtFixedRate(new Runnable() {
            @Override
            public void run() {
                try {
                    if (storeConfig.isTimerEnableCheckMetrics()) {
                        String when = storeConfig.getTimerCheckMetricsWhen();
                        if (!TimeUtils.isItTimeToDo(when)) {
                            return;
                        }
                        long curr = System.currentTimeMillis();
                        if (curr - lastTimeOfCheckMetrics > 70 * 60 * 1000) {
                            lastTimeOfCheckMetrics = curr;
                            checkAndReviseMetrics();
                            LOGGER.info("[CheckAndReviseMetrics]Timer do check timer metrics cost {} ms",
                                    System.currentTimeMillis() - curr);
                        }
                    }
                } catch (Exception e) {
                    LOGGER.error("Error in cleaning timerLog", e);
                }
            }
        }, 45, 45, TimeUnit.MINUTES);

        state = RUNNING;
        LOGGER.info("Timer start ok currReadTimerMs:[{}] queueOffset:[{}]", new Timestamp(pointer.currReadTimeMs), pointer.currQueueOffset);
    }

    public void start(boolean shouldRunningDequeue) {
        this.pointer.shouldRunningDequeue = shouldRunningDequeue;
        this.start();
    }

    public void shutdown() {
        if (SHUTDOWN == state) {
            return;
        }
        state = SHUTDOWN;
        //first save checkpoint
        prepareTimerCheckPoint();
        timerFlushService.shutdown();
        timerLog.shutdown();
        timerCheckpoint.shutdown();

        enqueuePutQueue.clear(); //avoid blocking
        dequeueGetQueue.clear(); //avoid blocking
        dequeuePutQueue.clear(); //avoid blocking

        enqueueGetService.shutdown();
        enqueuePutService.shutdown();
        dequeueWarmService.shutdown();
        dequeueGetService.shutdown();
        for (int i = 0; i < dequeueGetMessageServices.length; i++) {
            dequeueGetMessageServices[i].shutdown();
        }
        for (int i = 0; i < dequeuePutMessageServices.length; i++) {
            dequeuePutMessageServices[i].shutdown();
        }
        timerWheel.shutdown(false);

        this.scheduler.shutdown();
        UtilAll.cleanBuffer(this.bufferLocal.get());
        this.bufferLocal.remove();
    }

    public void maybeMoveWriteTime() {
        if (pointer.currWriteTimeMs < formatTimeMs(System.currentTimeMillis())) {
            pointer.currWriteTimeMs = formatTimeMs(System.currentTimeMillis());
        }
    }

    private void moveReadTime() {
        pointer.currReadTimeMs = pointer.currReadTimeMs + precisionMs;
        pointer.commitReadTimeMs = pointer.currReadTimeMs;
    }

    public boolean isRunning() {
        return RUNNING == state;
    }

    private void checkBrokerRole() {
        BrokerRole currRole = storeConfig.getBrokerRole();
        if (lastBrokerRole != currRole) {
            synchronized (lastBrokerRole) {
                LOGGER.info("Broker role change from {} to {}", lastBrokerRole, currRole);
                //if change to master, do something
                if (BrokerRole.SLAVE != currRole) {
                    pointer.currQueueOffset = Math.min(pointer.currQueueOffset, timerCheckpoint.getMasterTimerQueueOffset());
                    pointer.commitQueueOffset = pointer.currQueueOffset;
                    prepareTimerCheckPoint();
                    timerCheckpoint.flush();
                    pointer.currReadTimeMs = timerCheckpoint.getLastReadTimeMs();
                    pointer.commitReadTimeMs = pointer.currReadTimeMs;
                }
                //if change to slave, just let it go
                lastBrokerRole = currRole;
            }
        }
    }

    private boolean isRunningEnqueue() {
        checkBrokerRole();
        if (!pointer.shouldRunningDequeue && !isMaster() && pointer.currQueueOffset >= timerCheckpoint.getMasterTimerQueueOffset()) {
            return false;
        }

        return isRunning();
    }

    private boolean isRunningDequeue() {
        if (!this.pointer.shouldRunningDequeue) {
            syncLastReadTimeMs();
            return false;
        }
        return isRunning();
    }

    public void syncLastReadTimeMs() {
        pointer.currReadTimeMs = timerCheckpoint.getLastReadTimeMs();
        pointer.commitReadTimeMs = pointer.currReadTimeMs;
    }

    public void setShouldRunningDequeue(final boolean shouldRunningDequeue) {
        this.pointer.shouldRunningDequeue = shouldRunningDequeue;
    }

    public void addMetric(MessageExt msg, int value) {
        try {
            if (null == msg || null == msg.getProperty(MessageConst.PROPERTY_REAL_TOPIC)) {
                return;
            }
            timerMetrics.addAndGet(msg.getProperty(MessageConst.PROPERTY_REAL_TOPIC), value);
        } catch (Throwable t) {
            if (frequency.incrementAndGet() % 1000 == 0) {
                LOGGER.error("error in adding metric", t);
            }
        }

    }

    public void holdMomentForUnknownError(long ms) {
        try {
            Thread.sleep(ms);
        } catch (Exception ignored) {

        }
    }

    public void holdMomentForUnknownError() {
        holdMomentForUnknownError(50);
    }

    public boolean enqueue(int queueId) {
        if (storeConfig.isTimerStopEnqueue()) {
            return false;
        }
        if (!isRunningEnqueue()) {
            return false;
        }
        ConsumeQueue cq = (ConsumeQueue) this.messageStore.getConsumeQueue(TIMER_TOPIC, queueId);
        if (null == cq) {
            return false;
        }
        if (pointer.currQueueOffset < cq.getMinOffsetInQueue()) {
            LOGGER.warn("Timer currQueueOffset:{} is smaller than minOffsetInQueue:{}",
                    pointer.currQueueOffset, cq.getMinOffsetInQueue());
            pointer.currQueueOffset = cq.getMinOffsetInQueue();
        }
        long offset = pointer.currQueueOffset;
        SelectMappedBufferResult bufferCQ = cq.getIndexBuffer(offset);
        if (null == bufferCQ) {
            return false;
        }
        try {
            int i = 0;
            for (; i < bufferCQ.getSize(); i += ConsumeQueue.CQ_STORE_UNIT_SIZE) {
                perfCounterTicks.startTick("enqueue_get");
                try {
                    long offsetPy = bufferCQ.getByteBuffer().getLong();
                    int sizePy = bufferCQ.getByteBuffer().getInt();
                    bufferCQ.getByteBuffer().getLong(); //tags code
                    MessageExt msgExt = getMessageByCommitOffset(offsetPy, sizePy);
                    if (null == msgExt) {
                        perfCounterTicks.getCounter("enqueue_get_miss");
                    } else {
                        pointer.lastEnqueueButExpiredTime = System.currentTimeMillis();
                        pointer.lastEnqueueButExpiredStoreTime = msgExt.getStoreTimestamp();
                        long delayedTime = Long.parseLong(msgExt.getProperty(TIMER_OUT_MS));
                        // use CQ offset, not offset in Message
                        msgExt.setQueueOffset(offset + (i / ConsumeQueue.CQ_STORE_UNIT_SIZE));
                        TimerRequest timerRequest = new TimerRequest(offsetPy, sizePy, delayedTime, System.currentTimeMillis(), MAGIC_DEFAULT, msgExt);
                        // System.out.printf("build enqueue request, %s%n", timerRequest);
                        while (!enqueuePutQueue.offer(timerRequest, 3, TimeUnit.SECONDS)) {
                            if (!isRunningEnqueue()) {
                                return false;
                            }
                        }
                    }
                } catch (Exception e) {
                    // here may cause the message loss
                    if (storeConfig.isTimerSkipUnknownError()) {
                        LOGGER.warn("Unknown error in skipped in enqueuing", e);
                    } else {
                        holdMomentForUnknownError();
                        throw e;
                    }
                } finally {
                    perfCounterTicks.endTick("enqueue_get");
                }
                // if broker role changes, ignore last enqueue
                if (!isRunningEnqueue()) {
                    return false;
                }
                pointer.currQueueOffset = offset + (i / ConsumeQueue.CQ_STORE_UNIT_SIZE);
            }
            pointer.currQueueOffset = offset + (i / ConsumeQueue.CQ_STORE_UNIT_SIZE);
            return i > 0;
        } catch (Exception e) {
            LOGGER.error("Unknown exception in enqueuing", e);
        } finally {
            bufferCQ.release();
        }
        return false;
    }

    public boolean doEnqueue(long offsetPy, int sizePy, long delayedTime, MessageExt messageExt) {
        LOGGER.debug("Do enqueue [{}] [{}]", new Timestamp(delayedTime), messageExt);
        //copy the value first, avoid concurrent problem
        long tmpWriteTimeMs = pointer.currWriteTimeMs;
        boolean needRoll = delayedTime - tmpWriteTimeMs >= (long) timerRollWindowSlots * precisionMs;
        int magic = MAGIC_DEFAULT;
        if (needRoll) {
            magic = magic | MAGIC_ROLL;
            if (delayedTime - tmpWriteTimeMs - (long) timerRollWindowSlots * precisionMs < (long) timerRollWindowSlots / 3 * precisionMs) {
                //give enough time to next roll
                delayedTime = tmpWriteTimeMs + (long) (timerRollWindowSlots / 2) * precisionMs;
            } else {
                delayedTime = tmpWriteTimeMs + (long) timerRollWindowSlots * precisionMs;
            }
        }
        boolean isDelete = messageExt.getProperty(TIMER_DELETE_UNIQUE_KEY) != null;
        if (isDelete) {
            magic = magic | MAGIC_DELETE;
        }
        String realTopic = messageExt.getProperty(MessageConst.PROPERTY_REAL_TOPIC);
        Slot slot = timerWheel.getSlot(delayedTime);
        ByteBuffer tmpBuffer = timerLogBuffer;
        tmpBuffer.clear();
        tmpBuffer.putInt(TimerLog.UNIT_SIZE); //size
        tmpBuffer.putLong(slot.lastPos); //prev pos
        tmpBuffer.putInt(magic); //magic
        tmpBuffer.putLong(tmpWriteTimeMs); //currWriteTime
        tmpBuffer.putInt((int) (delayedTime - tmpWriteTimeMs)); //delayTime
        tmpBuffer.putLong(offsetPy); //offset
        tmpBuffer.putInt(sizePy); //size
        tmpBuffer.putInt(hashTopicForMetrics(realTopic)); //hashcode of real topic
        tmpBuffer.putLong(0); //reserved value, just set to 0 now
        long ret = timerLog.append(tmpBuffer.array(), 0, TimerLog.UNIT_SIZE);
        if (-1 != ret) {
            // If it's a delete message, then slot's total num -1
            // TODO: check if the delete msg is in the same slot with "the msg to be deleted".
            timerWheel.putSlot(delayedTime, slot.firstPos == -1 ? ret : slot.firstPos, ret,
                    isDelete ? slot.num - 1 : slot.num + 1, slot.magic);
            addMetric(messageExt, isDelete ? -1 : 1);
        }
        return -1 != ret;
    }

    @SuppressWarnings("NonAtomicOperationOnVolatileField")
    public int warmDequeue() {
        if (!isRunningDequeue()) {
            return -1;
        }
        if (!storeConfig.isTimerWarmEnable()) {
            return -1;
        }
        if (pointer.preReadTimeMs <= pointer.currReadTimeMs) {
            pointer.preReadTimeMs = pointer.currReadTimeMs + precisionMs;
        }
        if (pointer.preReadTimeMs >= pointer.currWriteTimeMs) {
            return -1;
        }
        if (pointer.preReadTimeMs >= pointer.currReadTimeMs + 3L * precisionMs) {
            return -1;
        }
        Slot slot = timerWheel.getSlot(pointer.preReadTimeMs);
        if (-1 == slot.timeMs) {
            pointer.preReadTimeMs = pointer.preReadTimeMs + precisionMs;
            return 0;
        }
        long currOffsetPy = slot.lastPos;
        LinkedList<SelectMappedBufferResult> sbrs = new LinkedList<>();
        SelectMappedBufferResult timeSbr = null;
        SelectMappedBufferResult msgSbr = null;
        try {
            //read the msg one by one
            while (currOffsetPy != -1) {
                if (!isRunning()) {
                    break;
                }
                perfCounterTicks.startTick("warm_dequeue");
                if (null == timeSbr || timeSbr.getStartOffset() > currOffsetPy) {
                    timeSbr = timerLog.getWholeBuffer(currOffsetPy);
                    if (null != timeSbr) {
                        sbrs.add(timeSbr);
                    }
                }
                if (null == timeSbr) {
                    break;
                }
                long prevPos = -1;
                try {
                    int position = (int) (currOffsetPy % timerLogFileSize);
                    timeSbr.getByteBuffer().position(position);
                    timeSbr.getByteBuffer().getInt(); //size
                    prevPos = timeSbr.getByteBuffer().getLong();
                    timeSbr.getByteBuffer().position(position + TimerLog.UNIT_PRE_SIZE_FOR_MSG);
                    long offsetPy = timeSbr.getByteBuffer().getLong();
                    int sizePy = timeSbr.getByteBuffer().getInt();
                    if (null == msgSbr || msgSbr.getStartOffset() > offsetPy) {
                        msgSbr = messageStore.getCommitLogData(offsetPy - offsetPy % commitLogFileSize);
                        if (null != msgSbr) {
                            sbrs.add(msgSbr);
                        }
                    }
                    if (null != msgSbr) {
                        ByteBuffer bf = msgSbr.getByteBuffer();
                        int firstPos = (int) (offsetPy % commitLogFileSize);
                        for (int pos = firstPos; pos < firstPos + sizePy; pos += 4096) {
                            bf.position(pos);
                            bf.get();
                        }
                    }
                } catch (Exception e) {
                    LOGGER.error("Unexpected error in warm", e);
                } finally {
                    currOffsetPy = prevPos;
                    perfCounterTicks.endTick("warm_dequeue");
                }
            }
            for (SelectMappedBufferResult sbr : sbrs) {
                if (null != sbr) {
                    sbr.release();
                }
            }
        } finally {
            pointer.preReadTimeMs = pointer.preReadTimeMs + precisionMs;
        }
        return 1;
    }

    public boolean checkStateForPutMessages(int state) {
        for (AbstractStateService service : dequeuePutMessageServices) {
            if (!service.isState(state)) {
                return false;
            }
        }
        return true;
    }

    public boolean checkStateForGetMessages(int state) {
        for (AbstractStateService service : dequeueGetMessageServices) {
            if (!service.isState(state)) {
                return false;
            }
        }
        return true;
    }

    public void checkDequeueLatch(CountDownLatch latch, long delayedTime) throws Exception {
        if (latch.await(1, TimeUnit.SECONDS)) {
            return;
        }
        int checkNum = 0;
        while (true) {
            if (dequeuePutQueue.size() > 0
                    || !checkStateForGetMessages(AbstractStateService.WAITING)
                    || !checkStateForPutMessages(AbstractStateService.WAITING)) {
                //let it go
            } else {
                checkNum++;
                if (checkNum >= 2) {
                    break;
                }
            }
            if (latch.await(1, TimeUnit.SECONDS)) {
                break;
            }
        }
        if (!latch.await(1, TimeUnit.SECONDS)) {
            LOGGER.warn("Check latch failed delayedTime:{}", delayedTime);
        }
    }

    public int dequeue() throws Exception {
        if (storeConfig.isTimerStopDequeue()) {
            return -1;
        }
        if (!isRunningDequeue()) {
            return -1;
        }
        if (pointer.currReadTimeMs >= pointer.currWriteTimeMs) {
            return -1;
        }

        Slot slot = timerWheel.getSlot(pointer.currReadTimeMs);
        if (-1 == slot.timeMs) {
            moveReadTime();
            return 0;
        }
        try {
            //clear the flag
            dequeueStatusChangeFlag = false;

            long currOffsetPy = slot.lastPos;
            Set<String> deleteUniqKeys = new ConcurrentSkipListSet<>();
            LinkedList<TimerRequest> normalMsgStack = new LinkedList<>();
            LinkedList<TimerRequest> deleteMsgStack = new LinkedList<>();
            LinkedList<SelectMappedBufferResult> sbrs = new LinkedList<>();
            SelectMappedBufferResult timeSbr = null;
            //read the timer log one by one
            while (currOffsetPy != -1) {
                perfCounterTicks.startTick("dequeue_read_timerlog");
                if (null == timeSbr || timeSbr.getStartOffset() > currOffsetPy) {
                    timeSbr = timerLog.getWholeBuffer(currOffsetPy);
                    if (null != timeSbr) {
                        sbrs.add(timeSbr);
                    }
                }
                if (null == timeSbr) {
                    break;
                }
                long prevPos = -1;
                try {
                    int position = (int) (currOffsetPy % timerLogFileSize);
                    timeSbr.getByteBuffer().position(position);
                    timeSbr.getByteBuffer().getInt(); //size
                    prevPos = timeSbr.getByteBuffer().getLong();
                    int magic = timeSbr.getByteBuffer().getInt();
                    long enqueueTime = timeSbr.getByteBuffer().getLong();
                    long delayedTime = timeSbr.getByteBuffer().getInt() + enqueueTime;
                    long offsetPy = timeSbr.getByteBuffer().getLong();
                    int sizePy = timeSbr.getByteBuffer().getInt();
                    TimerRequest timerRequest = new TimerRequest(offsetPy, sizePy, delayedTime, enqueueTime, magic);
                    timerRequest.setDeleteList(deleteUniqKeys);
                    if (needDelete(magic) && !needRoll(magic)) {
                        deleteMsgStack.add(timerRequest);
                    } else {
                        normalMsgStack.addFirst(timerRequest);
                    }
                } catch (Exception e) {
                    LOGGER.error("Error in dequeue_read_timerlog", e);
                } finally {
                    currOffsetPy = prevPos;
                    perfCounterTicks.endTick("dequeue_read_timerlog");
                }
            }
            if (deleteMsgStack.size() == 0 && normalMsgStack.size() == 0) {
                LOGGER.warn("dequeue time:{} but read nothing from timerLog", pointer.currReadTimeMs);
            }
            for (SelectMappedBufferResult sbr : sbrs) {
                if (null != sbr) {
                    sbr.release();
                }
            }
            if (!isRunningDequeue()) {
                return -1;
            }
            CountDownLatch deleteLatch = new CountDownLatch(deleteMsgStack.size());
            //read the delete msg: the msg used to mark another msg is deleted
            for (List<TimerRequest> deleteList : splitIntoLists(deleteMsgStack)) {
                for (TimerRequest tr : deleteList) {
                    tr.setLatch(deleteLatch);
                }
                dequeueGetQueue.put(deleteList);
            }
            //do we need to use loop with tryAcquire
            checkDequeueLatch(deleteLatch, pointer.currReadTimeMs);

            CountDownLatch normalLatch = new CountDownLatch(normalMsgStack.size());
            //read the normal msg
            for (List<TimerRequest> normalList : splitIntoLists(normalMsgStack)) {
                for (TimerRequest tr : normalList) {
                    tr.setLatch(normalLatch);
                }
                dequeueGetQueue.put(normalList);
            }
            checkDequeueLatch(normalLatch, pointer.currReadTimeMs);
            // if master -> slave -> master, then the read time move forward, and messages will be lossed
            if (dequeueStatusChangeFlag) {
                return -1;
            }
            if (!isRunningDequeue()) {
                return -1;
            }
            moveReadTime();
        } catch (Throwable t) {
            LOGGER.error("Unknown error in dequeue process", t);
            if (storeConfig.isTimerSkipUnknownError()) {
                moveReadTime();
            }
        }
        return 1;
    }

    private List<List<TimerRequest>> splitIntoLists(List<TimerRequest> origin) {
        //this method assume that the origin is not null;
        List<List<TimerRequest>> lists = new LinkedList<>();
        if (origin.size() < 100) {
            lists.add(origin);
            return lists;
        }
        List<TimerRequest> currList = null;
        int fileIndexPy = -1;
        int msgIndex = 0;
        for (TimerRequest tr : origin) {
            if (fileIndexPy != tr.getOffsetPy() / commitLogFileSize) {
                msgIndex = 0;
                if (null != currList && currList.size() > 0) {
                    lists.add(currList);
                }
                currList = new LinkedList<>();
                currList.add(tr);
                fileIndexPy = (int) (tr.getOffsetPy() / commitLogFileSize);
            } else {
                currList.add(tr);
                if (++msgIndex % 2000 == 0) {
                    lists.add(currList);
                    currList = new ArrayList<>();
                }
            }
        }
        if (null != currList && currList.size() > 0) {
            lists.add(currList);
        }
        return lists;
    }

    public MessageExt getMessageByCommitOffset(long offsetPy, int sizePy) {
        for (int i = 0; i < 3; i++) {
            MessageExt msgExt = null;
            bufferLocal.get().position(0);
            bufferLocal.get().limit(sizePy);
            boolean res = messageStore.getData(offsetPy, sizePy, bufferLocal.get());
            if (res) {
                bufferLocal.get().flip();
                msgExt = MessageDecoder.decode(bufferLocal.get(), true, false, false);
            }
            if (null == msgExt) {
                LOGGER.warn("Fail to read msg from commitLog offsetPy:{} sizePy:{}", offsetPy, sizePy);
            } else {
                return msgExt;
            }
        }
        return null;
    }

    public MessageExtBrokerInner convert(MessageExt messageExt, long enqueueTime, boolean needRoll) {
        if (enqueueTime != -1) {
            MessageAccessor.putProperty(messageExt, TIMER_ENQUEUE_MS, enqueueTime + "");
        }
        if (needRoll) {
            if (messageExt.getProperty(TIMER_ROLL_TIMES) != null) {
                MessageAccessor.putProperty(messageExt, TIMER_ROLL_TIMES, Integer.parseInt(messageExt.getProperty(TIMER_ROLL_TIMES)) + 1 + "");
            } else {
                MessageAccessor.putProperty(messageExt, TIMER_ROLL_TIMES, 1 + "");
            }
        }
        MessageAccessor.putProperty(messageExt, TIMER_DEQUEUE_MS, System.currentTimeMillis() + "");
        MessageExtBrokerInner message = convertMessage(messageExt, needRoll);
        return message;
    }

    //0 succ; 1 fail, need retry; 2 fail, do not retry;
    public int doPut(MessageExtBrokerInner message, boolean roll) throws Exception {

        if (!roll && null != message.getProperty(MessageConst.PROPERTY_TIMER_DEL_UNIQKEY)) {
            LOGGER.warn("Trying do put delete timer msg:[{}] roll:[{}]", message, roll);
            return PUT_NO_RETRY;
        }

        PutMessageResult putMessageResult = null;
        if (escapeBridgeHook != null) {
            putMessageResult = escapeBridgeHook.apply(message);
        } else {
            putMessageResult = messageStore.putMessage(message);
        }

        int retryNum = 0;
        while (retryNum < 3) {
            if (null == putMessageResult || null == putMessageResult.getPutMessageStatus()) {
                retryNum++;
            } else {
                switch (putMessageResult.getPutMessageStatus()) {
                    case PUT_OK:
                        if (brokerStatsManager != null) {
                            this.brokerStatsManager.incTopicPutNums(message.getTopic(), 1, 1);
                            this.brokerStatsManager.incTopicPutSize(message.getTopic(),
                                    putMessageResult.getAppendMessageResult().getWroteBytes());
                            this.brokerStatsManager.incBrokerPutNums(message.getTopic(), 1);
                        }
                        return PUT_OK;
                    case SERVICE_NOT_AVAILABLE:
                        return PUT_NEED_RETRY;
                    case MESSAGE_ILLEGAL:
                    case PROPERTIES_SIZE_EXCEEDED:
                        return PUT_NO_RETRY;
                    case CREATE_MAPPED_FILE_FAILED:
                    case FLUSH_DISK_TIMEOUT:
                    case FLUSH_SLAVE_TIMEOUT:
                    case OS_PAGE_CACHE_BUSY:
                    case SLAVE_NOT_AVAILABLE:
                    case UNKNOWN_ERROR:
                    default:
                        retryNum++;
                }
            }
            Thread.sleep(50);
            putMessageResult = messageStore.putMessage(message);
            LOGGER.warn("Retrying to do put timer msg retryNum:{} putRes:{} msg:{}", retryNum, putMessageResult, message);
        }
        return PUT_NO_RETRY;
    }

    public MessageExtBrokerInner convertMessage(MessageExt msgExt, boolean needRoll) {
        MessageExtBrokerInner msgInner = new MessageExtBrokerInner();
        msgInner.setBody(msgExt.getBody());
        msgInner.setFlag(msgExt.getFlag());
        MessageAccessor.setProperties(msgInner, msgExt.getProperties());
        TopicFilterType topicFilterType = MessageExt.parseTopicFilterType(msgInner.getSysFlag());
        long tagsCodeValue =
                MessageExtBrokerInner.tagsString2tagsCode(topicFilterType, msgInner.getTags());
        msgInner.setTagsCode(tagsCodeValue);
        msgInner.setPropertiesString(MessageDecoder.messageProperties2String(msgExt.getProperties()));

        msgInner.setSysFlag(msgExt.getSysFlag());
        msgInner.setBornTimestamp(msgExt.getBornTimestamp());
        msgInner.setBornHost(msgExt.getBornHost());
        msgInner.setStoreHost(msgExt.getStoreHost());
        msgInner.setReconsumeTimes(msgExt.getReconsumeTimes());

        msgInner.setWaitStoreMsgOK(false);

        if (needRoll) {
            msgInner.setTopic(msgExt.getTopic());
            msgInner.setQueueId(msgExt.getQueueId());
        } else {
            msgInner.setTopic(msgInner.getProperty(MessageConst.PROPERTY_REAL_TOPIC));
            msgInner.setQueueId(Integer.parseInt(msgInner.getProperty(MessageConst.PROPERTY_REAL_QUEUE_ID)));
            MessageAccessor.clearProperty(msgInner, MessageConst.PROPERTY_REAL_TOPIC);
            MessageAccessor.clearProperty(msgInner, MessageConst.PROPERTY_REAL_QUEUE_ID);
        }
        return msgInner;
    }

    public String getRealTopic(MessageExt msgExt) {
        if (msgExt == null) {
            return null;
        }
        return msgExt.getProperty(MessageConst.PROPERTY_REAL_TOPIC);
    }

    private long formatTimeMs(long timeMs) {
        return timeMs / precisionMs * precisionMs;
    }

    public int hashTopicForMetrics(String topic) {
        return null == topic ? 0 : topic.hashCode();
    }

    public void checkAndReviseMetrics() {
        Map<String, TimerMetrics.Metric> smallOnes = new HashMap<>();
        Map<String, TimerMetrics.Metric> bigOnes = new HashMap<>();
        Map<Integer, String> smallHashs = new HashMap<>();
        Set<Integer> smallHashCollisions = new HashSet<>();
        for (Map.Entry<String, TimerMetrics.Metric> entry : timerMetrics.getTimingCount().entrySet()) {
            if (entry.getValue().getCount().get() < storeConfig.getTimerMetricSmallThreshold()) {
                smallOnes.put(entry.getKey(), entry.getValue());
                int hash = hashTopicForMetrics(entry.getKey());
                if (smallHashs.containsKey(hash)) {
                    LOGGER.warn("[CheckAndReviseMetrics]Metric hash collision between small-small code:{} small topic:{}{} small topic:{}{}", hash,
                            entry.getKey(), entry.getValue(),
                            smallHashs.get(hash), smallOnes.get(smallHashs.get(hash)));
                    smallHashCollisions.add(hash);
                }
                smallHashs.put(hash, entry.getKey());
            } else {
                bigOnes.put(entry.getKey(), entry.getValue());
            }
        }
        //check the hash collision between small ons and big ons
        for (Map.Entry<String, TimerMetrics.Metric> bjgEntry : bigOnes.entrySet()) {
            if (smallHashs.containsKey(hashTopicForMetrics(bjgEntry.getKey()))) {
                Iterator<Map.Entry<String, TimerMetrics.Metric>> smallIt = smallOnes.entrySet().iterator();
                while (smallIt.hasNext()) {
                    Map.Entry<String, TimerMetrics.Metric> smallEntry = smallIt.next();
                    if (hashTopicForMetrics(smallEntry.getKey()) == hashTopicForMetrics(bjgEntry.getKey())) {
                        LOGGER.warn("[CheckAndReviseMetrics]Metric hash collision between small-big code:{} small topic:{}{} big topic:{}{}", hashTopicForMetrics(smallEntry.getKey()),
                                smallEntry.getKey(), smallEntry.getValue(),
                                bjgEntry.getKey(), bjgEntry.getValue());
                        smallIt.remove();
                    }
                }
            }
        }
        //refresh
        smallHashs.clear();
        Map<String, TimerMetrics.Metric> newSmallOnes = new HashMap<>();
        for (String topic : smallOnes.keySet()) {
            newSmallOnes.put(topic, new TimerMetrics.Metric());
            smallHashs.put(hashTopicForMetrics(topic), topic);
        }

        //travel the timer log
        long readTimeMs = pointer.currReadTimeMs;
        long currOffsetPy = timerWheel.checkPhyPos(readTimeMs, 0);
        LinkedList<SelectMappedBufferResult> sbrs = new LinkedList<>();
        boolean hasError = false;
        try {
            while (true) {
                SelectMappedBufferResult timeSbr = timerLog.getWholeBuffer(currOffsetPy);
                if (timeSbr == null) {
                    break;
                } else {
                    sbrs.add(timeSbr);
                }
                ByteBuffer bf = timeSbr.getByteBuffer();
                for (int position = 0; position < timeSbr.getSize(); position += TimerLog.UNIT_SIZE) {
                    bf.position(position);
                    bf.getInt();//size
                    bf.getLong();//prev pos
                    int magic = bf.getInt(); //magic
                    long enqueueTime = bf.getLong();
                    long delayedTime = bf.getInt() + enqueueTime;
                    long offsetPy = bf.getLong();
                    int sizePy = bf.getInt();
                    int hashCode = bf.getInt();
                    if (delayedTime < readTimeMs) {
                        continue;
                    }
                    if (!smallHashs.containsKey(hashCode)) {
                        continue;
                    }
                    String topic = null;
                    if (smallHashCollisions.contains(hashCode)) {
                        MessageExt messageExt = getMessageByCommitOffset(offsetPy, sizePy);
                        if (null != messageExt) {
                            topic = messageExt.getProperty(MessageConst.PROPERTY_REAL_TOPIC);
                        }
                    } else {
                        topic = smallHashs.get(hashCode);
                    }
                    if (null != topic && newSmallOnes.containsKey(topic)) {
                        newSmallOnes.get(topic).getCount().addAndGet(needDelete(magic) ? -1 : 1);
                    } else {
                        LOGGER.warn("[CheckAndReviseMetrics]Unexpected topic in checking timer metrics topic:{} code:{} offsetPy:{} size:{}", topic, hashCode, offsetPy, sizePy);
                    }
                }
                if (timeSbr.getSize() < timerLogFileSize) {
                    break;
                } else {
                    currOffsetPy = currOffsetPy + timerLogFileSize;
                }
            }

        } catch (Exception e) {
            hasError = true;
            LOGGER.error("[CheckAndReviseMetrics]Unknown error in checkAndReviseMetrics and abort", e);
        } finally {
            for (SelectMappedBufferResult sbr : sbrs) {
                if (null != sbr) {
                    sbr.release();
                }
            }
        }

        if (!hasError) {
            //update
            for (String topic : newSmallOnes.keySet()) {
                LOGGER.info("[CheckAndReviseMetrics]Revise metric for topic {} from {} to {}", topic, smallOnes.get(topic), newSmallOnes.get(topic));
            }
            timerMetrics.getTimingCount().putAll(newSmallOnes);
        }

    }


    public String getServiceThreadName() {
        String brokerIdentifier = "";
        if (TimerMessageStore.this.messageStore instanceof DefaultMessageStore) {
            DefaultMessageStore messageStore = (DefaultMessageStore) TimerMessageStore.this.messageStore;
            if (messageStore.getBrokerConfig().isInBrokerContainer()) {
                brokerIdentifier = messageStore.getBrokerConfig().getIdentifier();
            }
        }
        return brokerIdentifier;
    }

    public BlockingQueue<TimerRequest> getEnqueuePutQueue() {
        return enqueuePutQueue;
    }

    public BlockingQueue<List<TimerRequest>> getDequeueGetQueue() {
        return dequeueGetQueue;
    }

    public BlockingQueue<TimerRequest> getDequeuePutQueue() {
        return dequeuePutQueue;
    }

    public PerfCounter.Ticks getPerfCounterTicks() {
        return perfCounterTicks;
    }

    public boolean needRoll(int magic) {
        return (magic & MAGIC_ROLL) != 0;
    }

    public boolean needDelete(int magic) {
        return (magic & MAGIC_DELETE) != 0;
    }

    public long getAllCongestNum() {
        return timerWheel.getAllNum(pointer.currReadTimeMs);
    }

    public long getCongestNum(long deliverTimeMs) {
        return timerWheel.getNum(deliverTimeMs);
    }

    public boolean isReject(long deliverTimeMs) {
        long congestNum = timerWheel.getNum(deliverTimeMs);
        if (congestNum <= storeConfig.getTimerCongestNumEachSlot()) {
            return false;
        }
        if (congestNum >= storeConfig.getTimerCongestNumEachSlot() * 2L) {
            return true;
        }
        if (RANDOM.nextInt(1000) > 1000 * (congestNum - storeConfig.getTimerCongestNumEachSlot()) / (storeConfig.getTimerCongestNumEachSlot() + 0.1)) {
            return true;
        }
        return false;
    }

    public long getEnqueueBehindMessages() {
        long tmpQueueOffset = pointer.currQueueOffset;
        ConsumeQueue cq = (ConsumeQueue) messageStore.getConsumeQueue(TIMER_TOPIC, 0);
        long maxOffsetInQueue = cq == null ? 0 : cq.getMaxOffsetInQueue();
        return maxOffsetInQueue - tmpQueueOffset;
    }

    public long getEnqueueBehindMillis() {
        if (System.currentTimeMillis() - pointer.lastEnqueueButExpiredTime < 2000) {
            return (System.currentTimeMillis() - pointer.lastEnqueueButExpiredStoreTime) / 1000;
        }
        return 0;
    }

    public long getEnqueueBehind() {
        return getEnqueueBehindMillis() / 1000;
    }

    public long getDequeueBehindMessages() {
        return timerWheel.getAllNum(pointer.currReadTimeMs);
    }

    public long getDequeueBehindMillis() {
        return System.currentTimeMillis() - pointer.currReadTimeMs;
    }

    public long getDequeueBehind() {
        return getDequeueBehindMillis() / 1000;
    }

    public float getEnqueueTps() {
        return perfCounterTicks.getCounter(ENQUEUE_PUT).getLastTps();
    }

    public float getDequeueTps() {
        return perfCounterTicks.getCounter("dequeue_put").getLastTps();
    }

    public void prepareTimerCheckPoint() {
        timerCheckpoint.setLastTimerLogFlushPos(timerLog.getMappedFileQueue().getFlushedWhere());
        timerCheckpoint.setLastReadTimeMs(pointer.commitReadTimeMs);
        if (pointer.shouldRunningDequeue) {
            timerCheckpoint.setMasterTimerQueueOffset(pointer.commitQueueOffset);
            if (pointer.commitReadTimeMs != pointer.lastCommitReadTimeMs || pointer.commitQueueOffset != pointer.lastCommitQueueOffset) {
                timerCheckpoint.updateDateVersion(messageStore.getStateMachineVersion());
                pointer.lastCommitReadTimeMs = pointer.commitReadTimeMs;
                pointer.lastCommitQueueOffset = pointer.commitQueueOffset;
            }
        }
        timerCheckpoint.setLastTimerQueueOffset(Math.min(pointer.commitQueueOffset, timerCheckpoint.getMasterTimerQueueOffset()));
    }

    public void registerEscapeBridgeHook(Function<MessageExtBrokerInner, PutMessageResult> escapeBridgeHook) {
        this.escapeBridgeHook = escapeBridgeHook;
    }

    public boolean isMaster() {
        return BrokerRole.SLAVE != lastBrokerRole;
    }

    public long getCurrReadTimeMs() {
        return this.pointer.currReadTimeMs;
    }

    public long getQueueOffset() {
        return pointer.currQueueOffset;
    }

    public long getCommitQueueOffset() {
        return this.pointer.commitQueueOffset;
    }

    public long getCommitReadTimeMs() {
        return this.pointer.commitReadTimeMs;
    }

    public MessageStore getMessageStore() {
        return messageStore;
    }

    public TimerWheel getTimerWheel() {
        return timerWheel;
    }

    public TimerLog getTimerLog() {
        return timerLog;
    }

    public TimerMetrics getTimerMetrics() {
        return this.timerMetrics;
    }

    public int getPrecisionMs() {
        return precisionMs;
    }

    public TimerEnqueueGetService getEnqueueGetService() {
        return enqueueGetService;
    }

    public void setEnqueueGetService(TimerEnqueueGetService enqueueGetService) {
        this.enqueueGetService = enqueueGetService;
    }

    public TimerEnqueuePutService getEnqueuePutService() {
        return enqueuePutService;
    }

    public void setEnqueuePutService(TimerEnqueuePutService enqueuePutService) {
        this.enqueuePutService = enqueuePutService;
    }

    public TimerDequeueWarmService getDequeueWarmService() {
        return dequeueWarmService;
    }

    public void setDequeueWarmService(
            TimerDequeueWarmService dequeueWarmService) {
        this.dequeueWarmService = dequeueWarmService;
    }

    public TimerDequeueGetService getDequeueGetService() {
        return dequeueGetService;
    }

    public void setDequeueGetService(TimerDequeueGetService dequeueGetService) {
        this.dequeueGetService = dequeueGetService;
    }

    public TimerDequeuePutMessageService[] getDequeuePutMessageServices() {
        return dequeuePutMessageServices;
    }

    public void setDequeuePutMessageServices(
            TimerDequeuePutMessageService[] dequeuePutMessageServices) {
        this.dequeuePutMessageServices = dequeuePutMessageServices;
    }

    public TimerDequeueGetMessageService[] getDequeueGetMessageServices() {
        return dequeueGetMessageServices;
    }

    public void setDequeueGetMessageServices(
            TimerDequeueGetMessageService[] dequeueGetMessageServices) {
        this.dequeueGetMessageServices = dequeueGetMessageServices;
    }

    public void setTimerMetrics(TimerMetrics timerMetrics) {
        this.timerMetrics = timerMetrics;
    }

    public AtomicInteger getFrequency() {
        return frequency;
    }

    public void setFrequency(AtomicInteger frequency) {
        this.frequency = frequency;
    }

    public TimerCheckpoint getTimerCheckpoint() {
        return timerCheckpoint;
    }

    public Pointer getPointer() {
        return pointer;
    }

}<|MERGE_RESOLUTION|>--- conflicted
+++ resolved
@@ -50,11 +50,8 @@
 import org.apache.rocketmq.common.message.MessageExt;
 import org.apache.rocketmq.common.message.MessageExtBrokerInner;
 import org.apache.rocketmq.common.topic.TopicValidator;
-<<<<<<< HEAD
 import org.apache.rocketmq.common.utils.TimeUtils;
-=======
 import org.apache.rocketmq.common.utils.ThreadUtils;
->>>>>>> dad6b4da
 import org.apache.rocketmq.logging.org.slf4j.Logger;
 import org.apache.rocketmq.logging.org.slf4j.LoggerFactory;
 import org.apache.rocketmq.store.queue.ConsumeQueue;
@@ -168,21 +165,12 @@
         this.lastBrokerRole = storeConfig.getBrokerRole();
 
         if (messageStore instanceof DefaultMessageStore) {
-<<<<<<< HEAD
-            scheduler = Executors.newSingleThreadScheduledExecutor(
-                    new ThreadFactoryImpl("TimerScheduledThread",
-                            ((DefaultMessageStore) messageStore).getBrokerIdentity()));
-        } else {
-            scheduler = Executors.newSingleThreadScheduledExecutor(
-                    new ThreadFactoryImpl("TimerScheduledThread"));
-=======
             scheduler = ThreadUtils.newSingleThreadScheduledExecutor(
                 new ThreadFactoryImpl("TimerScheduledThread",
                     ((DefaultMessageStore) messageStore).getBrokerIdentity()));
         } else {
             scheduler = ThreadUtils.newSingleThreadScheduledExecutor(
                 new ThreadFactoryImpl("TimerScheduledThread"));
->>>>>>> dad6b4da
         }
 
         // timerRollWindow contains the fixed number of slots regardless of precision.
