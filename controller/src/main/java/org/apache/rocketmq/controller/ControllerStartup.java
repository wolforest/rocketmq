--- conflicted
+++ resolved
@@ -27,17 +27,11 @@
 import org.apache.commons.cli.Option;
 import org.apache.commons.cli.Options;
 import org.apache.commons.lang3.StringUtils;
-<<<<<<< HEAD
 import org.apache.rocketmq.common.app.config.ControllerConfig;
 import org.apache.rocketmq.common.domain.constant.LoggerName;
 import org.apache.rocketmq.common.domain.constant.MQConstants;
 import org.apache.rocketmq.common.utils.BeanUtils;
-=======
-import org.apache.rocketmq.common.ControllerConfig;
-import org.apache.rocketmq.common.JraftConfig;
-import org.apache.rocketmq.common.MixAll;
-import org.apache.rocketmq.common.constant.LoggerName;
->>>>>>> 8df53dfd
+import org.apache.rocketmq.common.app.config.JraftConfig;
 import org.apache.rocketmq.logging.org.slf4j.Logger;
 import org.apache.rocketmq.logging.org.slf4j.LoggerFactory;
 import org.apache.rocketmq.remoting.netty.NettyClientConfig;
@@ -94,16 +88,10 @@
                 InputStream in = new BufferedInputStream(new FileInputStream(file));
                 properties = new Properties();
                 properties.load(in);
-<<<<<<< HEAD
                 BeanUtils.properties2Object(properties, controllerConfig);
+                BeanUtils.properties2Object(properties, jraftConfig);
                 BeanUtils.properties2Object(properties, nettyServerConfig);
                 BeanUtils.properties2Object(properties, nettyClientConfig);
-=======
-                MixAll.properties2Object(properties, controllerConfig);
-                MixAll.properties2Object(properties, jraftConfig);
-                MixAll.properties2Object(properties, nettyServerConfig);
-                MixAll.properties2Object(properties, nettyClientConfig);
->>>>>>> 8df53dfd
 
                 System.out.printf("load config properties file OK, %s%n", file);
                 in.close();
@@ -112,16 +100,10 @@
 
         if (commandLine.hasOption('p')) {
             Logger console = LoggerFactory.getLogger(LoggerName.CONTROLLER_CONSOLE_NAME);
-<<<<<<< HEAD
             BeanUtils.printObjectProperties(console, controllerConfig);
+            BeanUtils.printObjectProperties(console, jraftConfig);
             BeanUtils.printObjectProperties(console, nettyServerConfig);
             BeanUtils.printObjectProperties(console, nettyClientConfig);
-=======
-            MixAll.printObjectProperties(console, controllerConfig);
-            MixAll.printObjectProperties(console, jraftConfig);
-            MixAll.printObjectProperties(console, nettyServerConfig);
-            MixAll.printObjectProperties(console, nettyClientConfig);
->>>>>>> 8df53dfd
             System.exit(0);
         }
 
