--- conflicted
+++ resolved
@@ -63,14 +63,8 @@
     private List<String> baseDirs;
     private List<DLedgerController> controllers;
 
-<<<<<<< HEAD
     public DLedgerController launchController(final String group, final String peers, final String selfId, final boolean isEnableElectUncleanMaster) {
-        String tmpdir = System.getProperty("java.io.tmpdir") + File.separator + "rocketmq-test";
-=======
-    public DLedgerController launchController(final String group, final String peers, final String selfId,
-        final boolean isEnableElectUncleanMaster) {
         String tmpdir = System.getProperty("java.io.tmpdir");
->>>>>>> dc3f22ff
         final String path = (StringUtils.endsWith(tmpdir, File.separator) ? tmpdir : tmpdir + File.separator) + group + File.separator + selfId;
         baseDirs.add(path);
 
